--- conflicted
+++ resolved
@@ -13,7 +13,6 @@
  * the License.
  */
 :root {
-<<<<<<< HEAD
   --font-size:12px;
   --login-form-top-bottom-padding:30px;
   --login-form-left-right-padding:40px;
@@ -73,69 +72,6 @@
   --error-dialog-details-gap:1rem;
   --error-dialog-textarea-height:6rem;
   --error-dialog-icon-size:1.5rem; }
-=======
-  --font-size: 12px;
-  --login-form-top-bottom-padding: 30px;
-  --login-form-left-right-padding: 40px;
-  --login-form-field-margin: 1.5rem;
-  --std-header-height: 70px;
-  --std-screen-title-size: 22px;
-  --std-screen-title-margin: 10px;
-  --std-menu-width: 240px;
-  --std-menu-collapsed-width: 80px;
-  --std-logo-width: 190px;
-  --std-logo-collapsed-width: 60px;
-  --std-logo-height: 60px;
-  --std-profile-height: 60px;
-  --std-profile-width-small: 60px;
-  --std-profile-padding: 0.25rem 0.5rem;
-  --std-profile-pic: 35px;
-  --std-profile-submenu-width-small: 10rem;
-  --topbar-button-size: 40px;
-  --topbar-button-size-small: 25px;
-  --std-fadeout-width: 20px;
-  --std-fadeout-left: calc(var(--std-menu-collapsed-width) - var(--std-fadeout-width));
-  --std-menu-header-padding: 0.5rem 1rem 0.5rem 0.625rem;
-  --std-menu-item-padding: 0.375rem 0.75rem 0.375rem 1.5rem;
-  --corp-header-height: 70px;
-  --corp-logo-width: 190px;
-  --corp-profile-height: 60px;
-  --corp-profile-width-small: 60px;
-  --corp-profile-padding: 0.25rem 0.5rem;
-  --corp-profile-pic: 35px;
-  --corp-profile-separator-margin: 4px;
-  --corp-profile-submenu-width-small: 10rem;
-  --corp-topbar-buttons: 40px;
-  --corp-topbar-buttons-small: 25px;
-  --corp-menubar-height: 40px;
-  --corp-speeddial-size: 2rem;
-  --corp-menu-header-padding: 0.75rem 0.5rem;
-  --corp-menu-item-padding: 0.25rem 0.5rem;
-  --input-padding: 0.125rem 0.125rem;
-  --input-button-padding: 0rem 0.125rem;
-  --input-button-icon-size: 12px;
-  --button-padding: 0.125rem 0.25rem;
-  --button-icon-only-padding: 0.125rem 0.125rem;
-  --menubtn-leftbtn-padding: 0.125rem 0rem 0.125rem 0.25rem;
-  --menubtn-rightbtn-padding: 0rem 0.125rem 0rem 0.125rem;
-  --checkbox-size: 14px;
-  --radiobutton-size: 14px;
-  --tab-padding: 0rem 0.5rem;
-  --table-header-padding: 0.3rem 0.5rem;
-  --table-cell-padding-top-bottom: 0.1rem;
-  --table-cell-padding-left-right: 0.2rem;
-  --table-data-height: 18px;
-  --label-padding: 2.25px;
-  --menubar-height: 40px;
-  --menuicon-size: 14px;
-  --dialog-header-padding: 1rem;
-  --error-dialog-min-width: 205px;
-  --error-dialog-details-gap: 1rem;
-  --error-dialog-textarea-height: 6rem;
-  --error-dialog-icon-size: 1.5rem;
-  --crash-message-size: 2rem;
-  --crash-stack-height: 8rem; }
->>>>>>> 7ff23786
 
 body {
   font-size: var(--font-size); }
