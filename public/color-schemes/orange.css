/* Copyright 2022 SIB Visions GmbH
 *
 * Licensed under the Apache License, Version 2.0 (the "License"); you may not
 * use this file except in compliance with the License. You may obtain a copy of
 * the License at
 *
 * http://www.apache.org/licenses/LICENSE-2.0
 *
 * Unless required by applicable law or agreed to in writing, software
 * distributed under the License is distributed on an "AS IS" BASIS, WITHOUT
 * WARRANTIES OR CONDITIONS OF ANY KIND, either express or implied. See the
 * License for the specific language governing permissions and limitations under
 * the License.
 */
/* Copyright 2022 SIB Visions GmbH
 *
 * Licensed under the Apache License, Version 2.0 (the "License"); you may not
 * use this file except in compliance with the License. You may obtain a copy of
 * the License at
 *
 * http://www.apache.org/licenses/LICENSE-2.0
 *
 * Unless required by applicable law or agreed to in writing, software
 * distributed under the License is distributed on an "AS IS" BASIS, WITHOUT
 * WARRANTIES OR CONDITIONS OF ANY KIND, either express or implied. See the
 * License for the specific language governing permissions and limitations under
 * the License.
 */
:root {
<<<<<<< HEAD
  --login-mask-background:rgb(245, 245, 245, 0.93);
  --login-logo-background:#ffffff;
  --login-shadow:5px 5px 45px 5px rgba(0,0,0,0.6);
  --screen-background:#ffffff;
  --text-color:#495057;
  --topbar-background:#f78500;
  --topbar-text-color:#ffffff;
  --topbar-logo-background:linear-gradient(270deg, rgba(232,232,232,1) 0%, rgba(255,255,255,1) 100%);
  --topbar-button-background:transparent;
  --topbar-button-hover-background:#d67b13;
  --topbar-button-text-color:var(--topbar-text-color);
  --profile-background:var(--topbar-background);
  --profile-hover-background:#d67b13;
  --profile-text-color:#ffffff;
  --profile-separator:2px solid #d67b13;
  --profile-submenu-background:#ffffff;
  --profile-item-hover-background:#e9ecef;
  --profile-item-hover-text-color:#000000;
  --std-menu-background:#fafafa;
  --std-menu-item-hover-background:#e9ecef;
  --std-menu-text-color:#495057;
  --std-menu-item-hover-text-color:#000000;
  --std-menu-activeitem-color:#f78500;
  --std-menu-border:1px solid rgba(120,130,140,.13);
  --std-menu-fadeout-background:linear-gradient(90deg, #fafafa00 0%, #fafafa 100%);
  --menubar-background:var(--topbar-background);
  --menubar-hover-background:#d67b13;
  --menubar-text-color:var(--topbar-text-color);
  --menubar-submenu-background:#ffffff;
  --menubar-item-hover-background:#e9ecef;
  --menubar-item-hover-text-color:#000000;
  --corp-menu-speeddial-background:#ffffff;
  --corp-menu-speeddial-color:#495057;
=======
  --login-mask-background: rgb(245, 245, 245, 0.93);
  --login-logo-background: #ffffff;
  --login-shadow: 5px 5px 45px 5px rgba(0,0,0,0.6);
  --screen-background: #ffffff;
  --text-color: #495057;
  --topbar-background: #f78500;
  --topbar-text-color: #ffffff;
  --topbar-logo-background: linear-gradient(270deg, rgba(232,232,232,1) 0%, rgba(255,255,255,1) 100%);
  --topbar-button-background: transparent;
  --topbar-button-hover-background: #d67b13;
  --topbar-button-text-color: var(--topbar-text-color);
  --profile-background: transparent;
  --profile-hover-background: #d67b13;
  --profile-text-color: #ffffff;
  --profile-separator: 2px solid #d67b13;
  --profile-submenu-background: #ffffff;
  --profile-item-hover-background: #e9ecef;
  --profile-item-hover-text-color: #000000;
  --std-menu-background: #fafafa;
  --std-menu-item-hover-background: #e9ecef;
  --std-menu-text-color: #495057;
  --std-menu-item-hover-text-color: #000000;
  --std-menu-activeitem-color: #f78500;
  --std-menu-border: 1px solid rgba(120,130,140,.13);
  --std-menu-fadeout-background: linear-gradient(90deg, #fafafa00 0%, #fafafa 100%);
  --menubar-background: var(--topbar-background);
  --menubar-hover-background: var(--topbar-button-hover-background);
  --menubar-text-color: var(--topbar-text-color);
  --menubar-submenu-background: #ffffff;
  --menubar-item-hover-background: #e9ecef;
  --menubar-item-hover-text-color: #000000;
  --corp-menu-speeddial-background: #ffffff;
  --corp-menu-speeddial-color: #495057;
>>>>>>> 1600c346
  --corp-menu-speeddial-shadow:0 2px 2px 0 rgba(0,0,0,0.14), 0 1px 5px 0 rgba(0, 0, 0, 0.12), 0 3px 1px -2px rgba(0, 0, 0, 0.20);
  --button-background:#f78500;
  --input-background:#ffffff;
  --input-border:1px solid #ced4da;
  --input-placeholder-color:#6c757d;
  --checkbox-background:#ffffff;
  --checkbox-border:1px solid #ced4da;
  --checkbox-selected-background:#f78500;
  --checkbox-selected-hover-background:#db7500;
  --checkbox-color:#ffffff;
  --radiobutton-background:#ffffff;
  --radiobutton-border:1px solid #ced4da;
  --radiobutton-selected-outer-background:#f78500;
  --radiobutton-selected-outer-hover-background:#db7500;
  --radiobutton-inner-color:#ffffff;
  --toolbar-background:#f8f9fa;
  --toolbar-border-color:#dee2e6;
  --toolbar-separator-color:#bbbbbb;
  --table-header-background:#ffffff;
  --table-header-border:1px solid #e9ecef;
  --table-header-hover-background:#e9ecef;
  --table-selected-row-background:linear-gradient(180deg, rgba(227,177,27,0.5) 2%, rgba(213,166,22,0.5) 98%);
  --table-row-odd-background:#fafafa;
  --table-row-even-background:#ffffff;
  --table-row-hover-background:#e9ecef;
  --table-row-border:1px solid #e9ecef;
  --table-cell-hover-color:rgb(131, 131, 131);
  --table-required-even-background:rgb(253, 238, 195);
  --table-required-odd-background:rgb(255, 244, 210);
  --table-required-color:var(--text-color);
  --table-readonly-even-background:rgb(230, 230, 230);
  --table-readonly-odd-background:rgb(239, 239, 239);
  --table-sort-color:#f78500;
  --linked-panel-background:#ffffff;
  --linked-item-hover-background:#e9ecef;
  --linked-item-hover-text-color:#000000;
  --popupmenubutton-panel-background:#ffffff;
  --popupmenubutton-item-hover-background:#e9ecef;
  --popupmenubutton-item-hover-text-color:#000000;
  --date-panel-background:#ffffff;
  --date-panel-header-border:1px solid #dee2e6;
  --date-panel-hover-color:var(--text-color);
  --date-selected-background:#fff3e0;
  --dialog-header-background:#ffffff;
  --dialog-header-text-color:var(--text-color);
  --dialog-icon-hover-color:var(--text-color);
  --dialog-header-border:1px solid rgba(0, 0, 0, 0.15);
  --dialog-content-background:#ffffff;
  --tab-navbar-background:#ffffff;
  --tab-navbar-border-color:#dee2e6;
  --tab-selected-color:#ffc107;
  --tab-hover-background:#ffffff;
  --tab-border-color:#dee2e6;
  --tree-background:#ffffff;
  --tree-border:1px solid #dee2e6;
  --tree-item-hover-background:#e9ecef;
  --tree-selected-item-background:#fdefd4;
  --tree-even-background:var(--table-row-odd-background);
  --html-toolbar-background:#f8f9fa;
  --html-toolbar-border:1px solid #dee2e6;
  --html-toolbar-button-hover-background:#000000;
  --html-picker-expanded-background:#ffffff;
  --html-picker-item-hover-background:#e9ecef;
  --message-info-header-background:#2196F3;
  --message-info-header-close-hover:#276b96;
  --message-info-header-color:#ffffff;
  --message-warning-header-background:#ffcf40;
  --message-warning-header-close-hover:#ebbd35;
  --message-warning-header-color:#ffffff;
  --message-error-header-background:#CC0C39;
  --message-error-header-close-hover:#a92230;
  --message-error-header-color:#ffffff;
  --message-question-header-background:#17c0eb;
  --message-question-header-close-hover:#13aacf;
  --message-question-header-color:#ffffff;
  --error-bar-background:rgba(255, 255, 255, 0.8);
  --loading-screen-left-background:#ffffff;
  --loading-screen-right-background:#f1f1f1;
  --loading-spinner-color-1:#b3ec23;
  --loading-spinner-color-2:#95c41f;
  --loading-spinner-color-3:#8bb61d;
  --loading-spinner-color-4:#80a818;
  --tab-close-color:#cdcfd1;
  --tab-close-hover-color:#6f757a;
  --focus-box-shadow:0 0 0 0.2rem #ffe69c;
  --border-color-hover:#f78500;
  --login-border-radius:6px;
  --button-border-radius:3px;
  --editor-border-radius:3px;
  --date-border-radius:3px;
  --linked-border-radius:3px;
  --table-border-radius:3px;
  --tab-border-radius:0px;
  --dialog-border-radius:4px;
  --toolbar-border-radius:0px;
  --topbar-colors:#f78500, #f78500;
  --mandatory-background:rgb(255, 244, 210);
  --readonly-background:rgb(239, 239, 239);
  --invalid-background:rgb(209, 51, 51);
  --gone-background:#ffcf40bb;
  --signature-pad-background:var(--screen-background);
  --launcher-toolbar-background:var(--topbar-background);
  --launcher-toolbar-separator-color:#ca6c00;
  --launcher-toolbar-button-text-color:var(--topbar-text-color);
  --launcher-toolbar-button-hover-background:var(--topbar-button-hover-background);
  --launcher-toolbar-button-hover-text-color:var(--topbar-text-color);
  --frame-menubar-background:var(--topbar-background);
  --frame-menubar-hover-background:var(--topbar-button-hover-background);
  --frame-menubar-text-color:var(--topbar-text-color);
  --frame-menubar-submenu-background:#ffffff;
  --frame-menubar-item-hover-background:#e9ecef;
  --frame-menubar-item-hover-text-color:#000000;
  --frame-toolbar-background:var(--topbar-background);
  --frame-toolbar-separator-color:#ca6c00;
  --frame-toolbar-button-text-color:var(--topbar-text-color);
  --frame-toolbar-button-hover-background:var(--topbar-button-hover-background);
  --frame-toolbar-button-hover-text-color:var(--topbar-text-color);
  --frame-header-background:#ffc786;
  --frame-header-color:var(--topbar-text-color);
  --frame-header-border:1px solid #e28011;
  --frame-header-button-hover-background:var(--topbar-button-hover-background);
  --frame-header-button-hover-color:#1e1f20;
  --frame-border-radius:9px;
  --frame-shadow:0 22px 70px 4px rgb(0 0 0 / 56%);
  --frame-border-width:4px; }

body {
  background: var(--screen-background);
  color: var(--text-color); }

.login-form {
  background: var(--login-mask-background);
  border-radius: var(--login-border-radius);
  box-shadow: var(--login-shadow); }

.login-logo-wrapper {
  background: var(--login-logo-background); }

.login-form-position-wrapper {
  border-radius: var(--login-border-radius);
  box-shadow: var(--login-shadow); }

.menu-header {
  background: var(--topbar-background); }

.p-button.p-button-icon-only.menu-topbar-buttons {
  background: var(--topbar-button-background);
  color: var(--topbar-button-text-color);
  border-radius: var(--button-border-radius); }
  .p-button.p-button-icon-only.menu-topbar-buttons:hover {
    background: var(--topbar-button-hover-background); }

.menu-screen-title {
  color: var(--topbar-text-color); }

.profile-menu .p-menubar {
  background: var(--profile-background); }
  .profile-menu .p-menubar .p-menubar-root-list > .p-menuitem > .p-menuitem-link:not(.p-disabled), .profile-menu .p-menubar .p-menubar-root-list > .p-menuitem.p-menuitem-active > .p-menuitem-link:not(.p-disabled) {
    background: var(--profile-background);
    color: var(--profile-text-color); }
    .profile-menu .p-menubar .p-menubar-root-list > .p-menuitem > .p-menuitem-link:not(.p-disabled) .p-menuitem-text, .profile-menu .p-menubar .p-menubar-root-list > .p-menuitem > .p-menuitem-link:not(.p-disabled) .p-submenu-icon, .profile-menu .p-menubar .p-menubar-root-list > .p-menuitem.p-menuitem-active > .p-menuitem-link:not(.p-disabled) .p-menuitem-text, .profile-menu .p-menubar .p-menubar-root-list > .p-menuitem.p-menuitem-active > .p-menuitem-link:not(.p-disabled) .p-submenu-icon {
      color: var(--profile-text-color); }
    .profile-menu .p-menubar .p-menubar-root-list > .p-menuitem > .p-menuitem-link:not(.p-disabled):hover, .profile-menu .p-menubar .p-menubar-root-list > .p-menuitem.p-menuitem-active > .p-menuitem-link:not(.p-disabled):hover {
      background: var(--profile-hover-background);
      color: var(--profile-text-color); }
      .profile-menu .p-menubar .p-menubar-root-list > .p-menuitem > .p-menuitem-link:not(.p-disabled):hover .p-menuitem-text, .profile-menu .p-menubar .p-menubar-root-list > .p-menuitem > .p-menuitem-link:not(.p-disabled):hover .p-submenu-icon, .profile-menu .p-menubar .p-menubar-root-list > .p-menuitem.p-menuitem-active > .p-menuitem-link:not(.p-disabled):hover .p-menuitem-text, .profile-menu .p-menubar .p-menubar-root-list > .p-menuitem.p-menuitem-active > .p-menuitem-link:not(.p-disabled):hover .p-submenu-icon {
        color: var(--profile-text-color); }
  .profile-menu .p-menubar .p-menubar-root-list > .p-menuitem > .p-submenu-list, .profile-menu .p-menubar .p-menubar-root-list > .p-menuitem.p-menuitem-active > .p-submenu-list {
    background: var(--profile-submenu-background); }
    .profile-menu .p-menubar .p-menubar-root-list > .p-menuitem > .p-submenu-list .p-menuitem .p-menuitem-link, .profile-menu .p-menubar .p-menubar-root-list > .p-menuitem.p-menuitem-active > .p-submenu-list .p-menuitem .p-menuitem-link {
      background: var(--profile-submenu-background); }
      .profile-menu .p-menubar .p-menubar-root-list > .p-menuitem > .p-submenu-list .p-menuitem .p-menuitem-link .p-menuitem-text, .profile-menu .p-menubar .p-menubar-root-list > .p-menuitem > .p-submenu-list .p-menuitem .p-menuitem-link .p-menuitem-icon, .profile-menu .p-menubar .p-menubar-root-list > .p-menuitem.p-menuitem-active > .p-submenu-list .p-menuitem .p-menuitem-link .p-menuitem-text, .profile-menu .p-menubar .p-menubar-root-list > .p-menuitem.p-menuitem-active > .p-submenu-list .p-menuitem .p-menuitem-link .p-menuitem-icon {
        color: var(--text-color); }
      .profile-menu .p-menubar .p-menubar-root-list > .p-menuitem > .p-submenu-list .p-menuitem .p-menuitem-link:hover, .profile-menu .p-menubar .p-menubar-root-list > .p-menuitem.p-menuitem-active > .p-submenu-list .p-menuitem .p-menuitem-link:hover {
        background: var(--profile-item-hover-background); }
        .profile-menu .p-menubar .p-menubar-root-list > .p-menuitem > .p-submenu-list .p-menuitem .p-menuitem-link:hover .p-menuitem-text, .profile-menu .p-menubar .p-menubar-root-list > .p-menuitem > .p-submenu-list .p-menuitem .p-menuitem-link:hover .p-menuitem-icon, .profile-menu .p-menubar .p-menubar-root-list > .p-menuitem.p-menuitem-active > .p-submenu-list .p-menuitem .p-menuitem-link:hover .p-menuitem-text, .profile-menu .p-menubar .p-menubar-root-list > .p-menuitem.p-menuitem-active > .p-submenu-list .p-menuitem .p-menuitem-link:hover .p-menuitem-icon {
          color: var(--profile-item-hover-text-color); }

.vl {
  border-left: var(--profile-separator); }

.menu-logo-wrapper {
  background: var(--topbar-logo-background);
  border-bottom: var(--std-menu-border); }

.menu-panelmenu-wrapper {
  background: var(--std-menu-background);
  border-right: var(--std-menu-border); }
  .menu-panelmenu-wrapper::-webkit-scrollbar {
    width: 7px; }
  .menu-panelmenu-wrapper::-webkit-scrollbar-button:start:decrement {
    height: var(--std-header-height); }
  .menu-panelmenu-wrapper::-webkit-scrollbar-track {
    background: white; }
  .menu-panelmenu-wrapper::-webkit-scrollbar-thumb {
    background: #e6e6e6;
    border-radius: 10px; }
    .menu-panelmenu-wrapper::-webkit-scrollbar-thumb:hover {
      background: #cacaca; }

.p-panelmenu .p-panelmenu-header > a {
  background: var(--std-menu-background);
  border-color: var(--std-menu-background);
  color: var(--std-menu-text-color); }

.p-panelmenu .p-panelmenu-header:not(.p-highlight):not(.p-disabled) > a:hover {
  background: var(--std-menu-item-hover-background);
  border-color: var(--std-menu-item-hover-background);
  color: var(--std-menu-item-hover-text-color); }

.p-panelmenu .p-panelmenu-header.p-highlight > a, .p-panelmenu .p-panelmenu-header.p-highlight:not(.p-disabled) > a:hover {
  background: var(--std-menu-background);
  color: var(--std-menu-item-hover-text-color); }

.p-panelmenu .p-panelmenu-content {
  background: var(--std-menu-background); }
  .p-panelmenu .p-panelmenu-content .p-menuitem .p-menuitem-link {
    background: var(--std-menu-background); }
    .p-panelmenu .p-panelmenu-content .p-menuitem .p-menuitem-link .p-menuitem-icon, .p-panelmenu .p-panelmenu-content .p-menuitem .p-menuitem-link .p-menuitem-text {
      color: var(--std-menu-text-color); }
    .p-panelmenu .p-panelmenu-content .p-menuitem .p-menuitem-link:not(.p-disabled):hover {
      background: var(--std-menu-item-hover-background); }
      .p-panelmenu .p-panelmenu-content .p-menuitem .p-menuitem-link:not(.p-disabled):hover .p-menuitem-icon, .p-panelmenu .p-panelmenu-content .p-menuitem .p-menuitem-link:not(.p-disabled):hover .p-menuitem-text {
        color: var(--std-menu-item-hover-text-color); }
  .p-panelmenu .p-panelmenu-content .p-menuitem.p-menuitem--active .p-menuitem-link .p-menuitem-text, .p-panelmenu .p-panelmenu-content .p-menuitem.p-menuitem--active .p-menuitem-link .p-menuitem-icon {
    color: var(--std-menu-activeitem-color); }

.fadeout {
  background-image: var(--std-menu-fadeout-background); }

.corp-menu-header {
  background: var(--topbar-background); }

.corp-menu-menubar {
  background: var(--menubar-background); }

.p-speeddial .p-speeddial-button.p-button.p-button-icon-only {
  background: var(--corp-menu-speeddial-background);
  border-color: var(--corp-menu-speeddial-background);
  color: var(--corp-menu-speeddial-color);
  box-shadow: var(--corp-menu-speeddial-shadow); }

.p-menubar {
  background: var(--menubar-background); }
  .p-menubar .p-menubar-root-list > .p-menuitem > .p-menuitem-link:not(.p-disabled), .p-menubar .p-menubar-root-list > .p-menuitem.p-menuitem-active > .p-menuitem-link:not(.p-disabled) {
    background: var(--menubar-background);
    color: var(--menubar-text-color); }
    .p-menubar .p-menubar-root-list > .p-menuitem > .p-menuitem-link:not(.p-disabled) .p-menuitem-text, .p-menubar .p-menubar-root-list > .p-menuitem > .p-menuitem-link:not(.p-disabled) .p-submenu-icon, .p-menubar .p-menubar-root-list > .p-menuitem > .p-menuitem-link:not(.p-disabled) .p-menuitem-icon:not(.profile-image-null), .p-menubar .p-menubar-root-list > .p-menuitem.p-menuitem-active > .p-menuitem-link:not(.p-disabled) .p-menuitem-text, .p-menubar .p-menubar-root-list > .p-menuitem.p-menuitem-active > .p-menuitem-link:not(.p-disabled) .p-submenu-icon, .p-menubar .p-menubar-root-list > .p-menuitem.p-menuitem-active > .p-menuitem-link:not(.p-disabled) .p-menuitem-icon:not(.profile-image-null) {
      color: var(--menubar-text-color); }
    .p-menubar .p-menubar-root-list > .p-menuitem > .p-menuitem-link:not(.p-disabled):hover, .p-menubar .p-menubar-root-list > .p-menuitem.p-menuitem-active > .p-menuitem-link:not(.p-disabled):hover {
      background: var(--menubar-hover-background);
      color: var(--menubar-text-color); }
      .p-menubar .p-menubar-root-list > .p-menuitem > .p-menuitem-link:not(.p-disabled):hover .p-menuitem-text, .p-menubar .p-menubar-root-list > .p-menuitem > .p-menuitem-link:not(.p-disabled):hover .p-submenu-icon, .p-menubar .p-menubar-root-list > .p-menuitem > .p-menuitem-link:not(.p-disabled):hover .p-menuitem-icon:not(.profile-image-null), .p-menubar .p-menubar-root-list > .p-menuitem.p-menuitem-active > .p-menuitem-link:not(.p-disabled):hover .p-menuitem-text, .p-menubar .p-menubar-root-list > .p-menuitem.p-menuitem-active > .p-menuitem-link:not(.p-disabled):hover .p-submenu-icon, .p-menubar .p-menubar-root-list > .p-menuitem.p-menuitem-active > .p-menuitem-link:not(.p-disabled):hover .p-menuitem-icon:not(.profile-image-null) {
        color: var(--menubar-text-color); }
  .p-menubar .p-menubar-root-list > .p-menuitem > .p-submenu-list, .p-menubar .p-menubar-root-list > .p-menuitem.p-menuitem-active > .p-submenu-list {
    background: var(--menubar-submenu-background); }
    .p-menubar .p-menubar-root-list > .p-menuitem > .p-submenu-list .p-menuitem .p-menuitem-link, .p-menubar .p-menubar-root-list > .p-menuitem.p-menuitem-active > .p-submenu-list .p-menuitem .p-menuitem-link {
      background: var(--menubar-submenu-background); }
      .p-menubar .p-menubar-root-list > .p-menuitem > .p-submenu-list .p-menuitem .p-menuitem-link .p-menuitem-text, .p-menubar .p-menubar-root-list > .p-menuitem > .p-submenu-list .p-menuitem .p-menuitem-link .p-menuitem-icon, .p-menubar .p-menubar-root-list > .p-menuitem.p-menuitem-active > .p-submenu-list .p-menuitem .p-menuitem-link .p-menuitem-text, .p-menubar .p-menubar-root-list > .p-menuitem.p-menuitem-active > .p-submenu-list .p-menuitem .p-menuitem-link .p-menuitem-icon {
        color: var(--text-color); }
      .p-menubar .p-menubar-root-list > .p-menuitem > .p-submenu-list .p-menuitem .p-menuitem-link:hover, .p-menubar .p-menubar-root-list > .p-menuitem.p-menuitem-active > .p-submenu-list .p-menuitem .p-menuitem-link:hover {
        background: var(--menubar-item-hover-background); }
        .p-menubar .p-menubar-root-list > .p-menuitem > .p-submenu-list .p-menuitem .p-menuitem-link:hover .p-menuitem-text, .p-menubar .p-menubar-root-list > .p-menuitem > .p-submenu-list .p-menuitem .p-menuitem-link:hover .p-menuitem-icon, .p-menubar .p-menubar-root-list > .p-menuitem.p-menuitem-active > .p-submenu-list .p-menuitem .p-menuitem-link:hover .p-menuitem-text, .p-menubar .p-menubar-root-list > .p-menuitem.p-menuitem-active > .p-submenu-list .p-menuitem .p-menuitem-link:hover .p-menuitem-icon {
          color: var(--menubar-item-hover-text-color); }

.reactUI.basti_mobile .p-inputtext:enabled:focus + .p-autocomplete-dropdown, .reactUI.basti_mobile .p-inputtext:enabled:focus + .p-datepicker-trigger {
  border-color: var(--button-background);
  color: var(--button-background); }

.reactUI.basti_mobile .rc-editor-linked:hover .p-button.p-button-icon-only.p-autocomplete-dropdown, .reactUI.basti_mobile .rc-editor-linked:hover .p-button.p-button-icon-only.p-datepicker-trigger, .reactUI.basti_mobile .rc-editor-date:hover .p-button.p-button-icon-only.p-autocomplete-dropdown, .reactUI.basti_mobile .rc-editor-date:hover .p-button.p-button-icon-only.p-datepicker-trigger {
  border-color: var(--button-background);
  color: var(--button-background); }

.reactUI.basti_mobile .rc-editor-linked:hover .p-inputtext, .reactUI.basti_mobile .rc-editor-date:hover .p-inputtext {
  border-color: var(--button-background); }

.reactUI.basti_mobile .rc-editor-linked .p-autocomplete-dropdown, .reactUI.basti_mobile .rc-editor-linked .p-datepicker-trigger, .reactUI.basti_mobile .rc-editor-date .p-autocomplete-dropdown, .reactUI.basti_mobile .rc-editor-date .p-datepicker-trigger {
  color: var(--text-color); }

.p-button {
  border-radius: var(--button-border-radius); }

.rc-button.mouse-border {
  color: var(--text-color); }

.rc-button:focus {
  box-shadow: var(--focus-box-shadow); }

.border-notpainted:not(.p-button-link), .border-notpainted:enabled:hover:not(.p-button-link) {
  color: var(--text-color); }

.p-checkbox .p-checkbox-box:not(.p-highlight), .p-radiobutton .p-radiobutton-box:not(.p-highlight) {
  background: var(--input-background);
  border: var(--input-border); }

.p-checkbox:not(.p-checkbox-disabled) .p-checkbox-box:hover {
  border-color: var(--border-color-hover); }

.p-checkbox:not(.p-checkbox-disabled) .p-checkbox-box.p-focus {
  box-shadow: var(--focus-box-shadow);
  border-color: var(--checkbox-selected-background); }

.p-checkbox:not(.p-checkbox-disabled) .p-checkbox-box.p-highlight:hover {
  background: var(--checkbox-selected-hover-background);
  border-color: var(--checkbox-selected-hover-background); }

.p-checkbox .p-checkbox-box {
  border-radius: var(--button-border-radius); }
  .p-checkbox .p-checkbox-box.p-highlight {
    background: var(--checkbox-selected-background);
    border-color: var(--checkbox-selected-background); }

.p-checkbox-box.p-highlight .p-checkbox-icon {
  color: var(--checkbox-color); }

.p-radiobutton .p-radiobutton-box:not(.p-disabled) .p-focus {
  box-shadow: var(--focus-box-shadow); }

.p-radiobutton .p-radiobutton-box:not(.p-disabled):not(.p-highlight):hover {
  border-color: var(--radiobutton-selected-outer-hover-background); }

.p-radiobutton .p-radiobutton-box.p-highlight {
  background: var(--radiobutton-selected-outer-background);
  border-color: var(--radiobutton-selected-outer-background); }
  .p-radiobutton .p-radiobutton-box.p-highlight:not(.p-disabled):hover {
    background: var(--radiobutton-selected-outer-hover-background);
    border-color: var(--radiobutton-selected-outer-hover-background); }

.p-radiobutton-box.p-highlight .p-radiobutton-icon {
  background: var(--radiobutton-inner-color); }

.rc-popupmenubutton {
  background: var(--button-background);
  border-color: var(--button-background);
  border-radius: var(--button-border-radius); }
  .rc-popupmenubutton:focus-within {
    box-shadow: var(--focus-box-shadow); }

.p-menu.p-menu-overlay {
  background: var(--popupmenubutton-panel-background); }

.p-menu .p-menuitem-link:not(.p-disabled):hover {
  background: var(--popupmenubutton-item-hover-background); }
  .p-menu .p-menuitem-link:not(.p-disabled):hover .p-menuitem-text {
    color: var(--popupmenubutton-item-hover-text-color); }

.p-menu .p-menuitem-link .p-menuitem-text {
  color: var(--text-color); }

.p-menu .p-menuitem-text {
  color: var(--text-color); }

.rc-togglebutton:focus {
  box-shadow: var(--focus-box-shadow); }

.rc-editor-choice:focus img {
  box-shadow: var(--focus-box-shadow); }

.p-inputtext {
  background: var(--input-background);
  border: var(--input-border);
  border-radius: var(--editor-border-radius); }
  .p-inputtext:not(.required-field) {
    color: var(--text-color); }
  .p-inputtext:enabled:focus {
    box-shadow: var(--focus-box-shadow);
    border-color: var(--border-color-hover); }
  .p-inputtext:enabled:hover {
    border-color: var(--border-color-hover); }
  .p-inputtext::placeholder {
    color: var(--input-placeholder-color); }

.p-float-label > label {
  color: var(--input-placeholder-color); }

.p-calendar:focus-within {
  outline: 0 none;
  outline-offset: 0;
  box-shadow: var(--focus-box-shadow);
  border-radius: var(--editor-border-radius); }

.p-calendar.required-field .p-inputtext {
  color: var(--table-required-color); }

.p-calendar input {
  border-top-right-radius: 0px;
  border-bottom-right-radius: 0px; }

.p-calendar button {
  border-top-left-radius: 0px;
  border-bottom-left-radius: 0px; }

.p-datepicker {
  border-radius: var(--date-border-radius); }
  .p-datepicker:not(.p-datepicker-inline), .p-datepicker:not(.p-datepicker-inline) .p-datepicker-header {
    background: var(--date-panel-background);
    color: var(--text-color); }
  .p-datepicker .p-datepicker-header {
    border-bottom: var(--date-panel-header-border); }
    .p-datepicker .p-datepicker-header .p-datepicker-title .p-datepicker-month, .p-datepicker .p-datepicker-header .p-datepicker-title .p-datepicker-year {
      background-color: var(--date-panel-background);
      color: var(--text-color); }
    .p-datepicker .p-datepicker-header .p-datepicker-title select:focus {
      box-shadow: var(--focus-box-shadow);
      border-color: var(--border-color-hover); }
  .p-datepicker:not(.p-disabled) table td span:not(.p-highlight):not(.p-disabled):hover {
    color: var(--date-panel-hover-color); }
  .p-datepicker table td > span.p-highlight {
    background: var(--date-selected-background); }

.rc-editor-image:focus img, .rc-icon:focus img, .rc-validator:focus img {
  box-shadow: var(--focus-box-shadow); }

.rc-editor-linked:focus-within {
  box-shadow: var(--focus-box-shadow); }

.rc-editor-linked.required-field .p-inputtext {
  color: var(--table-required-color); }

.rc-editor-linked input {
  border-top-right-radius: 0px;
  border-bottom-right-radius: 0px; }

.rc-editor-linked button {
  border-top-left-radius: 0px;
  border-bottom-left-radius: 0px; }

.p-autocomplete-panel {
  background: var(--linked-panel-background);
  border-radius: var(--linked-border-radius); }
  .p-autocomplete-panel .p-autocomplete-items .p-autocomplete-item {
    background: var(--linked-panel-background);
    color: var(--text-color); }
    .p-autocomplete-panel .p-autocomplete-items .p-autocomplete-item:hover {
      background: var(--linked-item-hover-background);
      color: var(--linked-item-hover-text-color); }
  .p-autocomplete-panel.dropdown-table .p-autocomplete-items li:nth-child(odd) {
    background: var(--table-row-even-background); }
    .p-autocomplete-panel.dropdown-table .p-autocomplete-items li:nth-child(odd):hover {
      background: var(--table-row-hover-background); }
  .p-autocomplete-panel.dropdown-table .p-autocomplete-items li:nth-child(even) {
    background: var(--table-row-odd-background); }
    .p-autocomplete-panel.dropdown-table .p-autocomplete-items li:nth-child(even):hover {
      background: var(--table-row-hover-background); }
  .p-autocomplete-panel.dropdown-table .p-autocomplete-item-group > * {
    background: var(--table-header-background);
    color: var(--text-color);
    border-bottom: var(--table-header-border); }
  .p-autocomplete-panel.dropdown-table .p-autocomplete-item > * {
    border-bottom: var(--table-row-border); }
    .p-autocomplete-panel.dropdown-table .p-autocomplete-item > *:not(:first-child) {
      border-left: var(--table-row-border); }

.p-editor-container .p-editor-toolbar {
  background: var(--html-toolbar-background);
  border: var(--html-toolbar-border);
  border-top-left-radius: var(--editor-border-radius);
  border-top-right-radius: var(--editor-border-radius); }
  .p-editor-container .p-editor-toolbar.ql-snow {
    border: var(--input-border); }
    .p-editor-container .p-editor-toolbar.ql-snow .ql-formats .ql-picker .ql-picker-label, .p-editor-container .p-editor-toolbar.ql-snow .ql-formats button {
      color: var(--text-color); }
      .p-editor-container .p-editor-toolbar.ql-snow .ql-formats .ql-picker .ql-picker-label:hover, .p-editor-container .p-editor-toolbar.ql-snow .ql-formats button:hover {
        color: var(--html-toolbar-button-hover-background); }
        .p-editor-container .p-editor-toolbar.ql-snow .ql-formats .ql-picker .ql-picker-label:hover svg polygon, .p-editor-container .p-editor-toolbar.ql-snow .ql-formats .ql-picker .ql-picker-label:hover svg path, .p-editor-container .p-editor-toolbar.ql-snow .ql-formats .ql-picker .ql-picker-label:hover svg line, .p-editor-container .p-editor-toolbar.ql-snow .ql-formats .ql-picker .ql-picker-label:hover svg rect, .p-editor-container .p-editor-toolbar.ql-snow .ql-formats .ql-picker .ql-picker-label:hover svg polyline, .p-editor-container .p-editor-toolbar.ql-snow .ql-formats button:hover svg polygon, .p-editor-container .p-editor-toolbar.ql-snow .ql-formats button:hover svg path, .p-editor-container .p-editor-toolbar.ql-snow .ql-formats button:hover svg line, .p-editor-container .p-editor-toolbar.ql-snow .ql-formats button:hover svg rect, .p-editor-container .p-editor-toolbar.ql-snow .ql-formats button:hover svg polyline {
          stroke: var(--html-toolbar-button-hover-background); }
      .p-editor-container .p-editor-toolbar.ql-snow .ql-formats .ql-picker .ql-picker-label svg polygon, .p-editor-container .p-editor-toolbar.ql-snow .ql-formats .ql-picker .ql-picker-label svg path, .p-editor-container .p-editor-toolbar.ql-snow .ql-formats .ql-picker .ql-picker-label svg line, .p-editor-container .p-editor-toolbar.ql-snow .ql-formats .ql-picker .ql-picker-label svg rect, .p-editor-container .p-editor-toolbar.ql-snow .ql-formats .ql-picker .ql-picker-label svg polyline, .p-editor-container .p-editor-toolbar.ql-snow .ql-formats button svg polygon, .p-editor-container .p-editor-toolbar.ql-snow .ql-formats button svg path, .p-editor-container .p-editor-toolbar.ql-snow .ql-formats button svg line, .p-editor-container .p-editor-toolbar.ql-snow .ql-formats button svg rect, .p-editor-container .p-editor-toolbar.ql-snow .ql-formats button svg polyline {
        stroke: var(--text-color); }
      .p-editor-container .p-editor-toolbar.ql-snow .ql-formats .ql-picker .ql-picker-label.ql-source svg path, .p-editor-container .p-editor-toolbar.ql-snow .ql-formats button.ql-source svg path {
        fill: var(--text-color); }
      .p-editor-container .p-editor-toolbar.ql-snow .ql-formats .ql-picker .ql-picker-label.ql-source:hover svg path, .p-editor-container .p-editor-toolbar.ql-snow .ql-formats button.ql-source:hover svg path {
        fill: var(--html-toolbar-button-hover-background); }
    .p-editor-container .p-editor-toolbar.ql-snow .ql-formats .ql-picker.ql-expanded .ql-picker-options {
      background: var(--html-picker-expanded-background); }
      .p-editor-container .p-editor-toolbar.ql-snow .ql-formats .ql-picker.ql-expanded .ql-picker-options .ql-picker-item {
        color: var(--text-color); }
        .p-editor-container .p-editor-toolbar.ql-snow .ql-formats .ql-picker.ql-expanded .ql-picker-options .ql-picker-item:hover {
          background: var(--html-picker-item-hover-background); }

.p-editor-container .p-editor-content {
  border: var(--input-border);
  border-bottom-left-radius: var(--editor-border-radius);
  border-bottom-right-radius: var(--editor-border-radius); }
  .p-editor-container .p-editor-content .ql-editor {
    background: var(--input-background);
    color: var(--text-color);
    border-bottom-left-radius: var(--editor-border-radius);
    border-bottom-right-radius: var(--editor-border-radius); }
  .p-editor-container .p-editor-content.ql-snow {
    border: var(--input-border);
    border-top: 0px; }

.rc-editor-html textarea.p-inputtext {
  border: var(--input-border) !important; }

.rc-table {
  border: var(--input-border); }
  .rc-table table {
    border-style: hidden;
    box-shadow: 0 0 0 1px #e9ecef; }
  .rc-table.navtable-north {
    border-bottom-left-radius: var(--table-border-radius);
    border-bottom-right-radius: var(--table-border-radius); }
  .rc-table.navtable-west {
    border-top-right-radius: var(--table-border-radius);
    border-bottom-right-radius: var(--table-border-radius); }
    .rc-table.navtable-west:not(.p-datatable-scrollable) .p-datatable-thead > tr > th:last-child {
      border-top-right-radius: var(--table-border-radius); }
    .rc-table.navtable-west:not(.p-datatable-scrollable) .p-datatable-thead > tr > th:only-child {
      border-top-left-radius: var(--table-border-radius);
      border-top-right-radius: var(--table-border-radius); }
    .rc-table.navtable-west .p-datatable-scrollable-header {
      border-top-right-radius: var(--table-border-radius); }
  .rc-table.navtable-east {
    border-top-left-radius: var(--table-border-radius);
    border-bottom-left-radius: var(--table-border-radius); }
    .rc-table.navtable-east:not(.p-datatable-scrollable) .p-datatable-thead > tr > th:first-child {
      border-top-left-radius: var(--table-border-radius); }
    .rc-table.navtable-east:not(.p-datatable-scrollable) .p-datatable-thead > tr > th:only-child {
      border-top-left-radius: var(--table-border-radius);
      border-top-right-radius: var(--table-border-radius); }
    .rc-table.navtable-east .p-datatable-scrollable-header {
      border-top-left-radius: var(--table-border-radius); }
  .rc-table.navtable-south {
    border-top-left-radius: var(--table-border-radius);
    border-top-right-radius: var(--table-border-radius); }
    .rc-table.navtable-south:not(.p-datatable-scrollable) .p-datatable-thead > tr > th:first-child {
      border-top-left-radius: var(--table-border-radius); }
    .rc-table.navtable-south:not(.p-datatable-scrollable) .p-datatable-thead > tr > th:last-child {
      border-top-right-radius: var(--table-border-radius); }
    .rc-table.navtable-south:not(.p-datatable-scrollable) .p-datatable-thead > tr > th:only-child {
      border-top-left-radius: var(--table-border-radius);
      border-top-right-radius: var(--table-border-radius); }
    .rc-table.navtable-south .p-datatable-scrollable-header {
      border-top-left-radius: var(--table-border-radius);
      border-top-right-radius: var(--table-border-radius); }
  .rc-table:not(.navtable-north):not(.navtable-west):not(.navtable-east):not(.navtable-south) {
    border-radius: var(--table-border-radius); }
    .rc-table:not(.navtable-north):not(.navtable-west):not(.navtable-east):not(.navtable-south):not(.p-datatable-scrollable) .p-datatable-thead > tr > th:first-child {
      border-top-left-radius: var(--table-border-radius); }
    .rc-table:not(.navtable-north):not(.navtable-west):not(.navtable-east):not(.navtable-south):not(.p-datatable-scrollable) .p-datatable-thead > tr > th:last-child {
      border-top-right-radius: var(--table-border-radius); }
    .rc-table:not(.navtable-north):not(.navtable-west):not(.navtable-east):not(.navtable-south):not(.p-datatable-scrollable) .p-datatable-thead > tr > th:only-child {
      border-top-left-radius: var(--table-border-radius);
      border-top-right-radius: var(--table-border-radius); }
  .rc-table .p-datatable-thead > tr > th {
    background: var(--table-header-background);
    border: var(--table-header-border); }
    .rc-table .p-datatable-thead > tr > th.sort-asc, .rc-table .p-datatable-thead > tr > th.sort-des {
      color: var(--table-sort-color); }
    .rc-table .p-datatable-thead > tr > th .p-sortable-column-icon {
      color: var(--table-sort-color); }
  .rc-table .p-sortable-column:not(.p-highlight):not(.p-sortable-disabled):hover {
    background: var(--table-header-hover-background);
    color: var(--text-color); }
    .rc-table .p-sortable-column:not(.p-highlight):not(.p-sortable-disabled):hover.sort-asc, .rc-table .p-sortable-column:not(.p-highlight):not(.p-sortable-disabled):hover.sort-des {
      color: var(--table-sort-color); }
      .rc-table .p-sortable-column:not(.p-highlight):not(.p-sortable-disabled):hover.sort-asc .p-sortable-column-icon, .rc-table .p-sortable-column:not(.p-highlight):not(.p-sortable-disabled):hover.sort-des .p-sortable-column-icon {
        color: var(--table-sort-color); }
  .rc-table .p-datatable-tbody > tr {
    background: var(--table-row-even-background);
    color: var(--text-color); }
    .rc-table .p-datatable-tbody > tr > td {
      border: var(--table-row-border); }
      .rc-table .p-datatable-tbody > tr > td.p-highlight {
        color: var(--text-color); }
      .rc-table .p-datatable-tbody > tr > td.cell-required {
        background: var(--table-required-even-background);
        color: var(--table-required-color); }
      .rc-table .p-datatable-tbody > tr > td.cell-readonly {
        background: var(--table-readonly-even-background); }
    .rc-table .p-datatable-tbody > tr.p-highlight {
      color: var(--text-color);
      background: var(--table-selected-row-background) !important; }
      .rc-table .p-datatable-tbody > tr.p-highlight > td .open-cell-editor {
        color: var(--text-color); }
      .rc-table .p-datatable-tbody > tr.p-highlight > td.cell-required {
        background: var(--table-required-even-background);
        opacity: 0.8; }
      .rc-table .p-datatable-tbody > tr.p-highlight > td.cell-readonly {
        background: var(--table-readonly-even-background);
        opacity: 0.8; }
    .rc-table .p-datatable-tbody > tr.p-row-odd {
      background: var(--table-row-odd-background); }
      .rc-table .p-datatable-tbody > tr.p-row-odd > td.cell-required {
        background: var(--table-required-odd-background);
        color: var(--table-required-color); }
      .rc-table .p-datatable-tbody > tr.p-row-odd > td.cell-readonly {
        background: var(--table-readonly-odd-background); }
      .rc-table .p-datatable-tbody > tr.p-row-odd.p-highlight td.cell-required {
        background: var(--table-required-odd-background);
        opacity: 0.8; }
      .rc-table .p-datatable-tbody > tr.p-row-odd.p-highlight td.cell-readonly {
        background: var(--table-readonly-odd-background);
        opacity: 0.8; }
  .rc-table.p-datatable-hoverable-rows .p-datatable-tbody > tr:not(.p-highlight):not(.p-datatable-emptymessage):hover {
    background: var(--table-row-hover-background);
    color: var(--text-color); }

.p-datatable.p-datatable-selectable-cell .p-datatable-tbody > tr.p-selectable-row.p-row-odd > td.p-selectable-cell:not(.p-highlight):hover {
  background: initial;
  color: var(--table-cell-hover-color); }

.p-datatable.p-datatable-selectable-cell .p-datatable-tbody > tr.p-selectable-row.p-row-odd > td.p-selectable-cell:not(.p-highlight).cell-required:hover {
  background: var(--table-required-odd-background);
  color: var(--table-cell-hover-color); }

.p-datatable.p-datatable-selectable-cell .p-datatable-tbody > tr.p-selectable-row.p-row-odd > td.p-selectable-cell:not(.p-highlight).cell-readonly:hover {
  background: var(--table-readonly-odd-background);
  color: var(--table-cell-hover-color);
  opacity: 0.8; }

.p-datatable.p-datatable-selectable-cell .p-datatable-tbody > tr.p-selectable-row > td.p-selectable-cell:not(.p-highlight):hover {
  background: initial;
  color: var(--table-cell-hover-color); }

.p-datatable.p-datatable-selectable-cell .p-datatable-tbody > tr.p-selectable-row > td.p-selectable-cell:not(.p-highlight).cell-required:hover {
  background: var(--table-required-even-background);
  color: var(--table-cell-hover-color); }

.p-datatable.p-datatable-selectable-cell .p-datatable-tbody > tr.p-selectable-row > td.p-selectable-cell:not(.p-highlight).cell-readonly:hover {
  background: var(--table-readonly-even-background);
  color: var(--table-cell-hover-color);
  opacity: 0.8; }

.rc-toolbar {
  background: var(--toolbar-background);
  border-color: var(--toolbar-border-color); }
  .rc-toolbar.navbar-north {
    border-top-left-radius: var(--table-border-radius);
    border-top-right-radius: var(--table-border-radius); }
  .rc-toolbar.navbar-west {
    border-top-left-radius: var(--table-border-radius);
    border-bottom-left-radius: var(--table-border-radius); }
  .rc-toolbar.navbar-east {
    border-top-right-radius: var(--table-border-radius);
    border-bottom-right-radius: var(--table-border-radius); }
  .rc-toolbar.navbar-south {
    border-bottom-left-radius: var(--table-border-radius);
    border-bottom-right-radius: var(--table-border-radius); }
  .rc-toolbar.toolbar-north {
    border-top-left-radius: var(--toolbar-border-radius);
    border-top-right-radius: var(--toolbar-border-radius); }
  .rc-toolbar.toolbar-west {
    border-top-left-radius: var(--toolbar-border-radius);
    border-bottom-left-radius: var(--toolbar-border-radius); }
  .rc-toolbar.toolbar-east {
    border-top-right-radius: var(--toolbar-border-radius);
    border-bottom-right-radius: var(--toolbar-border-radius); }
  .rc-toolbar.toolbar-south {
    border-bottom-left-radius: var(--toolbar-border-radius);
    border-bottom-right-radius: var(--toolbar-border-radius); }

.rc-popup .p-dialog-header, .error-dialog .p-dialog-header {
  background: var(--dialog-header-background);
  color: var(--dialog-header-text-color);
  border-top-left-radius: var(--dialog-border-radius);
  border-top-right-radius: var(--dialog-border-radius);
  border-bottom: var(--dialog-header-border); }
  .rc-popup .p-dialog-header .p-dialog-header-icon, .error-dialog .p-dialog-header .p-dialog-header-icon {
    color: var(--text-color); }
    .rc-popup .p-dialog-header .p-dialog-header-icon:enabled:hover, .error-dialog .p-dialog-header .p-dialog-header-icon:enabled:hover {
      background: #e9ecef;
      color: var(--dialog-icon-hover-color); }

.rc-popup .p-dialog-content, .error-dialog .p-dialog-content {
  background: var(--dialog-content-background);
  color: var(--text-color);
  border-bottom-left-radius: var(--dialog-border-radius);
  border-bottom-right-radius: var(--dialog-border-radius); }

.error-dialog .p-dialog-header {
  background: var(--message-error-header-background);
  color: var(--message-error-header-color); }
  .error-dialog .p-dialog-header .p-dialog-header-icon:focus {
    box-shadow: none; }
  .error-dialog .p-dialog-header .p-dialog-header-icon:enabled {
    color: var(--message-error-header-color); }
    .error-dialog .p-dialog-header .p-dialog-header-icon:enabled:hover {
      background: var(--message-error-header-close-hover);
      color: var(--message-error-header-color); }

.error-dialog .p-dialog-footer {
  border-bottom-left-radius: var(--dialog-border-radius);
  border-bottom-right-radius: var(--dialog-border-radius);
  background: var(--dialog-content-background);
  color: var(--text-color); }

.rc-message-dialog .p-dialog-header {
  border-top-left-radius: var(--dialog-border-radius);
  border-top-right-radius: var(--dialog-border-radius);
  background: var(--dialog-header-background); }

.rc-message-dialog.info .p-dialog-header {
  background: var(--message-info-header-background);
  color: var(--message-info-header-color); }
  .rc-message-dialog.info .p-dialog-header .p-dialog-header-close:hover {
    background: var(--message-info-header-close-hover); }
  .rc-message-dialog.info .p-dialog-header .p-dialog-header-close .p-dialog-header-close-icon {
    color: var(--message-info-header-color); }

.rc-message-dialog.warning .p-dialog-header {
  background: var(--message-warning-header-background);
  color: var(--message-warning-header-color); }
  .rc-message-dialog.warning .p-dialog-header .p-dialog-header-close:hover {
    background: var(--message-warning-header-close-hover); }
  .rc-message-dialog.warning .p-dialog-header .p-dialog-header-close .p-dialog-header-close-icon {
    color: var(--message-warning-header-color); }

.rc-message-dialog.error .p-dialog-header {
  background: var(--message-error-header-background);
  color: var(--message-error-header-color); }
  .rc-message-dialog.error .p-dialog-header .p-dialog-header-close:hover {
    background: var(--message-error-header-close-hover); }
  .rc-message-dialog.error .p-dialog-header .p-dialog-header-close .p-dialog-header-close-icon {
    color: var(--message-error-header-color); }

.rc-message-dialog.question .p-dialog-header {
  background: var(--message-question-header-background);
  color: var(--message-question-header-color); }
  .rc-message-dialog.question .p-dialog-header .p-dialog-header-close:hover {
    background: var(--message-question-header-close-hover); }
  .rc-message-dialog.question .p-dialog-header .p-dialog-header-close .p-dialog-header-close-icon {
    color: var(--message-question-header-color); }

.rc-message-dialog .p-dialog-footer {
  border-bottom-left-radius: var(--dialog-border-radius);
  border-bottom-right-radius: var(--dialog-border-radius); }

.rc-message-dialog.message-dialog-no-footer .p-dialog-content {
  border-bottom-left-radius: var(--dialog-border-radius);
  border-bottom-right-radius: var(--dialog-border-radius); }

.rc-message-dialog .p-dialog-content, .rc-message-dialog .p-dialog-footer {
  background: var(--dialog-content-background);
  color: var(--text-color); }

#toast-info .p-toast-message {
  background: var(--dialog-content-background); }

#toast-info .toast-header {
  color: white; }
  #toast-info .toast-header.info {
    background: var(--message-info-header-background); }
    #toast-info .toast-header.info .toast-header-close {
      color: white; }
      #toast-info .toast-header.info .toast-header-close:hover {
        background: var(--message-info-header-close-hover); }

.rc-error-bar {
  background: var(--error-bar-background);
  color: var(--text-color); }
  .rc-error-bar.app-gone {
    background: var(--gone-background); }

.tagpanel {
  color: #495057; }
  .tagpanel .rc-button.mouse-border {
    color: #495057; }

.rc-panel-group-caption {
  border-bottom: var(--input-border); }

.p-tabview .p-tabview-nav {
  background: var(--tab-navbar-background);
  color: var(--text-color);
  border-color: var(--tab-navbar-border-color);
  border-radius: var(--tab-border-radius);
  padding: 0 var(--tab-border-radius); }
  .p-tabview .p-tabview-nav li:not(.p-highlight) .p-tabview-nav-link {
    color: var(--text-color);
    border-color: transparent transparent var(--tab-border-color) transparent; }
  .p-tabview .p-tabview-nav li:not(.p-highlight):not(.p-disabled):hover .p-tabview-nav-link {
    color: var(--text-color);
    background: var(--tab-hover-background);
    border-color: var(--text-color); }
  .p-tabview .p-tabview-nav li.p-highlight .p-tabview-nav-link {
    color: var(--tab-selected-color);
    border-color: var(--tab-selected-color); }
  .p-tabview .p-tabview-nav li .p-tabview-nav-link {
    background: var(--tab-navbar-background); }

.p-tabview-close {
  color: var(--tab-close-color); }
  .p-tabview-close:hover {
    font-weight: bold;
    color: var(--tab-close-hover-color); }

.p-tree {
  background: var(--tree-background);
  border: var(--tree-border);
  color: var(--text-color);
  border-radius: var(--table-border-radius); }
  .p-tree .p-tree-container > .p-treenode:nth-child(odd) {
    background: var(--tree-background); }
  .p-tree .p-tree-container > .p-treenode:nth-child(even) {
    background: var(--tree-even-background); }
  .p-tree .p-tree-container .p-treenode .p-treenode-children .p-treenode:nth-child(odd) {
    background: var(--tree-background); }
  .p-tree .p-tree-container .p-treenode .p-treenode-children .p-treenode:nth-child(even) {
    background: var(--tree-even-background); }
  .p-tree .p-tree-container .p-treenode .p-treenode-content.p-treenode-selectable:not(.p-highlight):hover {
    background: var(--tree-item-hover-background);
    color: var(--text-color); }
  .p-tree .p-tree-container .p-treenode .p-treenode-content .p-tree-toggler {
    color: var(--text-color); }
    .p-tree .p-tree-container .p-treenode .p-treenode-content .p-tree-toggler:enabled {
      color: var(--text-color); }
      .p-tree .p-tree-container .p-treenode .p-treenode-content .p-tree-toggler:enabled:hover {
        color: var(--text-color);
        background: var(--tree-selected-item-background); }
    .p-tree .p-tree-container .p-treenode .p-treenode-content .p-tree-toggler:focus {
      box-shadow: none; }
  .p-tree .p-tree-container .p-treenode .p-treenode-content.p-highlight {
    background: var(--tree-selected-item-background);
    color: var(--text-color); }

.loading-screen {
  background: -webkit-radial-gradient(119% 190% at -6% -20%, var(--loading-screen-left-background) 70%, var(--loading-screen-right-background) 70%);
  background: -o-radial-gradient(119% 190% at -6% -20%, var(--loading-screen-left-background) 70%, var(--loading-screen-right-background) 70%);
  background: -moz-radial-gradient(119% 190% at -6% -20%, var(--loading-screen-left-background) 70%, var(--loading-screen-right-background) 70%);
  background: radial-gradient(119% 190% at -6% -20%, var(--loading-screen-left-background) 70%, var(--loading-screen-right-background) 70%); }

.loading-screen-spinner {
  animation: progress-spinner-color 3s; }

@media screen and (max-width: 960px) {
  .p-menubar .p-menubar-root-list {
    background: var(--topbar-background); }
    .p-menubar .p-menubar-root-list > .p-menuitem {
      background: var(--topbar-background); } }

@keyframes p-progress-spinner-color {
  100%,
  0% {
    stroke: var(--loading-spinner-color-1); }
  40% {
    stroke: var(--loading-spinner-color-2); }
  66% {
    stroke: var(--loading-spinner-color-3); }
  80%,
  90% {
    stroke: var(--loading-spinner-color-4); } }

.mobile-launcher-menu .rc-frame-toolbar {
  background: var(--launcher-toolbar-background);
  border-top: 1px solid;
  border-color: var(--launcher-toolbar-separator-color); }
  .mobile-launcher-menu .rc-frame-toolbar .rc-button.mouse-border {
    color: var(--launcher-toolbar-button-text-color); }
    .mobile-launcher-menu .rc-frame-toolbar .rc-button.mouse-border:not(a):not(.p-disabled):not(.border-notpainted):hover {
      background: var(--launcher-toolbar-button-hover-background);
      border-color: var(--launcher-toolbar-button-hover-background);
      color: var(--launcher-toolbar-button-hover-text-color); }

.rc-frame {
  box-shadow: var(--frame-shadow);
  border-radius: var(--frame-border-radius); }
  .rc-frame .rc-frame-header {
    background: var(--frame-header-background);
    color: var(--frame-header-color);
    border-bottom: var(--frame-header-border); }
    .rc-frame .rc-frame-header .rc-frame-header-close-button {
      color: var(--text-color);
      background: transparent;
      font-size: 12px; }
      .rc-frame .rc-frame-header .rc-frame-header-close-button:hover {
        background: var(--frame-header-button-hover-background);
        font-weight: bold;
        color: var(--frame-header-button-hover-color); }
  .rc-frame .p-menubar {
    background: var(--frame-menubar-background); }
    .rc-frame .p-menubar .p-menubar-root-list > .p-menuitem > .p-menuitem-link:not(.p-disabled), .rc-frame .p-menubar .p-menubar-root-list > .p-menuitem.p-menuitem-active > .p-menuitem-link:not(.p-disabled) {
      background: var(--frame-menubar-background);
      color: var(--frame-menubar-text-color); }
      .rc-frame .p-menubar .p-menubar-root-list > .p-menuitem > .p-menuitem-link:not(.p-disabled) .p-menuitem-text, .rc-frame .p-menubar .p-menubar-root-list > .p-menuitem > .p-menuitem-link:not(.p-disabled) .p-submenu-icon, .rc-frame .p-menubar .p-menubar-root-list > .p-menuitem.p-menuitem-active > .p-menuitem-link:not(.p-disabled) .p-menuitem-text, .rc-frame .p-menubar .p-menubar-root-list > .p-menuitem.p-menuitem-active > .p-menuitem-link:not(.p-disabled) .p-submenu-icon {
        color: var(--frame-menubar-text-color); }
      .rc-frame .p-menubar .p-menubar-root-list > .p-menuitem > .p-menuitem-link:not(.p-disabled):hover, .rc-frame .p-menubar .p-menubar-root-list > .p-menuitem.p-menuitem-active > .p-menuitem-link:not(.p-disabled):hover {
        background: var(--frame-menubar-hover-background);
        color: var(--frame-menubar-text-color); }
        .rc-frame .p-menubar .p-menubar-root-list > .p-menuitem > .p-menuitem-link:not(.p-disabled):hover .p-menuitem-text, .rc-frame .p-menubar .p-menubar-root-list > .p-menuitem > .p-menuitem-link:not(.p-disabled):hover .p-submenu-icon, .rc-frame .p-menubar .p-menubar-root-list > .p-menuitem.p-menuitem-active > .p-menuitem-link:not(.p-disabled):hover .p-menuitem-text, .rc-frame .p-menubar .p-menubar-root-list > .p-menuitem.p-menuitem-active > .p-menuitem-link:not(.p-disabled):hover .p-submenu-icon {
          color: var(--frame-menubar-text-color); }
    .rc-frame .p-menubar .p-menubar-root-list > .p-menuitem > .p-submenu-list, .rc-frame .p-menubar .p-menubar-root-list > .p-menuitem.p-menuitem-active > .p-submenu-list {
      background: var(--frame-menubar-submenu-background); }
      .rc-frame .p-menubar .p-menubar-root-list > .p-menuitem > .p-submenu-list .p-menuitem .p-menuitem-link, .rc-frame .p-menubar .p-menubar-root-list > .p-menuitem.p-menuitem-active > .p-submenu-list .p-menuitem .p-menuitem-link {
        background: var(--frame-menubar-submenu-background); }
        .rc-frame .p-menubar .p-menubar-root-list > .p-menuitem > .p-submenu-list .p-menuitem .p-menuitem-link .p-menuitem-text, .rc-frame .p-menubar .p-menubar-root-list > .p-menuitem > .p-submenu-list .p-menuitem .p-menuitem-link .p-menuitem-icon, .rc-frame .p-menubar .p-menubar-root-list > .p-menuitem.p-menuitem-active > .p-submenu-list .p-menuitem .p-menuitem-link .p-menuitem-text, .rc-frame .p-menubar .p-menubar-root-list > .p-menuitem.p-menuitem-active > .p-submenu-list .p-menuitem .p-menuitem-link .p-menuitem-icon {
          color: var(--text-color); }
        .rc-frame .p-menubar .p-menubar-root-list > .p-menuitem > .p-submenu-list .p-menuitem .p-menuitem-link:hover, .rc-frame .p-menubar .p-menubar-root-list > .p-menuitem.p-menuitem-active > .p-submenu-list .p-menuitem .p-menuitem-link:hover {
          background: var(--frame-menubar-item-hover-background); }
          .rc-frame .p-menubar .p-menubar-root-list > .p-menuitem > .p-submenu-list .p-menuitem .p-menuitem-link:hover .p-menuitem-text, .rc-frame .p-menubar .p-menubar-root-list > .p-menuitem > .p-submenu-list .p-menuitem .p-menuitem-link:hover .p-menuitem-icon, .rc-frame .p-menubar .p-menubar-root-list > .p-menuitem.p-menuitem-active > .p-submenu-list .p-menuitem .p-menuitem-link:hover .p-menuitem-text, .rc-frame .p-menubar .p-menubar-root-list > .p-menuitem.p-menuitem-active > .p-submenu-list .p-menuitem .p-menuitem-link:hover .p-menuitem-icon {
            color: var(--frame-menubar-item-hover-text-color); }
  .rc-frame .rc-frame-toolbar {
    background: var(--frame-toolbar-background);
    border-top: 1px solid;
    border-color: var(--frame-toolbar-separator-color); }
    .rc-frame .rc-frame-toolbar .rc-button.mouse-border {
      color: var(--frame-toolbar-button-text-color); }
      .rc-frame .rc-frame-toolbar .rc-button.mouse-border:not(a):not(.p-disabled):not(.border-notpainted):hover {
        background: var(--frame-toolbar-button-hover-background);
        border-color: var(--frame-toolbar-button-hover-background);
        color: var(--frame-toolbar-button-hover-text-color); }
  .rc-frame .rc-frame-menu {
    border-width: 0 var(--frame-border-width) 0 var(--frame-border-width); }
  .rc-frame .rc-frame-content {
    border-width: 0 var(--frame-border-width) var(--frame-border-width) var(--frame-border-width); }
  .rc-frame .rc-frame-content, .rc-frame .rc-frame-menu {
    border-color: var(--frame-header-background); }

.rc-signature-pad {
  background: var(--signature-pad-background); }

.crash-banner {
  background: var(--error-bar-background); }<|MERGE_RESOLUTION|>--- conflicted
+++ resolved
@@ -27,7 +27,6 @@
  * the License.
  */
 :root {
-<<<<<<< HEAD
   --login-mask-background:rgb(245, 245, 245, 0.93);
   --login-logo-background:#ffffff;
   --login-shadow:5px 5px 45px 5px rgba(0,0,0,0.6);
@@ -39,7 +38,7 @@
   --topbar-button-background:transparent;
   --topbar-button-hover-background:#d67b13;
   --topbar-button-text-color:var(--topbar-text-color);
-  --profile-background:var(--topbar-background);
+  --profile-background:transparent;
   --profile-hover-background:#d67b13;
   --profile-text-color:#ffffff;
   --profile-separator:2px solid #d67b13;
@@ -61,41 +60,6 @@
   --menubar-item-hover-text-color:#000000;
   --corp-menu-speeddial-background:#ffffff;
   --corp-menu-speeddial-color:#495057;
-=======
-  --login-mask-background: rgb(245, 245, 245, 0.93);
-  --login-logo-background: #ffffff;
-  --login-shadow: 5px 5px 45px 5px rgba(0,0,0,0.6);
-  --screen-background: #ffffff;
-  --text-color: #495057;
-  --topbar-background: #f78500;
-  --topbar-text-color: #ffffff;
-  --topbar-logo-background: linear-gradient(270deg, rgba(232,232,232,1) 0%, rgba(255,255,255,1) 100%);
-  --topbar-button-background: transparent;
-  --topbar-button-hover-background: #d67b13;
-  --topbar-button-text-color: var(--topbar-text-color);
-  --profile-background: transparent;
-  --profile-hover-background: #d67b13;
-  --profile-text-color: #ffffff;
-  --profile-separator: 2px solid #d67b13;
-  --profile-submenu-background: #ffffff;
-  --profile-item-hover-background: #e9ecef;
-  --profile-item-hover-text-color: #000000;
-  --std-menu-background: #fafafa;
-  --std-menu-item-hover-background: #e9ecef;
-  --std-menu-text-color: #495057;
-  --std-menu-item-hover-text-color: #000000;
-  --std-menu-activeitem-color: #f78500;
-  --std-menu-border: 1px solid rgba(120,130,140,.13);
-  --std-menu-fadeout-background: linear-gradient(90deg, #fafafa00 0%, #fafafa 100%);
-  --menubar-background: var(--topbar-background);
-  --menubar-hover-background: var(--topbar-button-hover-background);
-  --menubar-text-color: var(--topbar-text-color);
-  --menubar-submenu-background: #ffffff;
-  --menubar-item-hover-background: #e9ecef;
-  --menubar-item-hover-text-color: #000000;
-  --corp-menu-speeddial-background: #ffffff;
-  --corp-menu-speeddial-color: #495057;
->>>>>>> 1600c346
   --corp-menu-speeddial-shadow:0 2px 2px 0 rgba(0,0,0,0.14), 0 1px 5px 0 rgba(0, 0, 0, 0.12), 0 3px 1px -2px rgba(0, 0, 0, 0.20);
   --button-background:#f78500;
   --input-background:#ffffff;
