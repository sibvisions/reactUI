/* Copyright 2022 SIB Visions GmbH
 *
 * Licensed under the Apache License, Version 2.0 (the "License"); you may not
 * use this file except in compliance with the License. You may obtain a copy of
 * the License at
 *
 * http://www.apache.org/licenses/LICENSE-2.0
 *
 * Unless required by applicable law or agreed to in writing, software
 * distributed under the License is distributed on an "AS IS" BASIS, WITHOUT
 * WARRANTIES OR CONDITIONS OF ANY KIND, either express or implied. See the
 * License for the specific language governing permissions and limitations under
 * the License.
 */

import React, { FC, useContext, useEffect, useMemo, useRef, useState, createContext } from "react"
import TopBar, { showTopBar, TopBarContext } from "./main/components/topbar/TopBar";
import { PopupContextProvider } from "./main/hooks/data-hooks/usePopupMenu";
import { useHistory } from "react-router-dom";
import COMPONENT_CLASSNAMES from "./main/components/COMPONENT_CLASSNAMES";
import { appContext } from "./main/contexts/AppProvider";
import { createOpenScreenRequest } from "./main/factories/RequestFactory";
import REQUEST_KEYWORDS from "./main/request/REQUEST_KEYWORDS";
import { IPanel } from "./main/components/panels/panel/UIPanel";
import { SpeedDial } from "primereact/speeddial";
import { ReactUIDesigner } from "@sibvisions/reactui-designer";
import { isCorporation } from "./main/util/server-util/IsCorporation";
import useDesignerImages from "./main/hooks/style-hooks/useDesignerImages";
import { Tooltip } from "primereact/tooltip";
interface IAppWrapper {
    embedOptions?: { [key: string]: any }
    theme?: string
    colorScheme?: string
    design?: string
}

interface IWSDesignerContext {
    isActive:boolean,
    toggleWSDesigner: () => void,
    testMap: Map<string, { x: number, y: number }>
}

export const WSDesignerContext = createContext<IWSDesignerContext>({ isActive: false, toggleWSDesigner: () => {}, testMap: new Map<string, { x: number, y: number }>() });

const AppWrapper: FC<IAppWrapper> = (props) => {
    /** Use context to gain access for contentstore and server methods */
    const context = useContext(appContext);

    const topbar = useContext(TopBarContext);

    /** History of react-router-dom */
    const history = useHistory();

    /** True if a screen was opened by clicking browser back or forward button (prevents openscreen loop) */
    const openedWithHistory = useRef<boolean>(false);

    /** True, if the designer should be displayed */
    const [showDesignerView, setShowDesignerView] = useState<boolean>(sessionStorage.getItem("reactui-designer-on") === 'true');

    const [wsContextState, setWSContextState] = useState<IWSDesignerContext>({ isActive: false, toggleWSDesigner: () => setWSContextState(prevState => ({ ...prevState, isActive: !prevState.isActive })), testMap: new Map<string, { x: number, y: number }>() });

    /** A function which is being passed to the designer, to rerender when the images have changed */
    const setImagesChanged = useDesignerImages();

    /** The current app-theme e.g. "basti" */
    const [appTheme, setAppTheme] = useState<string>(context.appSettings.applicationMetaData.applicationTheme.value);

    /** The currently used app-layout */
    const appLayout = useMemo(() => context.appSettings.applicationMetaData.applicationLayout.layout, [context.appSettings.applicationMetaData]);

    /** When the designer-mode gets enabled/disabled, adjust the height and width of the application */
    useEffect(() => {
        const docStyle = window.getComputedStyle(document.documentElement)
        const mainHeight = docStyle.getPropertyValue('--main-height');
        const mainWidth = docStyle.getPropertyValue('--main-width');
        if (showDesignerView || wsContextState.isActive) {
            if (showDesignerView && !sessionStorage.getItem("reactui-designer-on")) {
                sessionStorage.setItem("reactui-designer-on", "true");
            }

            if (mainHeight === "100vh") {
                document.documentElement.style.setProperty("--main-height", 
                `calc(100vh - ${docStyle.getPropertyValue('--designer-topbar-height')} - ${docStyle.getPropertyValue('--designer-content-padding')} - ${docStyle.getPropertyValue('--designer-content-padding')})`);
            }

            if (mainWidth === "100vw") {
                document.documentElement.style.setProperty("--main-width", `calc(100vw - ${docStyle.getPropertyValue('--designer-panel-wrapper-width')} - ${docStyle.getPropertyValue('--designer-content-padding')} - ${docStyle.getPropertyValue('--designer-content-padding')})`);
            }
        }
        else {
            if (sessionStorage.getItem("reactui-designer-on")) {
                sessionStorage.removeItem("reactui-designer-on");
            }

            if (mainHeight !== "100vh") {
                document.documentElement.style.setProperty("--main-height", "100vh");
            }

            if (mainWidth !== "100vw") {
                document.documentElement.style.setProperty("--main-width", "100vw");
            }
        }
    }, [showDesignerView, wsContextState.isActive])

    /**
     * Subscribes to app-name, css-version and restart
     * @returns unsubscribes from app-name, css-version and restart
     */
    useEffect(() => {
        context.subscriptions.subscribeToTheme("appwrapper", (theme:string) => setAppTheme(theme));

        return () => {
            context.subscriptions.unsubscribeFromTheme("appwrapper");
        }
    }, [context.subscriptions]);

    // Open screens on refresh or on browser navigation forward and back buttons
    useEffect(() => {
        if (context.transferType !== "full") {
            history.listen(() => {
                if (history.action === "POP") {
                    let currentlyOpening = false;
                    if (!openedWithHistory.current) {
                        const pathName = history.location.pathname;
                        const navName = pathName.substring(pathName.indexOf("/home/") + "/home/".length);
                        if (navName) {
                            const navValue = context.contentStore.navigationNames.get(navName);
                            if (navValue && navValue.componentId && context.contentStore.activeScreens && context.contentStore.activeScreens[0].name !== navValue.screenId) {
                                const openReq = createOpenScreenRequest();
                                openReq.componentId = navValue.componentId;
                                showTopBar(context.server.sendRequest(openReq, REQUEST_KEYWORDS.OPEN_SCREEN), topbar);

                                currentlyOpening = true;
                                openedWithHistory.current = true;
                            }
                        }
                        else {
                            if (context.contentStore.activeScreens.length) {
                                context.contentStore.activeScreens.forEach(active => {
                                    const comp = context.contentStore.getComponentByName(active.name) as IPanel;
                                    if (comp && comp.className === COMPONENT_CLASSNAMES.PANEL) {
                                        context.contentStore.closeScreen(comp.name, comp.screen_modal_ === true, context.appSettings.welcomeScreen.name ? true : false);
                                    }
                                })
                            }

                            if (context.appSettings.welcomeScreen.name) {
                                showTopBar(context.api.sendOpenScreenRequest(context.appSettings.welcomeScreen.name), topbar)
                            }

                        }
                    }

                    if (!currentlyOpening) {
                        openedWithHistory.current = false;
                    }
                }
            });
        }
    }, []); // eslint-disable-line react-hooks/exhaustive-deps

    const getSpeedDialModel = () => {
        const speeddialModel = [];
        if (context.appSettings.showDesigner) {
            speeddialModel.push({
                label: 'Style-Designer',
                icon: 'fas fa-palette',
                command: () => setShowDesignerView(prevState => !prevState)
            });
        }
        return speeddialModel;
    }

    const speeddialModel = getSpeedDialModel();

    const content =
        <>
            <WSDesignerContext.Provider value={wsContextState}>
                {props.children}
                {speeddialModel.length && !showDesignerView && !wsContextState.isActive &&
                    <>
                        <Tooltip target=".p-speeddial-linear .p-speeddial-action" position="left" />
                        <SpeedDial 
                            className="designer-button" 
                            model={speeddialModel} 
                            direction="up"
                            style={{
                                position: "absolute",
                                top: speeddialModel.length === 1 ? "calc(100% - 180px)" : "calc(100% - 220px)",
                                left: "calc(100% - 90px)",
                                opacity: "0.8",
                                fontSize: "1.825rem"
                            }} />
                    </>

                }
            </WSDesignerContext.Provider>
        </>

    return (
        <>
            <PopupContextProvider>
                <TopBar>
                    {showDesignerView ?
                        <ReactUIDesigner
                            isLogin={false}
                            changeImages={() => setImagesChanged(prevState => !prevState)}
                            uploadUrl={context.server.designerUrl}
                            isCorporation={isCorporation(appLayout, appTheme)}
                            logoLogin={process.env.PUBLIC_URL + context.appSettings.LOGO_LOGIN}
                            logoBig={process.env.PUBLIC_URL + context.appSettings.LOGO_BIG}
                            logoSmall={process.env.PUBLIC_URL + context.appSettings.LOGO_SMALL}
                            designerSubscription={context.designerSubscriptions}
                            appName={context.appSettings.applicationMetaData.applicationName}
                            setShowDesigner={() => setShowDesignerView(prevState => !prevState)}
                            changeTheme={(newTheme: string) => context.subscriptions.emitThemeChanged(newTheme)}
                            uploadCallback={(schemeFileName: string, themeFileName: string) => { }}
                            transferType={context.transferType} >
                            {content}

                        </ReactUIDesigner> :
<<<<<<< HEAD
                        (wsContextState.isActive) ?
                            <WorkScreenDesigner wsContext={wsContextState} >
                                {content}
                            </WorkScreenDesigner> :
                            <>
                                {content}
                            </>}
=======
                        <>
                            {content}
                        </>}
>>>>>>> 43b3ba00
                </TopBar>
            </PopupContextProvider>
        </>
    )
}
export default AppWrapper<|MERGE_RESOLUTION|>--- conflicted
+++ resolved
@@ -219,7 +219,6 @@
                             {content}
 
                         </ReactUIDesigner> :
-<<<<<<< HEAD
                         (wsContextState.isActive) ?
                             <WorkScreenDesigner wsContext={wsContextState} >
                                 {content}
@@ -227,11 +226,6 @@
                             <>
                                 {content}
                             </>}
-=======
-                        <>
-                            {content}
-                        </>}
->>>>>>> 43b3ba00
                 </TopBar>
             </PopupContextProvider>
         </>
