import React, {FC, ReactElement, useCallback, useContext, useEffect, useState} from "react";
import { appContext } from "../../main/AppProvider";
import { ActiveScreen } from "../../main/ContentStore";
<<<<<<< HEAD
import LoadingScreen from "../loading/loadingscreen";

/**Other imports */
=======
import { DesktopPanelHandler } from "../login/login";
>>>>>>> e196e57c
import ResizeHandler from "../ResizeHandler";

/** This component defines where the workscreen should be displayed */
const WorkScreen: FC = () => {
    /** Use context to gain access for contentstore and server methods */
    const context = useContext(appContext);

    /** State of the active-screens */
    const [activeScreens, setActiveScreens] = useState<ActiveScreen[]>(context.contentStore.activeScreens);

    /** Returns the built windows */
    const buildWindow = useCallback((screens:ActiveScreen[]):Array<ReactElement> => {
        let tempArray: Array<ReactElement> = [];
        screens.forEach(screen => {
            if (context.contentStore.getWindow(screen.name)) {
                tempArray.push(context.contentStore.getWindow(screen.name));
            }
        });
        return tempArray
    }, [context.contentStore]);

    /** The screens which need to be rendered */
    const [renderedScreens, setRenderedScreens] = useState<Array<ReactElement>>(buildWindow(activeScreens))

    // Subscribes the WorkScreen component to the active-screens to have the up to date active-screen state
    useEffect(() => {
        context.subscriptions.subscribeToActiveScreens((activeScreens:ActiveScreen[]) => setActiveScreens([...activeScreens]));

        return () => {
            context.subscriptions.unsubscribeFromActiveScreens((activeScreens:ActiveScreen[]) => setActiveScreens(activeScreens));
        }
    },[context.subscriptions])

    // When the active-screens change, build the windows and set them set the rendered screens state
    useEffect(() => {
        setRenderedScreens([...buildWindow(activeScreens)]);
    }, [activeScreens]);

    return (
        <ResizeHandler>
            {renderedScreens.length ? 
<<<<<<< HEAD
            renderedScreens : <LoadingScreen />}
=======
            renderedScreens : context.appSettings.desktopPanel ? <DesktopPanelHandler /> : <></>}
>>>>>>> e196e57c
        </ResizeHandler>

    )
}
export default WorkScreen<|MERGE_RESOLUTION|>--- conflicted
+++ resolved
@@ -1,13 +1,7 @@
 import React, {FC, ReactElement, useCallback, useContext, useEffect, useState} from "react";
 import { appContext } from "../../main/AppProvider";
 import { ActiveScreen } from "../../main/ContentStore";
-<<<<<<< HEAD
 import LoadingScreen from "../loading/loadingscreen";
-
-/**Other imports */
-=======
-import { DesktopPanelHandler } from "../login/login";
->>>>>>> e196e57c
 import ResizeHandler from "../ResizeHandler";
 
 /** This component defines where the workscreen should be displayed */
@@ -49,11 +43,7 @@
     return (
         <ResizeHandler>
             {renderedScreens.length ? 
-<<<<<<< HEAD
             renderedScreens : <LoadingScreen />}
-=======
-            renderedScreens : context.appSettings.desktopPanel ? <DesktopPanelHandler /> : <></>}
->>>>>>> e196e57c
         </ResizeHandler>
 
     )
