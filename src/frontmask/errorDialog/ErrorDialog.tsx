--- conflicted
+++ resolved
@@ -35,11 +35,7 @@
      */
     const handleRetry = () => {
         if (!alreadySent.current) {
-<<<<<<< HEAD
             if (props.sessionExpired || props.gone) {
-=======
-            if (props.sessionExpired) {
->>>>>>> e196e57c
                 alreadySent.current = true;
                 handleRestart();
             }
@@ -49,18 +45,6 @@
             }
         }
     }
-<<<<<<< HEAD
-=======
-
-    /**
-     * Either starts the session restart or retries the last failed request, when pressing "esc" or "space"
-     */
-    useEventHandler(props.sessionExpired || props.retry ? document.body : undefined, "keydown", (event) => {
-        if ([" ", "Escape"].indexOf((event as KeyboardEvent).key) !== -1) {
-            handleRetry();
-        }
-    });
->>>>>>> e196e57c
 
     /**
      * Either starts the session restart or retries the last failed request
@@ -74,15 +58,9 @@
     return (
         <>
             <div className="rc-glasspane" />
-<<<<<<< HEAD
             <div className={concatClassnames("rc-error-dialog", props.gone ? "app-gone" : "")} tabIndex={0} onClick={() => {
                 if (props.sessionExpired || props.gone || props.retry) {
                     handleRetry()
-=======
-            <div className="rc-error-dialog" tabIndex={0} onClick={() => {
-                if (props.sessionExpired || props.retry) {
-                    handleRetry();
->>>>>>> e196e57c
                 }
             }}>
                 <div className="rc-error-dialog-header">
