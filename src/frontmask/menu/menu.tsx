--- conflicted
+++ resolved
@@ -178,16 +178,11 @@
     /** The currently selected-menuitem */
     const [selectedMenuItem, setSelectedMenuItem] = useState<string>(context.contentStore.selectedMenuItem);
 
-<<<<<<< HEAD
     /** A flag which changes when the active item changes */
     const [activeItemChanged, setActiveItemChanged] = useState<boolean>(false);
 
     /** get menu items */
     //const menuItems = useMenuItems()
-=======
-    /** The menu-items to display */
-    const menuItems = useMenuItems()
->>>>>>> e196e57c
 
     /**
      * Triggers a click on an opened menu panel to close it, 
@@ -231,7 +226,6 @@
         }
     }, [context.contentStore, context.subscriptions, deviceStatus])
 
-<<<<<<< HEAD
     // useEffect(() => {
     //     if (props.menuVisibility.menuBar) {
     //         if (menuItems) {
@@ -253,29 +247,6 @@
     //     }
 
     // }, [selectedMenuItem, menuItems])
-=======
-    //When the selected menu-item changes, expand its menu-group
-    useEffect(() => {
-        if (props.menuVisibility.menuBar) {
-            if (menuItems) {
-                let foundMenuItem:MenuItem = {}
-                menuItems.forEach(m => {
-                    if ((m.items as MenuItem[]).find((item) => (item as MenuItemCustom).screenClassName === selectedMenuItem)) {
-                        foundMenuItem = m
-                    }
-                });
-    
-                if (foundMenuItem && !panelMenu.current?.state.activeItem) {
-                    panelMenu.current?.setState({ activeItem: foundMenuItem });
-                }
-                else if ((foundMenuItem && panelMenu.current?.state.activeItem) && foundMenuItem.label && foundMenuItem.label !== panelMenu.current.state.activeItem.label) {
-                    panelMenu.current?.setState({ activeItem: foundMenuItem });
-                }
-            }
-        }
-
-    }, [selectedMenuItem, menuItems])
->>>>>>> e196e57c
 
     //First delete every p-menuitem--active className and then add it to the selected menu-item when the active item changes.
     useEffect(() => {
