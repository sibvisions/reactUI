--- conflicted
+++ resolved
@@ -24,13 +24,8 @@
     /** Current state of screen title, displays the screen title */
     const screenTitle = useScreenTitle();
 
-<<<<<<< HEAD
     /** get menu items */
     //const menuItems = useMenuItems();
-=======
-    /** The menu-items to display */
-    const menuItems = useMenuItems();
->>>>>>> e196e57c
 
     /** 
      * Returns an array of created toolbar-items based on the toolbar-item-data sent by the server.
