import React, { Component } from 'react';
import { createButton, createPanel, createTable} from "../component/factories/CFactory";

class BorderLayout extends Component {

    elemNorth;
    elemWest;
    elemCenter;
    elemEast;
    elemSouth;

    constructElement() {
        this.props.childComponents.forEach(childComponent => {
            //this.getElementType(childComponent, this.getBorderArea(childComponent.elem.constraints))
        })
    }

    getBorderArea(constraints) {
        console.log(constraints)
        if (constraints === 'North') {
            return this.elemNorth;
        }
        else if (constraints === 'West') {
            return this.elemWest;
        }
        else if (constraints === 'Center') {
            return this.elemCenter;
        }
        else if (constraints === 'East') {
            return this.elemEast;
        }
        else if (constraints === 'South') {
            return this.elemSouth;
        }
    }

    getElementType(childComponent, area) {
        console.log(area)
        if(childComponent.name === "Panel") {
            area = createPanel(
                childComponent.id,
                childComponent.pid,
                childComponent.elem.name,
                childComponent.children,
                undefined,
                childComponent.elem.layout,
                childComponent.elem.layoutData,
                childComponent.elem.constraints
            )
        }
        else if (childComponent.name === "Table") {
            area = createTable(
                childComponent.id,
                childComponent.pid,
                childComponent.elem.columnLabels,
                childComponent.elem.columnNames,
                childComponent.elem.dataProvider,
                childComponent.elem.maximumSize
            )
        }
    }

    render() {
        if (!this.props.component) {
            console.log(this.props.childComponents)
        }
        else {
            console.log(this.props.component)
            this.elemCenter = this.props.component
        }
        return (
<<<<<<< HEAD
        <div className="p-grid p-nogutter borderlayout" style={{height:"100%", "flexFlow":"column", width:"100%"}}>
            <div className="p-col-12 north" style={{textAlign:"center"}}>
                {this.elemNorth}
            </div>
            <div className="p-grid p-align-center" style={{height:"100%"}}>
                <span className="p-col-fixed west" style={{textAlign:"center", width:"auto"}}>
                    {this.elemWest}
                </span>
                <span className="p-col center" style={{textAlign:"center", height:"100%"}}>
                    {this.elemCenter}
                </span>
                <span className="p-col-fixed east" style={{textAlign:"center", width:"auto"}}>
                    {this.elemEast}
                </span>
            </div>
            <div className="p-col-12 south" style={{textAlign:"center"}}>
                {this.elemSouth}
=======
        <div className="p-grid p-nogutter borderlayout" style={{height:"100%", "flexFlow":"column", width:"100%", padding: '0', margin: '0'}}>
            <div className="p-col-12 north" style={{textAlign:"center", padding: '0'}}>
                {this.props.north}
            </div>
            <div className="p-grid p-nogutter p-align-center" style={{height:"100%"}}>
                <span className="p-col-fixed west" style={{textAlign:"center", width:"auto", padding: '0', margin: '0'}}>
                    {this.props.west}
                </span>
                <span className="p-col center" style={{textAlign:"center", height:"100%", padding: '0'}}>
                    {this.props.center}
                </span>
                <span className="p-col-fixed east" style={{textAlign:"center", width:"auto", padding: '0'}}>
                    {this.props.east}
                </span>
            </div>
            <div className="p-col-12 south" style={{textAlign:"center", padding: '0'}}>
                {this.props.south}
>>>>>>> 70d8fdd8
            </div>
        </div>);
    }
} 
export default BorderLayout;<|MERGE_RESOLUTION|>--- conflicted
+++ resolved
@@ -69,25 +69,6 @@
             this.elemCenter = this.props.component
         }
         return (
-<<<<<<< HEAD
-        <div className="p-grid p-nogutter borderlayout" style={{height:"100%", "flexFlow":"column", width:"100%"}}>
-            <div className="p-col-12 north" style={{textAlign:"center"}}>
-                {this.elemNorth}
-            </div>
-            <div className="p-grid p-align-center" style={{height:"100%"}}>
-                <span className="p-col-fixed west" style={{textAlign:"center", width:"auto"}}>
-                    {this.elemWest}
-                </span>
-                <span className="p-col center" style={{textAlign:"center", height:"100%"}}>
-                    {this.elemCenter}
-                </span>
-                <span className="p-col-fixed east" style={{textAlign:"center", width:"auto"}}>
-                    {this.elemEast}
-                </span>
-            </div>
-            <div className="p-col-12 south" style={{textAlign:"center"}}>
-                {this.elemSouth}
-=======
         <div className="p-grid p-nogutter borderlayout" style={{height:"100%", "flexFlow":"column", width:"100%", padding: '0', margin: '0'}}>
             <div className="p-col-12 north" style={{textAlign:"center", padding: '0'}}>
                 {this.props.north}
@@ -105,7 +86,6 @@
             </div>
             <div className="p-col-12 south" style={{textAlign:"center", padding: '0'}}>
                 {this.props.south}
->>>>>>> 70d8fdd8
             </div>
         </div>);
     }
