--- conflicted
+++ resolved
@@ -180,15 +180,11 @@
 
     --error-dialog-textarea-height:6rem;
 
-<<<<<<< HEAD
     --error-dialog-icon-size:1.5rem;
-=======
-    --error-dialog-icon-size: 1.5rem;
-
-    --crash-message-size: 2rem;
-
-    --crash-stack-height: 8rem;
->>>>>>> 7ff23786
+
+    --crash-message-size:2rem;
+
+    --crash-stack-height:8rem;
 }
 
 body {
