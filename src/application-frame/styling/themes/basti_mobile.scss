--- conflicted
+++ resolved
@@ -186,15 +186,11 @@
 
     --error-dialog-textarea-height:8rem;
 
-<<<<<<< HEAD
     --error-dialog-icon-size:2rem;
-=======
-    --error-dialog-icon-size: 2rem;
-
-    --crash-message-size: 2rem;
-
-    --crash-stack-height: 8rem;
->>>>>>> 7ff23786
+
+    --crash-message-size:2rem;
+
+    --crash-stack-height:8rem;
 }
 
 body {
