--- conflicted
+++ resolved
@@ -50,11 +50,7 @@
     --topbar-button-text-color:var(--topbar-text-color);
 
     /// Profile-menu background
-<<<<<<< HEAD
-    --profile-background:var(--topbar-background);
-=======
-    --profile-background: transparent;
->>>>>>> 1600c346
+    --profile-background:transparent;
 
     /// profile-menu hover background-color
     --profile-hover-background:#2a323d;
