--- conflicted
+++ resolved
@@ -13,13 +13,8 @@
  * the License.
  */
 
-<<<<<<< HEAD
 import React, {FC, ReactElement, useCallback, useContext, useEffect, useMemo, useState} from "react";
 import { appContext } from "../../../main/contexts/AppProvider";
-=======
-import React, {FC, ReactElement, useCallback, useContext, useLayoutEffect, useMemo, useState} from "react";
-import { appContext } from "../../../main/AppProvider";
->>>>>>> cbe4ee2f
 import { ActiveScreen } from "../../../main/contentstore/BaseContentStore";
 import ResizeHandler from "../ResizeHandler";
 import BaseComponent from "../../../main/util/types/BaseComponent";
