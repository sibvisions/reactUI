/* Copyright 2022 SIB Visions GmbH
 *
 * Licensed under the Apache License, Version 2.0 (the "License"); you may not
 * use this file except in compliance with the License. You may obtain a copy of
 * the License at
 *
 * http://www.apache.org/licenses/LICENSE-2.0
 *
 * Unless required by applicable law or agreed to in writing, software
 * distributed under the License is distributed on an "AS IS" BASIS, WITHOUT
 * WARRANTIES OR CONDITIONS OF ANY KIND, either express or implied. See the
 * License for the specific language governing permissions and limitations under
 * the License.
 */

import React, {FC, ReactElement, useCallback, useContext, useEffect, useLayoutEffect, useMemo, useState} from "react";
import { appContext } from "../../../main/contexts/AppProvider";
import { ActiveScreen } from "../../../main/contentstore/BaseContentStore";
import ResizeHandler from "../ResizeHandler";
import IBaseComponent from "../../../main/util/types/IBaseComponent";
import { componentHandler } from "../../../main/factories/UIFactory";

/** This component defines where the workscreen should be displayed */
const WorkScreen: FC = () => {
    /** Use context to gain access for contentstore and server methods */
    const context = useContext(appContext);

    /** State of the active-screens */
    const [activeScreens, setActiveScreens] = useState<ActiveScreen[]>(context.contentStore.activeScreens);

    /** Returns the built windows */
    const buildWindow = useCallback((screens:ActiveScreen[]):Array<ReactElement> => {
        let tempArray: Array<ReactElement> = [];
        screens.forEach(screen => {
            if (context.contentStore.getWindow(screen)) {
                tempArray.push(context.contentStore.getWindow(screen));
            }
        });
        return tempArray
    }, [context.contentStore]);

    /** The screens which need to be rendered */
    const renderedScreens = useMemo(() => {
        return buildWindow(activeScreens)
    }, [activeScreens]);

    /** Check if the opened screens are only popups, if yes show the desktoppanel */
    const onlyPopupsOpen = useMemo(() => {
        let onlyPopups = true;
        activeScreens.forEach(activeScreen => {
            if (!activeScreen.popup) {
                onlyPopups = false;
            }
        });
        return onlyPopups
    }, [activeScreens])

    // Subscribes to the active-screens to have the up to date active-screen state
    useLayoutEffect(() => {
        context.subscriptions.subscribeToActiveScreens("workscreen", (activeScreens:ActiveScreen[]) => setActiveScreens([...activeScreens]));

        return () => {
            context.subscriptions.unsubscribeFromActiveScreens("workscreen");
        }
    },[context.subscriptions, context.designer?.isVisible]);

    useEffect(() => {
        if (activeScreens.length && activeScreens[0] && activeScreens[0].title) {
            context.contentStore.topbarTitle = activeScreens[0].title;
            context.subscriptions.notifyScreenTitleChanged(activeScreens[0].title)
        }
        else {
            context.contentStore.topbarTitle = context.appSettings.applicationMetaData.applicationName;
            context.subscriptions.notifyScreenTitleChanged(context.appSettings.applicationMetaData.applicationName);
        }
    }, [renderedScreens]);
<<<<<<< HEAD

    return (
        <ResizeHandler>
            {renderedScreens.length ? 
            renderedScreens : context.appSettings.desktopPanel && !context.server.linkOpen ? componentHandler(context.appSettings.desktopPanel as IBaseComponent, context.contentStore) : <></>}
=======



    return (
        <ResizeHandler>
            {activeScreens.length && renderedScreens.length ?
                onlyPopupsOpen && context.appSettings.desktopPanel && !context.server.linkOpen ?
                    <>
                        {renderedScreens}
                        {componentHandler(context.appSettings.desktopPanel as BaseComponent, context.contentStore)}
                    </>
                    :
                    renderedScreens
                :
                context.appSettings.desktopPanel && !context.server.linkOpen ?
                    componentHandler(context.appSettings.desktopPanel as BaseComponent, context.contentStore)
                    :
                    <></>}
>>>>>>> 0f0abeb3
        </ResizeHandler>
    )
}
export default WorkScreen<|MERGE_RESOLUTION|>--- conflicted
+++ resolved
@@ -74,13 +74,6 @@
             context.subscriptions.notifyScreenTitleChanged(context.appSettings.applicationMetaData.applicationName);
         }
     }, [renderedScreens]);
-<<<<<<< HEAD
-
-    return (
-        <ResizeHandler>
-            {renderedScreens.length ? 
-            renderedScreens : context.appSettings.desktopPanel && !context.server.linkOpen ? componentHandler(context.appSettings.desktopPanel as IBaseComponent, context.contentStore) : <></>}
-=======
 
 
 
@@ -90,16 +83,15 @@
                 onlyPopupsOpen && context.appSettings.desktopPanel && !context.server.linkOpen ?
                     <>
                         {renderedScreens}
-                        {componentHandler(context.appSettings.desktopPanel as BaseComponent, context.contentStore)}
+                        {componentHandler(context.appSettings.desktopPanel as IBaseComponent, context.contentStore)}
                     </>
                     :
                     renderedScreens
                 :
                 context.appSettings.desktopPanel && !context.server.linkOpen ?
-                    componentHandler(context.appSettings.desktopPanel as BaseComponent, context.contentStore)
+                    componentHandler(context.appSettings.desktopPanel as IBaseComponent, context.contentStore)
                     :
                     <></>}
->>>>>>> 0f0abeb3
         </ResizeHandler>
     )
 }
