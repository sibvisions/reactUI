/* Copyright 2022 SIB Visions GmbH
 *
 * Licensed under the Apache License, Version 2.0 (the "License"); you may not
 * use this file except in compliance with the License. You may obtain a copy of
 * the License at
 *
 * http://www.apache.org/licenses/LICENSE-2.0
 *
 * Unless required by applicable law or agreed to in writing, software
 * distributed under the License is distributed on an "AS IS" BASIS, WITHOUT
 * WARRANTIES OR CONDITIONS OF ANY KIND, either express or implied. See the
 * License for the specific language governing permissions and limitations under
 * the License.
 */

import React, { FC, useContext, useEffect, useMemo, useRef, useState } from "react";
import Menu from "../../menu/Menu";
import { appContext, isDesignerVisible } from "../../../main/contexts/AppProvider";
import ScreenManager from "../ScreenManager";
import ChangePasswordDialog from "../../change-password/ChangePasswordDialog";
import CorporateMenu from "../../menu/CorporateMenu";
import { MenuOptions } from "../../../main/AppSettings";
import { useParams } from "react-router";
import ContentStore from "../../../main/contentstore/ContentStore";
import { isCorporation } from "../../../main/util/server-util/IsCorporation";
import ResizeProvider from "../../../main/contexts/ResizeProvider";
import useMenuCollapser from "../../../main/hooks/event-hooks/useMenuCollapser";
import useDeviceStatus from "../../../main/hooks/event-hooks/useDeviceStatus";
import useResponsiveBreakpoints from "../../../main/hooks/event-hooks/useResponsiveBreakpoints";
import { concatClassnames } from "../../../main/util/string-util/ConcatClassnames";
import { EmbeddedContext } from "../../../main/contexts/EmbedProvider";
import useScreenTitle from "../../../main/hooks/app-hooks/useScreenTitle";
import { DeviceStatus } from "../../../main/response/event/DeviceStatusResponse";
import { ActiveScreen } from "../../../main/contentstore/BaseContentStore";

// Interface for UIManager
export interface IUIManagerProps {
    customAppWrapper?: React.ComponentType,
}

/**
 * Main displaying component which holds the menu and the main screen element, manages resizing for layout recalculating
 * @param props - the children components
 */
const UIManager: FC<IUIManagerProps> = (props) => {
    /** Reference for the menu component */
    const menuRef = useRef<any>(null);

    /** Use context to gain access for contentstore and server methods */
    const context = useContext(appContext);

    /** Flag if the menu is collpased or expanded */
    const menuCollapsed = useMenuCollapser('reactUI');

    /** State of menu-visibility */
    const [menuOptions, setMenuOptions] = useState<MenuOptions>(context.appSettings.menuOptions);

    /** True, if the standard menu for mobile is active IF corporation applayout is set */
    const [mobileStandard, setMobileStandard] = useState<boolean>(false);

    /** True, if the menu should be shown in mini mode */
    const menuMini = false;

    /** The currently used app-layout */
    const appLayout = useMemo(() => context.appSettings.applicationMetaData.applicationLayout.layout, [context.appSettings.applicationMetaData]);

    /** ComponentId of Screen extracted by useParams hook */
    const { screenName } = useParams<any>();

    /** The current state of device-status */
    const deviceStatus = useDeviceStatus();

    /** The current app-theme e.g. "basti" */
    const [appTheme, setAppTheme] = useState<string>(context.appSettings.applicationMetaData.applicationTheme.value);

    /** State of the active-screens */
    const [activeScreens, setActiveScreens] = useState<ActiveScreen[]>(context.contentStore.activeScreens);

    /** context for embedded screens/app */
    const embeddedContext = useContext(EmbeddedContext);

    /** Current state of screen title, displays the screen title */
    const screenTitle = useScreenTitle(context.contentStore.topbarTitle);

    /**
     * Helper function for responsiveBreakpoints hook for menu-size breakpoint values
     * @param start - Biggest possible size of menu
     * @param end - Smallest possible size of menu
     * @returns an Array with 10 step values between start and end
     */
    const getMenuSizeArray = (start:number, end:number) => {
        const dataArray:number[] = []
        while (start >= end) {
            dataArray.push(start);
            start -= 10;
        }
        return dataArray;
    }

    /** Current state of menu size */
    const menuSize = useResponsiveBreakpoints(menuRef.current, 
    getMenuSizeArray(parseInt(window.getComputedStyle(document.documentElement).getPropertyValue('--std-menu-width')),
    menuMini ? parseInt(window.getComputedStyle(document.documentElement).getPropertyValue('--std-menu-collapsed-width')) : 0), menuCollapsed);

    useEffect(() => {
        const user = (context.contentStore as ContentStore).currentUser;
        if (!user.displayName) {
            sessionStorage.clear();
            window.location.reload();
        }
    }, [])

    // Subscribes to the menu-visibility and theme
    useEffect(() => {
        context.subscriptions.subscribeToAppSettings((menuOptions:MenuOptions) => setMenuOptions(menuOptions));
        context.subscriptions.subscribeToTheme("uimanager", (theme:string) => setAppTheme(theme));
        context.subscriptions.subscribeToActiveScreens("uimanager", (activeScreens:ActiveScreen[]) => setActiveScreens([...activeScreens]));

        return () => {
            context.subscriptions.unsubscribeFromAppSettings((menuOptions:MenuOptions) => setMenuOptions(menuOptions));
            context.subscriptions.unsubscribeFromTheme("uimanager");
            context.subscriptions.unsubscribeFromActiveScreens("workscreen");
        }
    }, [context.subscriptions])

    const CustomWrapper = props.customAppWrapper;

    return (
        ((context.contentStore as ContentStore).currentUser.displayName) ? 
            (CustomWrapper) ?
            <div
                className={concatClassnames(
                    "reactUI",
                    isCorporation(appLayout, appTheme) ? "corporation" : "",
                    appTheme
                )}>
                <ChangePasswordDialog loggedIn username={(context.contentStore as ContentStore).currentUser.name} password="" />
                <CustomWrapper>
                    <div id="reactUI-main" className="main">
                        <ResizeProvider login={false} menuRef={menuRef} menuSize={menuSize}>
                            <ScreenManager />
                        </ResizeProvider>
                    </div>
                </CustomWrapper>
            </div>
            : <div className={concatClassnames(
                "reactUI",
                isCorporation(appLayout, appTheme) ? "corporation" : "",
                appTheme
            )} >
                <ChangePasswordDialog loggedIn username={(context.contentStore as ContentStore).currentUser.userName} password="" />
                {!isDesignerVisible(context.designer) ? 
                    isCorporation(appLayout, appTheme) ?
                        <CorporateMenu
                            screenTitle={screenTitle}
                            menuOptions={menuOptions} />
                        :
                        <Menu
                            screenTitle={screenTitle}
                            forwardedRef={menuRef}
                            showMenuMini={menuMini}
                            menuOptions={menuOptions} />
                        :
                        undefined
                    }
                <div id="reactUI-main" className={concatClassnames(
                    "main",
                    !isDesignerVisible(context.designer) ? (isCorporation(appLayout, appTheme) ? "main--with-corp-menu" : "main--with-s-menu") : "",
                    !isDesignerVisible(context.designer) && ((menuCollapsed || (["Small", "Mini"].indexOf(deviceStatus as DeviceStatus) !== -1 && context.appSettings.menuOverlaying)) && (appLayout === "standard" || appLayout === undefined || (appLayout === "corporation" && window.innerWidth <= 530))) ? " screen-expanded" : "",
                    menuMini ? "" : "screen-no-mini",
                    menuOptions.toolBar ? "toolbar-visible" : "",
<<<<<<< HEAD
                    (!menuOptions.menuBar || !menuOptions.toolBar) || (embeddedContext && !embeddedContext.showMenu) || isDesignerVisible(context.designer) ? "menu-not-visible" : "",
                    !activeScreens.length && context.appSettings.desktopPanel ? "desktop-panel-enabled" : "",
=======
                    (!menuOptions.menuBar || !menuOptions.toolBar) || (embeddedContext && !embeddedContext.showMenu) ? "menu-not-visible" : "",
                    (!activeScreens.length || activeScreens[0].popup) && context.appSettings.desktopPanel ? "desktop-panel-enabled" : "",
>>>>>>> 0f0abeb3
                )}>
                    <ResizeProvider login={false} menuRef={menuRef} menuSize={menuSize} menuCollapsed={menuCollapsed} mobileStandard={mobileStandard} setMobileStandard={(active: boolean) => setMobileStandard(active)}>
                        <ScreenManager />
                    </ResizeProvider>
                </div>
            </div>
            :
            <></>
    )
}
export default UIManager<|MERGE_RESOLUTION|>--- conflicted
+++ resolved
@@ -169,13 +169,8 @@
                     !isDesignerVisible(context.designer) && ((menuCollapsed || (["Small", "Mini"].indexOf(deviceStatus as DeviceStatus) !== -1 && context.appSettings.menuOverlaying)) && (appLayout === "standard" || appLayout === undefined || (appLayout === "corporation" && window.innerWidth <= 530))) ? " screen-expanded" : "",
                     menuMini ? "" : "screen-no-mini",
                     menuOptions.toolBar ? "toolbar-visible" : "",
-<<<<<<< HEAD
                     (!menuOptions.menuBar || !menuOptions.toolBar) || (embeddedContext && !embeddedContext.showMenu) || isDesignerVisible(context.designer) ? "menu-not-visible" : "",
-                    !activeScreens.length && context.appSettings.desktopPanel ? "desktop-panel-enabled" : "",
-=======
-                    (!menuOptions.menuBar || !menuOptions.toolBar) || (embeddedContext && !embeddedContext.showMenu) ? "menu-not-visible" : "",
                     (!activeScreens.length || activeScreens[0].popup) && context.appSettings.desktopPanel ? "desktop-panel-enabled" : "",
->>>>>>> 0f0abeb3
                 )}>
                     <ResizeProvider login={false} menuRef={menuRef} menuSize={menuSize} menuCollapsed={menuCollapsed} mobileStandard={mobileStandard} setMobileStandard={(active: boolean) => setMobileStandard(active)}>
                         <ScreenManager />
