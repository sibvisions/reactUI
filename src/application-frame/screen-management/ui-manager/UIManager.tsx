/* Copyright 2022 SIB Visions GmbH
 *
 * Licensed under the Apache License, Version 2.0 (the "License"); you may not
 * use this file except in compliance with the License. You may obtain a copy of
 * the License at
 *
 * http://www.apache.org/licenses/LICENSE-2.0
 *
 * Unless required by applicable law or agreed to in writing, software
 * distributed under the License is distributed on an "AS IS" BASIS, WITHOUT
 * WARRANTIES OR CONDITIONS OF ANY KIND, either express or implied. See the
 * License for the specific language governing permissions and limitations under
 * the License.
 */

import React, { FC, useContext, useEffect, useMemo, useRef, useState } from "react";
import Menu from "../../menu/Menu";
import { appContext } from "../../../main/contexts/AppProvider";
import ScreenManager from "../ScreenManager";
import ChangePasswordDialog from "../../change-password/ChangePasswordDialog";
import CorporateMenu from "../../menu/CorporateMenu";
import { MenuOptions } from "../../../main/AppSettings";
import { useParams } from "react-router";
import ContentStore from "../../../main/contentstore/ContentStore";
import { isCorporation } from "../../../main/util/server-util/IsCorporation";
import ResizeProvider from "../../../main/contexts/ResizeProvider";
import useMenuCollapser from "../../../main/hooks/event-hooks/useMenuCollapser";
import useDeviceStatus from "../../../main/hooks/event-hooks/useDeviceStatus";
import useResponsiveBreakpoints from "../../../main/hooks/event-hooks/useResponsiveBreakpoints";
import { concatClassnames } from "../../../main/util/string-util/ConcatClassnames";
import { getScreenIdFromNavigation } from "../../../main/util/component-util/GetScreenNameFromNavigation";
import { EmbeddedContext } from "../../../main/contexts/EmbedProvider";
import useScreenTitle from "../../../main/hooks/app-hooks/useScreenTitle";
import { VisionXContext } from "../../../AppWrapper";
import { DeviceStatus } from "../../../main/response/event/DeviceStatusResponse";
import { ActiveScreen } from "../../../main/contentstore/BaseContentStore";

// Interface for UIManager
export interface IUIManagerProps {
    customAppWrapper?: React.ComponentType,
}

/**
 * Main displaying component which holds the menu and the main screen element, manages resizing for layout recalculating
 * @param props - the children components
 */
const UIManager: FC<IUIManagerProps> = (props) => {
    /** Reference for the menu component */
    const menuRef = useRef<any>(null);

    const vxContext = useContext(VisionXContext);

    /** Use context to gain access for contentstore and server methods */
    const context = useContext(appContext);

    /** Flag if the menu is collpased or expanded */
    const menuCollapsed = useMenuCollapser('reactUI');

    /** State of menu-visibility */
    const [menuOptions, setMenuOptions] = useState<MenuOptions>(context.appSettings.menuOptions);

    /** True, if the standard menu for mobile is active IF corporation applayout is set */
    const [mobileStandard, setMobileStandard] = useState<boolean>(false);

    /** True, if the menu should be shown in mini mode */
    const menuMini = false;

    /** The currently used app-layout */
    const appLayout = useMemo(() => context.appSettings.applicationMetaData.applicationLayout.layout, [context.appSettings.applicationMetaData]);

    /** ComponentId of Screen extracted by useParams hook */
    const { screenName } = useParams<any>();

    /** The current state of device-status */
    const deviceStatus = useDeviceStatus();

    /** The current app-theme e.g. "basti" */
    const [appTheme, setAppTheme] = useState<string>(context.appSettings.applicationMetaData.applicationTheme.value);

    /** State of the active-screens */
    const [activeScreens, setActiveScreens] = useState<ActiveScreen[]>(context.contentStore.activeScreens);

    /** context for embedded screens/app */
    const embeddedContext = useContext(EmbeddedContext);

    /** Current state of screen title, displays the screen title */
    const screenTitle = useScreenTitle(context.contentStore.topbarTitle);

    /**
     * Helper function for responsiveBreakpoints hook for menu-size breakpoint values
     * @param start - Biggest possible size of menu
     * @param end - Smallest possible size of menu
     * @returns an Array with 10 step values between start and end
     */
    const getMenuSizeArray = (start:number, end:number) => {
        const dataArray:number[] = []
        while (start >= end) {
            dataArray.push(start);
            start -= 10;
        }
        return dataArray;
    }

    /** Current state of menu size */
    const menuSize = useResponsiveBreakpoints(menuRef, 
    getMenuSizeArray(parseInt(window.getComputedStyle(document.documentElement).getPropertyValue('--std-menu-width')),
    menuMini ? parseInt(window.getComputedStyle(document.documentElement).getPropertyValue('--std-menu-collapsed-width')) : 0), menuCollapsed);

    useEffect(() => {
        const user = (context.contentStore as ContentStore).currentUser;
        if (!user.displayName) {
            sessionStorage.clear();
            window.location.reload();
        }
    }, [])

    // Subscribes to the menu-visibility and theme
    useEffect(() => {
        context.subscriptions.subscribeToAppSettings((menuOptions:MenuOptions) => setMenuOptions(menuOptions));
        context.subscriptions.subscribeToTheme("uimanager", (theme:string) => setAppTheme(theme));
        context.subscriptions.subscribeToActiveScreens("uimanager", (activeScreens:ActiveScreen[]) => setActiveScreens([...activeScreens]));

        return () => {
            context.subscriptions.unsubscribeFromAppSettings((menuOptions:MenuOptions) => setMenuOptions(menuOptions));
            context.subscriptions.unsubscribeFromTheme("uimanager");
            context.subscriptions.unsubscribeFromActiveScreens("workscreen");
        }
    }, [context.subscriptions])

    const CustomWrapper = props.customAppWrapper;

    return (
        ((context.contentStore as ContentStore).currentUser.displayName) ? 
            (CustomWrapper) ?
            <div
                className={concatClassnames(
                    "reactUI",
                    isCorporation(appLayout, appTheme) ? "corporation" : "",
                    appTheme
                )}>
                <ChangePasswordDialog loggedIn username={(context.contentStore as ContentStore).currentUser.name} password="" />
                <CustomWrapper>
                    <div id="reactUI-main" className="main">
                        <ResizeProvider login={false} menuRef={menuRef} menuSize={menuSize}>
                            <ScreenManager />
                        </ResizeProvider>
                    </div>
                </CustomWrapper>
            </div>
            : <div className={concatClassnames(
                "reactUI",
                isCorporation(appLayout, appTheme) ? "corporation" : "",
                appTheme
            )} >
                <ChangePasswordDialog loggedIn username={(context.contentStore as ContentStore).currentUser.userName} password="" />
                {!vxContext.showVisionX ? 
                    isCorporation(appLayout, appTheme) ?
                        <CorporateMenu
                            screenTitle={screenTitle}
                            menuOptions={menuOptions} />
                        :
                        <Menu
                            screenTitle={screenTitle}
                            forwardedRef={menuRef}
                            showMenuMini={menuMini}
                            menuOptions={menuOptions} />
                        :
                        undefined
                    }
                <div id="reactUI-main" className={concatClassnames(
                    "main",
                    !vxContext.showVisionX ? (isCorporation(appLayout, appTheme) ? "main--with-corp-menu" : "main--with-s-menu") : "",
                    !vxContext.showVisionX && ((menuCollapsed || (["Small", "Mini"].indexOf(deviceStatus as DeviceStatus) !== -1 && context.appSettings.menuOverlaying)) && (appLayout === "standard" || appLayout === undefined || (appLayout === "corporation" && window.innerWidth <= 530))) ? " screen-expanded" : "",
                    menuMini ? "" : "screen-no-mini",
                    menuOptions.toolBar ? "toolbar-visible" : "",
<<<<<<< HEAD
                    (!menuOptions.menuBar || !menuOptions.toolBar) || (embeddedContext && !embeddedContext.showMenu) || vxContext.showVisionX ? "menu-not-visible" : "",
                    !getScreenIdFromNavigation(componentId, context.contentStore) && context.appSettings.desktopPanel ? "desktop-panel-enabled" : "",
=======
                    (!menuOptions.menuBar || !menuOptions.toolBar) || (embeddedContext && !embeddedContext.showMenu) ? "menu-not-visible" : "",
                    !activeScreens.length && context.appSettings.desktopPanel ? "desktop-panel-enabled" : "",
>>>>>>> 2d1988d6
                )}>
                    <ResizeProvider login={false} menuRef={menuRef} menuSize={menuSize} menuCollapsed={menuCollapsed} mobileStandard={mobileStandard} setMobileStandard={(active: boolean) => setMobileStandard(active)}>
                        <ScreenManager />
                    </ResizeProvider>
                </div>
            </div>
            :
            <></>
    )
}
export default UIManager<|MERGE_RESOLUTION|>--- conflicted
+++ resolved
@@ -173,13 +173,8 @@
                     !vxContext.showVisionX && ((menuCollapsed || (["Small", "Mini"].indexOf(deviceStatus as DeviceStatus) !== -1 && context.appSettings.menuOverlaying)) && (appLayout === "standard" || appLayout === undefined || (appLayout === "corporation" && window.innerWidth <= 530))) ? " screen-expanded" : "",
                     menuMini ? "" : "screen-no-mini",
                     menuOptions.toolBar ? "toolbar-visible" : "",
-<<<<<<< HEAD
                     (!menuOptions.menuBar || !menuOptions.toolBar) || (embeddedContext && !embeddedContext.showMenu) || vxContext.showVisionX ? "menu-not-visible" : "",
-                    !getScreenIdFromNavigation(componentId, context.contentStore) && context.appSettings.desktopPanel ? "desktop-panel-enabled" : "",
-=======
-                    (!menuOptions.menuBar || !menuOptions.toolBar) || (embeddedContext && !embeddedContext.showMenu) ? "menu-not-visible" : "",
                     !activeScreens.length && context.appSettings.desktopPanel ? "desktop-panel-enabled" : "",
->>>>>>> 2d1988d6
                 )}>
                     <ResizeProvider login={false} menuRef={menuRef} menuSize={menuSize} menuCollapsed={menuCollapsed} mobileStandard={mobileStandard} setMobileStandard={(active: boolean) => setMobileStandard(active)}>
                         <ScreenManager />
