/* Copyright 2022 SIB Visions GmbH
 *
 * Licensed under the Apache License, Version 2.0 (the "License"); you may not
 * use this file except in compliance with the License. You may obtain a copy of
 * the License at
 *
 * http://www.apache.org/licenses/LICENSE-2.0
 *
 * Unless required by applicable law or agreed to in writing, software
 * distributed under the License is distributed on an "AS IS" BASIS, WITHOUT
 * WARRANTIES OR CONDITIONS OF ANY KIND, either express or implied. See the
 * License for the specific language governing permissions and limitations under
 * the License.
 */

import React, { Children, FC, useContext, useEffect, useMemo, useRef, useState } from "react";
import Menu from "../../menu/Menu";
import { appContext } from "../../../main/contexts/AppProvider";
import ScreenManager from "../ScreenManager";
import ChangePasswordDialog from "../../change-password/ChangePasswordDialog";
import CorporateMenu from "../../menu/CorporateMenu";
import { MenuOptions, VisibleButtons } from "../../../main/AppSettings";
import { useParams } from "react-router";
import ContentStore from "../../../main/contentstore/ContentStore";
import { isCorporation } from "../../../main/util/server-util/IsCorporation";
import ResizeProvider from "../../../main/contexts/ResizeProvider";
import useMenuCollapser from "../../../main/hooks/event-hooks/useMenuCollapser";
import useDeviceStatus from "../../../main/hooks/event-hooks/useDeviceStatus";
import useResponsiveBreakpoints from "../../../main/hooks/event-hooks/useResponsiveBreakpoints";
import ChildWithProps from "../../../main/util/types/ChildWithProps";
import { concatClassnames } from "../../../main/util/string-util/ConcatClassnames";
import { getScreenIdFromNavigation } from "../../../main/util/component-util/GetScreenNameFromNavigation";
<<<<<<< HEAD
import { ReactUIDesigner } from '@sibvisions/reactui-designer/dist/moduleIndex'
import { SpeedDial } from "primereact/speeddial";
=======
import { EmbeddedContext } from "../../../main/contexts/EmbedProvider";
>>>>>>> 7ff23786

// Interface for UIManager
export interface IUIManagerProps {
    customAppWrapper?: React.ComponentType,
}

/**
 * Main displaying component which holds the menu and the main screen element, manages resizing for layout recalculating
 * @param props - the children components
 */
const UIManager: FC<IUIManagerProps> = (props) => {
    /** Reference for the menu component */
    const menuRef = useRef<any>(null);

    /** Use context to gain access for contentstore and server methods */
    const context = useContext(appContext);

    /** Flag if the manu is collpased or expanded */
    const menuCollapsed = useMenuCollapser('reactUI');

    /** State of menu-visibility */
    const [menuOptions, setMenuOptions] = useState<MenuOptions>(context.appSettings.menuOptions);

    /** True, if the standard menu for mobile is active IF corporation applayout is set */
    const [mobileStandard, setMobileStandard] = useState<boolean>(false);

    /** True, if the menu should be shown in mini mode */
    const menuMini = false;

    /** The currently used app-layout */
    const appLayout = useMemo(() => context.appSettings.applicationMetaData.applicationLayout.layout, [context.appSettings.applicationMetaData]);

    /** ComponentId of Screen extracted by useParams hook */
    const { componentId } = useParams<any>();

    /** The current state of device-status */
    const deviceStatus = useDeviceStatus();

    /** The current app-theme e.g. "basti" */
    const [appTheme, setAppTheme] = useState<string>(context.appSettings.applicationMetaData.applicationTheme.value);

<<<<<<< HEAD
    const [showDesignerView, setShowDesignerView] = useState<boolean>(false);

    const speedDialItems = [
        {
            label: "Designer",
            icon: "fas fa-palette",
            command: () => setShowDesignerView(prevState => !prevState)
        }
    ]
=======
    const embeddedContext = useContext(EmbeddedContext);
>>>>>>> 7ff23786

    /**
     * Helper function for responsiveBreakpoints hook for menu-size breakpoint values
     * @param start - Biggest possible size of menu
     * @param end - Smallest possible size of menu
     * @returns an Array with 10 step values between start and end
     */
    const getMenuSizeArray = (start:number, end:number) => {
        const dataArray:number[] = []
        while (start >= end) {
            dataArray.push(start);
            start -= 10;
        }
        return dataArray;
    }

    useEffect(() => {
        const docStyle = window.getComputedStyle(document.documentElement)
        const mainHeight = docStyle.getPropertyValue('--main-height');
        const mainWidth = docStyle.getPropertyValue('--main-width');
        if (showDesignerView) {
            if (mainHeight === "100vh") {
                document.documentElement.style.setProperty("--main-height", 
                `calc(100vh - ${docStyle.getPropertyValue('--designer-topbar-height')} - ${docStyle.getPropertyValue('--designer-content-padding')} - ${docStyle.getPropertyValue('--designer-content-padding')})`);
            }

            if (mainWidth === "100vw") {
                document.documentElement.style.setProperty("--main-width", `calc(100vw - ${docStyle.getPropertyValue('--designer-panel-wrapper-width')} - ${docStyle.getPropertyValue('--designer-content-padding')} - ${docStyle.getPropertyValue('--designer-content-padding')})`);
            }
        }
        else {
            if (mainHeight !== "100vh") {
                document.documentElement.style.setProperty("--main-height", "100vh");
            }

            if (mainWidth !== "100vw") {
                document.documentElement.style.setProperty("--main-width", "100vw");
            }
        }
    }, [showDesignerView])

    /** Current state of menu size */
    const menuSize = useResponsiveBreakpoints(menuRef, 
    getMenuSizeArray(parseInt(window.getComputedStyle(document.documentElement).getPropertyValue('--std-menu-width')),
    menuMini ? parseInt(window.getComputedStyle(document.documentElement).getPropertyValue('--std-menu-collapsed-width')) : 0), menuCollapsed);

    // Subscribes to the menu-visibility and theme
    useEffect(() => {
        context.subscriptions.subscribeToAppSettings((menuOptions:MenuOptions) => setMenuOptions(menuOptions));
        context.subscriptions.subscribeToTheme("uimanager", (theme:string) => setAppTheme(theme));

        return () => {
            context.subscriptions.unsubscribeFromAppSettings((menuOptions:MenuOptions) => setMenuOptions(menuOptions));
            context.subscriptions.unsubscribeFromTheme("uimanager");
        }
    }, [context.subscriptions])

    /** At the first render or when a screen is changing, call notifyScreenNameChanged, that screenName gets updated */
    useEffect(() => {
        let screenTitle = context.appSettings.applicationMetaData.applicationName;
        Children.forEach(props.children,child => {
            const childWithProps = (child as ChildWithProps);
            if (childWithProps && childWithProps.props && childWithProps.props.screen_title_)
                screenTitle = childWithProps.props.screen_title_;
        })      
        context.subscriptions.notifyScreenTitleChanged(screenTitle)
    }, [props.children, context.subscriptions]);

    const CustomWrapper = props.customAppWrapper;

    const content = 
        (CustomWrapper) ?
        <div
            className={concatClassnames(
                "reactUI",
                isCorporation(appLayout, appTheme) ? "corporation" : "",
                appTheme
<<<<<<< HEAD
            )}>
            <ChangePasswordDialog loggedIn username={(context.contentStore as ContentStore).currentUser.name} password="" />
            <CustomWrapper>
                <div id="reactUI-main" className="main">
                    <ResizeProvider login={false} menuRef={menuRef} menuSize={menuSize}>
=======
            )} >
                <ChangePasswordDialog loggedIn username={(context.contentStore as ContentStore).currentUser.userName} password="" />
                {isCorporation(appLayout, appTheme) ?
                    <CorporateMenu
                        menuOptions={menuOptions} />
                    :
                    <Menu
                        forwardedRef={menuRef}
                        showMenuMini={menuMini}
                        menuOptions={menuOptions} />}
                <div id="reactUI-main" className={concatClassnames(
                    "main",
                    isCorporation(appLayout, appTheme) ? "main--with-corp-menu" : "main--with-s-menu",
                    ((menuCollapsed || (["Small", "Mini"].indexOf(deviceStatus) !== -1 && context.appSettings.menuOverlaying)) && (appLayout === "standard" || appLayout === undefined || (appLayout === "corporation" && window.innerWidth <= 530))) ? " screen-expanded" : "",
                    menuMini ? "" : "screen-no-mini",
                    menuOptions.toolBar ? "toolbar-visible" : "",
                    !menuOptions.menuBar || (embeddedContext && !embeddedContext.showMenu) ? "menu-not-visible" : "",
                    !getScreenIdFromNavigation(componentId, context.contentStore) && context.appSettings.desktopPanel ? "desktop-panel-enabled" : "",
                )}>
                    <ResizeProvider login={false} menuRef={menuRef} menuSize={menuSize} menuCollapsed={menuCollapsed} mobileStandard={mobileStandard} setMobileStandard={(active:boolean) => setMobileStandard(active)}>
>>>>>>> 7ff23786
                        <ScreenManager />
                    </ResizeProvider>
                </div>
            </CustomWrapper>
        </div>
        : <div className={concatClassnames(
            "reactUI",
            isCorporation(appLayout, appTheme) ? "corporation" : "",
            appTheme
        )} >
            <ChangePasswordDialog loggedIn username={(context.contentStore as ContentStore).currentUser.userName} password="" />
            {isCorporation(appLayout, appTheme) ?
                <CorporateMenu
                    menuOptions={menuOptions}
                    designerViewCallback={setShowDesignerView} />
                :
                <Menu
                    forwardedRef={menuRef}
                    showMenuMini={menuMini}
                    menuOptions={menuOptions}
                    designerViewCallback={setShowDesignerView} />}
            <div id="reactUI-main" className={concatClassnames(
                "main",
                isCorporation(appLayout, appTheme) ? "main--with-corp-menu" : "main--with-s-menu",
                ((menuCollapsed || (["Small", "Mini"].indexOf(deviceStatus) !== -1 && context.appSettings.menuOverlaying)) && (appLayout === "standard" || appLayout === undefined || (appLayout === "corporation" && window.innerWidth <= 530))) ? " screen-expanded" : "",
                menuMini ? "" : "screen-no-mini",
                menuOptions.toolBar ? "toolbar-visible" : "",
                !menuOptions.menuBar ? "menu-not-visible" : "",
                !getScreenIdFromNavigation(componentId, context.contentStore) && context.appSettings.desktopPanel ? "desktop-panel-enabled" : "",
            )}>
                <ResizeProvider login={false} menuRef={menuRef} menuSize={menuSize} menuCollapsed={menuCollapsed} mobileStandard={mobileStandard} setMobileStandard={(active:boolean) => setMobileStandard(active)}>
                    <ScreenManager />
                </ResizeProvider>
                {context.appSettings.showDesigner && <SpeedDial className="designer-speeddial" style={{ position: "absolute", top: "84%", right: "2%", opacity: "0.8" }} model={speedDialItems} />}
            </div>
        </div>

    return (
        (showDesignerView) ?
            <ReactUIDesigner isCorporation={isCorporation(appLayout, appTheme)}>
                {content}
            </ReactUIDesigner> 
            :
            <>
                {content}
            </>
    )
}
export default UIManager<|MERGE_RESOLUTION|>--- conflicted
+++ resolved
@@ -30,12 +30,9 @@
 import ChildWithProps from "../../../main/util/types/ChildWithProps";
 import { concatClassnames } from "../../../main/util/string-util/ConcatClassnames";
 import { getScreenIdFromNavigation } from "../../../main/util/component-util/GetScreenNameFromNavigation";
-<<<<<<< HEAD
 import { ReactUIDesigner } from '@sibvisions/reactui-designer/dist/moduleIndex'
 import { SpeedDial } from "primereact/speeddial";
-=======
 import { EmbeddedContext } from "../../../main/contexts/EmbedProvider";
->>>>>>> 7ff23786
 
 // Interface for UIManager
 export interface IUIManagerProps {
@@ -77,7 +74,6 @@
     /** The current app-theme e.g. "basti" */
     const [appTheme, setAppTheme] = useState<string>(context.appSettings.applicationMetaData.applicationTheme.value);
 
-<<<<<<< HEAD
     const [showDesignerView, setShowDesignerView] = useState<boolean>(false);
 
     const speedDialItems = [
@@ -87,9 +83,7 @@
             command: () => setShowDesignerView(prevState => !prevState)
         }
     ]
-=======
     const embeddedContext = useContext(EmbeddedContext);
->>>>>>> 7ff23786
 
     /**
      * Helper function for responsiveBreakpoints hook for menu-size breakpoint values
@@ -167,34 +161,11 @@
                 "reactUI",
                 isCorporation(appLayout, appTheme) ? "corporation" : "",
                 appTheme
-<<<<<<< HEAD
             )}>
             <ChangePasswordDialog loggedIn username={(context.contentStore as ContentStore).currentUser.name} password="" />
             <CustomWrapper>
                 <div id="reactUI-main" className="main">
                     <ResizeProvider login={false} menuRef={menuRef} menuSize={menuSize}>
-=======
-            )} >
-                <ChangePasswordDialog loggedIn username={(context.contentStore as ContentStore).currentUser.userName} password="" />
-                {isCorporation(appLayout, appTheme) ?
-                    <CorporateMenu
-                        menuOptions={menuOptions} />
-                    :
-                    <Menu
-                        forwardedRef={menuRef}
-                        showMenuMini={menuMini}
-                        menuOptions={menuOptions} />}
-                <div id="reactUI-main" className={concatClassnames(
-                    "main",
-                    isCorporation(appLayout, appTheme) ? "main--with-corp-menu" : "main--with-s-menu",
-                    ((menuCollapsed || (["Small", "Mini"].indexOf(deviceStatus) !== -1 && context.appSettings.menuOverlaying)) && (appLayout === "standard" || appLayout === undefined || (appLayout === "corporation" && window.innerWidth <= 530))) ? " screen-expanded" : "",
-                    menuMini ? "" : "screen-no-mini",
-                    menuOptions.toolBar ? "toolbar-visible" : "",
-                    !menuOptions.menuBar || (embeddedContext && !embeddedContext.showMenu) ? "menu-not-visible" : "",
-                    !getScreenIdFromNavigation(componentId, context.contentStore) && context.appSettings.desktopPanel ? "desktop-panel-enabled" : "",
-                )}>
-                    <ResizeProvider login={false} menuRef={menuRef} menuSize={menuSize} menuCollapsed={menuCollapsed} mobileStandard={mobileStandard} setMobileStandard={(active:boolean) => setMobileStandard(active)}>
->>>>>>> 7ff23786
                         <ScreenManager />
                     </ResizeProvider>
                 </div>
