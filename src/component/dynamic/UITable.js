import React, { Component } from 'react';

import {DataTable} from 'primereact/datatable';
import {Column} from 'primereact/column';
import { Size } from '../helper/Size';
import './UITable.scss'
<<<<<<< HEAD
=======
import { RefContext } from '../helper/Context';
>>>>>>> ebc2f832
import Base from './Base';


class UITable extends Base {
    content = [];
    dataColumns = [];
    state = {  }
    maximumSize = new Size(undefined, undefined, this.props.maximumSize)
    
    constructor(props){
        super(props);
        this.buildColumns(this.props.columnLabels, this.props.columnNames);
    }

    componentDidMount() {
        this.startUp()

        if(!this.state.Data){
            this.getData()
        }
    }

    getData(){
        this.context.serverComm.fetchDataFromProvider(this.props.dataProvider)
        .then(res => res.json())
        .then(jres => this.buildData(jres))
    }

    buildColumns(labels, names){
        for (let index = 0; index < labels.length; index++){
            const column = <Column 
            field={names[index]} 
            header={labels[index]}
<<<<<<< HEAD
            key={names[index]}
            ref={ref => column.columnRef = ref}/>;
=======
            style={{width: "100%"}}
            key={names[index]}/>;
>>>>>>> ebc2f832
            this.dataColumns.push(column);
        }
    }

    buildData(data){
        let tempArray = []
        data[0].records.forEach(set => {
            let tableData = {}
            for (let index = 0; index <= data[0].columnNames.length; index++){
                tableData[data[0].columnNames[index]] = set[index]
            }
            tempArray.push(tableData);
        });
        this.setState({Data: tempArray})
    }

    onSelectChange(event){
        let value = event.value
        this.context.contentSafe.changeSelectedRowOfTable(this.props.id, value)
    }

    getPrefferedSize() {
        console.log(this.maximumSize)
    }

    render() {
        return ( 
            <DataTable 
                value={this.state.Data ? this.state.Data : [] } 
                scrollable={true} 
                valueable={true}
                scrollHeight="100%" 
<<<<<<< HEAD
                style={{maxWidth: this.maximumSize.getWidth(), maxHeight: this.maximumSize.getHeight(), width: '100%', height: '100%'}}
                ref={ref => this.compRef = ref} 
                header="Table">
=======
                style={{
                    overflow:"auto",
                    height: '100%'}} 
                header="Table"
                selectionMode="single"
                onSelectionChange={this.onSelectChange.bind(this)}>
>>>>>>> ebc2f832
                {this.dataColumns}
            </DataTable>);
    }
}
UITable.contextType = RefContext;
export default UITable;<|MERGE_RESOLUTION|>--- conflicted
+++ resolved
@@ -4,10 +4,7 @@
 import {Column} from 'primereact/column';
 import { Size } from '../helper/Size';
 import './UITable.scss'
-<<<<<<< HEAD
-=======
 import { RefContext } from '../helper/Context';
->>>>>>> ebc2f832
 import Base from './Base';
 
 
@@ -41,13 +38,8 @@
             const column = <Column 
             field={names[index]} 
             header={labels[index]}
-<<<<<<< HEAD
             key={names[index]}
             ref={ref => column.columnRef = ref}/>;
-=======
-            style={{width: "100%"}}
-            key={names[index]}/>;
->>>>>>> ebc2f832
             this.dataColumns.push(column);
         }
     }
@@ -75,23 +67,17 @@
 
     render() {
         return ( 
-            <DataTable 
+            <DataTable
                 value={this.state.Data ? this.state.Data : [] } 
                 scrollable={true} 
                 valueable={true}
                 scrollHeight="100%" 
-<<<<<<< HEAD
-                style={{maxWidth: this.maximumSize.getWidth(), maxHeight: this.maximumSize.getHeight(), width: '100%', height: '100%'}}
-                ref={ref => this.compRef = ref} 
-                header="Table">
-=======
                 style={{
                     overflow:"auto",
                     height: '100%'}} 
                 header="Table"
                 selectionMode="single"
                 onSelectionChange={this.onSelectChange.bind(this)}>
->>>>>>> ebc2f832
                 {this.dataColumns}
             </DataTable>);
     }
