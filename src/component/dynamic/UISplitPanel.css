--- conflicted
+++ resolved
@@ -16,9 +16,5 @@
     height: 100%;
     display: flex;
     flex-direction: row;
-<<<<<<< HEAD
     overflow: auto;
-=======
-    overflow: hidden;
->>>>>>> 5947dc44
 }