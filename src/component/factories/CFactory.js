import React from 'react';
import UIButton from "../dynamic/UIButton";
import UIPanel from "../dynamic/UIPanel";
import UITable from '../dynamic/UITable';
import UILabel from '../dynamic/UILabel';
import UISplitPanel from '../dynamic/UISplitPanel';
<<<<<<< HEAD
import { Size } from '../helper/Size';
import { toPx } from '../helper/ToPx';
=======
import UIEditorCheckbox from '../dynamic/editors/checkbox/UIEditorCheckbox';
import UIEditorNumber from '../dynamic/editors/number/UIEditorNumber';
import UIEditorText from '../dynamic/editors/text/UIEditorText';
import UIEditorLinked from '../dynamic/editors/linked/UIEditorLinked';
>>>>>>> ebc2f832


export function createButton(id, label, constraints, preferredSize, minimumSize, maximumSize, name, serverCommunicator){

    let btn = <UIButton
        key={id}
        id={id}
        label={label}
        constraints={constraints}
        preferredSize={preferredSize}
        minimumSize={minimumSize}
        maximumSize={maximumSize}
        onClick={() => serverCommunicator.pressButton(name)}
        style={{}}
    />

    //ToDo getPreferredSize etc in all Layouts for components
    if(preferredSize !== undefined) {
        let extrPreferredSize = new Size(undefined, undefined, preferredSize)
        btn.props.style.width = toPx(extrPreferredSize.getWidth())
        btn.props.style.height = toPx(extrPreferredSize.getHeight())
    }
    return btn
}

export function createPanel(id, subjects, screenTitle, layout, layoutData, constraints, preferredSize, minimumSize, maximumSize){
    return  <UIPanel 
        key={id}
        id={id}
        subjects={subjects}
        screenTitle={screenTitle}
        layout={layout}
        layoutData={layoutData}
        constraints={constraints}
        preferredSize={preferredSize}
        minimumSize={minimumSize}
        maximumSize={maximumSize}/>
}

export function createTable(id, columnLabels, columnNames, constraints, dataProvider, preferredSize, minimumSize, maximumSize) {
    return <UITable 
        key={id} 
        id={id}
        columnLabels={columnLabels}
        columnNames={columnNames} 
        constraints={constraints}
        dataProvider={dataProvider}
        preferredSize={preferredSize}
        minimumSize={minimumSize}
        maximumSize={maximumSize}/>
}

export function createLabel(id, text, constraints, preferredSize, minimumSize, maximumSize) {
    return <UILabel
        key={id}
        id={id}
        text={text}
        constraints={constraints}
        preferredSize={preferredSize}
        minimumSize={minimumSize}
        maximumSize={maximumSize}/>
}

<<<<<<< HEAD
export function createEditor(id, constraints, preferredSize, minimumSize, maximumSize) {
    return <UIEditor
        key={id}
        id={id}
        constraints={constraints}
        preferredSize={preferredSize}
        minimumSize={minimumSize}
        maximumSize={maximumSize}/>
=======
export function createEditor(editorData) {
    if(editorData.cellEditor.className === "CheckBoxCellEditor"){
        return <UIEditorCheckbox data={editorData}/>
    } else if(editorData.cellEditor.className === "NumberCellEditor"){
        return <UIEditorNumber data={editorData} />
    } else if(editorData.cellEditor.className === "TextCellEditor"){
        return <UIEditorText data={editorData}/>
    } else if(editorData.cellEditor.className === "LinkedCellEditor"){
        return <UIEditorLinked data={editorData}/>
    }
>>>>>>> ebc2f832
}

export function createSplitPanel(id, constraints, subjects, preferredSize, minimumSize, maximumSize) {
    return <UISplitPanel
        key={id}
        id={id}
        constraints={constraints}
        subjects={subjects}
        preferredSize={preferredSize}
        minimumSize={minimumSize}
        maximumSize={maximumSize}/>
}<|MERGE_RESOLUTION|>--- conflicted
+++ resolved
@@ -4,15 +4,12 @@
 import UITable from '../dynamic/UITable';
 import UILabel from '../dynamic/UILabel';
 import UISplitPanel from '../dynamic/UISplitPanel';
-<<<<<<< HEAD
 import { Size } from '../helper/Size';
 import { toPx } from '../helper/ToPx';
-=======
 import UIEditorCheckbox from '../dynamic/editors/checkbox/UIEditorCheckbox';
 import UIEditorNumber from '../dynamic/editors/number/UIEditorNumber';
 import UIEditorText from '../dynamic/editors/text/UIEditorText';
 import UIEditorLinked from '../dynamic/editors/linked/UIEditorLinked';
->>>>>>> ebc2f832
 
 
 export function createButton(id, label, constraints, preferredSize, minimumSize, maximumSize, name, serverCommunicator){
@@ -76,16 +73,6 @@
         maximumSize={maximumSize}/>
 }
 
-<<<<<<< HEAD
-export function createEditor(id, constraints, preferredSize, minimumSize, maximumSize) {
-    return <UIEditor
-        key={id}
-        id={id}
-        constraints={constraints}
-        preferredSize={preferredSize}
-        minimumSize={minimumSize}
-        maximumSize={maximumSize}/>
-=======
 export function createEditor(editorData) {
     if(editorData.cellEditor.className === "CheckBoxCellEditor"){
         return <UIEditorCheckbox data={editorData}/>
@@ -96,7 +83,6 @@
     } else if(editorData.cellEditor.className === "LinkedCellEditor"){
         return <UIEditorLinked data={editorData}/>
     }
->>>>>>> ebc2f832
 }
 
 export function createSplitPanel(id, constraints, subjects, preferredSize, minimumSize, maximumSize) {
