import React, { Component } from 'react';
import 'primereact/resources/themes/nova-light/theme.css';
import 'primereact/resources/primereact.min.css';
import 'primeicons/primeicons.css';
import "primeflex/primeflex.css";
import {Growl} from 'primereact/growl';
import "./App.css"
<<<<<<< HEAD
import LoginComponent from "./components/Login.js"
import {Route, Switch,Redirect} from 'react-router-dom';
import ContentComponent from './components/Content'
import SettingsComponent from './components/Settings';
import { withRouter } from "react-router-dom";
import { lazyLogin, logOut } from "./handling/TowerV2";
=======
// import LoginComponent from "./components/Login.js"
// import {Route, Switch,Redirect} from 'react-router-dom';
// import ContentComponent from './components/Content'
// import SettingsComponent from './components/Settings';
>>>>>>> d6c90adf
import MenuHolder from "./components/MenuHolder";

import { lazyLogin, logOut } from "./handling/TowerV4";
import Test from "./components/Test";
import { Link } from "react-router-dom";

class App extends Component {

  /**
   * constructor with state variables and method bindings
   * @param {*} props default for constructor
   */
  constructor(props) {
    super(props);
    this.state = {
      menuTop: false,
      theme: 'dark',
      loggedIn: false,
      username: ''
    }
    this.changeMenuValue = this.changeMenuValue.bind(this);
    this.changeThemeValue = this.changeThemeValue.bind(this);
    this.setUsername = this.setUsername.bind(this);
    this.setLoggedIn = this.setLoggedIn.bind(this);
  }

<<<<<<< HEAD
  /**
   * If the Inputswitch value in Settings component gets changed this function gets called and the state will be set.
   */
=======
>>>>>>> d6c90adf
  changeMenuValue() {
    this.state.menuTop ? this.setState({menuTop: false}) : this.setState({menuTop: true});
  }

  /**
   * If the Theme Radiobutton value in Settings component gets changed this function gets called and the state will be set.
   */
  changeThemeValue(input) {
    this.setState({theme: input.value});
  }

  /**
   * If the user logs in, this methodgets called to set the state.
   */
  setLoggedIn() {
    this.setState({loggedIn: true, loggedOut: false});
  }

  /**
   * Profileoptions are set here with the username of the user. These get sent to the components whichneed to show the users profile
   */
  sendProfileOptions() {
    let profileOptions = [
        {
            label: this.state.username,
            icon: "pi avatar-icon",
            items: [
                {
                  label: 'Home',
                  icon: "pi pi-home",
                  command: () => this.props.history.push('/content')
                },
                {
                    label: 'Profil',
                    icon: "pi pi-user"
                },
                {
                    label: 'Einstellungen',
                    icon: "pi pi-cog",
                    command: () => this.props.history.push('/settings')
                },
                {
                    label: 'Logout',
                    icon: "pi pi-power-off",
                    command: () => {
                      logOut();
                      this.setState({loggedIn: false});
                      this.props.history.push('/login');
                      this.growl.show({severity: 'info', summary: 'Logged out successfully', detail: 'You\'ve been logged out'});
                    }

                }
            ]
        },
    ]

    return profileOptions
  }

  /**
   * Because the superparent is set in content the username gets set in the Content. This function gets called when the username is set in Content and sets the state in App so it can be used later on.
   * @param {string} input the username which is sent by the Content component.
   */
  setUsername(input) {
    this.setState({username: input})
  }

  /**
   * theme gets set, if the user is not logged in the menu will not be rendered. Basic routing for different components and functions are set as props.
   */
  render() {
    return (
<<<<<<< HEAD
      <main className={this.state.theme}>
        {/* <button onClick={() => lazyLogin()}>log in lazy</button> <button onClick={() => logOut()}>log out</button> */}
        <Growl ref={(el) => this.growl = el} position="topright" />
        {this.state.loggedIn ? <MenuHolder menuTop={this.state.menuTop} theme={this.state.theme} profileMenu={this.sendProfileOptions()}/> : null}
=======
      <main>
        <button onClick={() => lazyLogin()}>log in lazy</button><button onClick={() => logOut()}>log out</button>
        <Link to="/Fir-N7">Home</Link> <Link to="/Sec-BL">Home</Link>
        <MenuHolder />
        <Test />
        {/* <MenuHolder />
>>>>>>> d6c90adf
        <Switch>
          <Route path="/login" component={() => <LoginComponent loggedIn={this.state.loggedIn} setLoggedIn={this.setLoggedIn}/>}/>
          <Route path="/content" component={() => <ContentComponent loggedIn={this.state.loggedIn} menuTop={this.state.menuTop} theme={this.state.theme} setUsername={this.setUsername}/>}/>
          <Route path="/settings" component={() => <SettingsComponent loggedIn={this.state.loggedIn} menuTop={this.state.menuTop} theme={this.state.theme} changeMenuValue={this.changeMenuValue} changeThemeValue={this.changeThemeValue} />} />
          <Redirect exact from="/" to="login" />
        </Switch> */}
      </main>
    )
  }
}

export default withRouter(App);<|MERGE_RESOLUTION|>--- conflicted
+++ resolved
@@ -5,19 +5,12 @@
 import "primeflex/primeflex.css";
 import {Growl} from 'primereact/growl';
 import "./App.css"
-<<<<<<< HEAD
 import LoginComponent from "./components/Login.js"
 import {Route, Switch,Redirect} from 'react-router-dom';
 import ContentComponent from './components/Content'
 import SettingsComponent from './components/Settings';
 import { withRouter } from "react-router-dom";
 import { lazyLogin, logOut } from "./handling/TowerV2";
-=======
-// import LoginComponent from "./components/Login.js"
-// import {Route, Switch,Redirect} from 'react-router-dom';
-// import ContentComponent from './components/Content'
-// import SettingsComponent from './components/Settings';
->>>>>>> d6c90adf
 import MenuHolder from "./components/MenuHolder";
 
 import { lazyLogin, logOut } from "./handling/TowerV4";
@@ -44,12 +37,9 @@
     this.setLoggedIn = this.setLoggedIn.bind(this);
   }
 
-<<<<<<< HEAD
   /**
    * If the Inputswitch value in Settings component gets changed this function gets called and the state will be set.
    */
-=======
->>>>>>> d6c90adf
   changeMenuValue() {
     this.state.menuTop ? this.setState({menuTop: false}) : this.setState({menuTop: true});
   }
@@ -122,25 +112,16 @@
    */
   render() {
     return (
-<<<<<<< HEAD
       <main className={this.state.theme}>
         {/* <button onClick={() => lazyLogin()}>log in lazy</button> <button onClick={() => logOut()}>log out</button> */}
         <Growl ref={(el) => this.growl = el} position="topright" />
         {this.state.loggedIn ? <MenuHolder menuTop={this.state.menuTop} theme={this.state.theme} profileMenu={this.sendProfileOptions()}/> : null}
-=======
-      <main>
-        <button onClick={() => lazyLogin()}>log in lazy</button><button onClick={() => logOut()}>log out</button>
-        <Link to="/Fir-N7">Home</Link> <Link to="/Sec-BL">Home</Link>
-        <MenuHolder />
-        <Test />
-        {/* <MenuHolder />
->>>>>>> d6c90adf
         <Switch>
           <Route path="/login" component={() => <LoginComponent loggedIn={this.state.loggedIn} setLoggedIn={this.setLoggedIn}/>}/>
           <Route path="/content" component={() => <ContentComponent loggedIn={this.state.loggedIn} menuTop={this.state.menuTop} theme={this.state.theme} setUsername={this.setUsername}/>}/>
           <Route path="/settings" component={() => <SettingsComponent loggedIn={this.state.loggedIn} menuTop={this.state.menuTop} theme={this.state.theme} changeMenuValue={this.changeMenuValue} changeThemeValue={this.changeThemeValue} />} />
           <Redirect exact from="/" to="login" />
-        </Switch> */}
+        </Switch>
       </main>
     )
   }
