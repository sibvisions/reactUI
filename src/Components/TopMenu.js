import React, { Component } from "react";
import "./TopMenu.scss"
import {Menubar} from 'primereact/menubar';
// import logo from './imgs/sibvisionslogo.png';
import {InputText} from 'primereact/inputtext';
import {Sidebar} from 'primereact/sidebar';
import {TieredMenu} from 'primereact/tieredmenu';
import { withRouter } from "react-router-dom";

class TopMenuComponent extends Component {

    //state variables
    state = {
        menu: [],
        content: [],
        username: "",
        sideBarVisible: false
    }

    /**
     * When the menu component gets mounted, change the submenu icon
     */
    componentDidMount() {
        var elems = document.getElementsByClassName("pi-caret-down");
        while(elems.length > 0) {
            for(let e of elems) {
                e.classList.remove("pi-caret-down");
                e.classList.add("pi-angle-down")
                e.style.fontSize = "1em"
            };
        }
    }

    /**
     * When the menu component gets mounted, change the submenu icon
     * (In Future version maybe not needed)
     */
    componentDidUpdate() {
        var elems = document.getElementsByClassName("pi-caret-down");
        while(elems.length > 0) {
            for(let e of elems) {
                e.classList.remove("pi-caret-down");
                e.classList.add("pi-angle-down")
                e.style.fontSize = "1em"
            };
        }
    }

    /**
     * renders the Topmenu component, Sidebar is visible when the button gets clicked
     */
    render() {
        return (
            <React.Fragment>
<<<<<<< HEAD
                <div className={"topMenuBar p-grid "}>
                    <div className="logo-topmenu p-col-fixed">
                        <img src={logo} alt="firmenlogo"/>
                    </div>
                    <div className="menuBtnTop p-col-fixed" onClick={() => this.state.sideBarVisible ? this.setState({sideBarVisible: false}) : this.setState({sideBarVisible: true})}>
=======
                <div className="topMenuBar p-grid">
                    
                    <div className="button-topmenu p-col-fixed" onClick={() => this.state.sideBarVisible ? this.setState({sideBarVisible: false}) : this.setState({sideBarVisible: true})}>
>>>>>>> d6c90adf
            	        <i className="pi pi-bars" style={{fontSize: '2em', fontWeight:'bold'}}/>
                    </div>
                    <Menubar model={this.props.menu}  className="p-col"/>
                    <div className="searchbar-topmenu p-col-fixed">
                        <div className="p-inputgroup">
                            <span className="p-inputgroup-addon">
                                <i className="pi pi-search" style={{fontSize: "1em"}}></i>
                            </span>
                            <InputText placeholder="Suchen..." />
                        </div>
                    </div>
                    <div className="profile p-col-fixed">
                        <div className="profile-content">
                            <Menubar model={this.props.profileMenu} />
                        </div>
                    </div>
                </div>
                <Sidebar visible={this.state.sideBarVisible} position="left" onHide={() => this.setState({sideBarVisible:false})}>
                    <TieredMenu className="sidebar-menu" model={this.props.menu}/>
                </Sidebar>
            </React.Fragment>
        )
    }
}
export default withRouter(TopMenuComponent);<|MERGE_RESOLUTION|>--- conflicted
+++ resolved
@@ -52,17 +52,11 @@
     render() {
         return (
             <React.Fragment>
-<<<<<<< HEAD
                 <div className={"topMenuBar p-grid "}>
                     <div className="logo-topmenu p-col-fixed">
                         <img src={logo} alt="firmenlogo"/>
                     </div>
                     <div className="menuBtnTop p-col-fixed" onClick={() => this.state.sideBarVisible ? this.setState({sideBarVisible: false}) : this.setState({sideBarVisible: true})}>
-=======
-                <div className="topMenuBar p-grid">
-                    
-                    <div className="button-topmenu p-col-fixed" onClick={() => this.state.sideBarVisible ? this.setState({sideBarVisible: false}) : this.setState({sideBarVisible: true})}>
->>>>>>> d6c90adf
             	        <i className="pi pi-bars" style={{fontSize: '2em', fontWeight:'bold'}}/>
                     </div>
                     <Menubar model={this.props.menu}  className="p-col"/>
