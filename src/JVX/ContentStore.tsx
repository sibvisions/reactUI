import MenuResponse, {serverMenuButtons} from "./response/MenuResponse";
import {ReplaySubject} from "rxjs";
import MenuItemCustom from "../primeExtension/MenuItemCustom";
import BaseComponent from "./components/BaseComponent";
import UserData from "./model/UserData";
import MetaDataResponse from "./response/MetaDataResponse";
import { parseIconData } from "./components/compprops/ComponentProperties";
import {MapOperator} from "rxjs/internal/operators/map";
import {FC, ReactElement} from "react";
import {totalmem, type} from "os";
import {componentHandler} from "./factories/UIFactory";

type MenuItem = {
    componentId: string,
    image: string,
    text: string
}

class ContentStore{

    menuSubject = new ReplaySubject<Array<MenuItemCustom>>(1);
    flatContent = new Map<string ,BaseComponent>();
    removedContent = new Map<string ,BaseComponent>();
    customContent = new Map<string, Function>();
    menuItems = new Map<string, Array<serverMenuButtons>>();

    currentUser: UserData = new UserData();

    //Sub Maps
    propertiesSubscriber = new Map<string, Function>();
    parentSubscriber = new Map<string, Function>();
    rowSelectionSubscriber = new Map<string, Array<Function>>();
    rowSelectionIndexSubscriber = new Map<string, Array<Function>>();
    dataChangeSubscriber = new Map<string, Array<{ displayRecords: number, fn: Function }>>();
    appNameSubscriber = new Map<string, Function>();

    MenuSubscriber = new Array<Function>();

    //DataProvider Maps
    dataProviderData = new Map<string, Array<any>>();
    dataProviderMetaData = new Map<string, MetaDataResponse>();
    dataProviderFetched = new Map<string, boolean>();
    dataProviderSelectedRow = new Map<string, any>();
    dataProviderSelectedRowIndex = new Map<string, number>();

    //Content
    updateContent(componentsToUpdate: Array<BaseComponent>){
        const notifyList = new Array<string>();
        let existingComponent: BaseComponent | undefined;
<<<<<<< HEAD
        //Update FlatContent
        componentsToUpdate.forEach(newComponent => {
=======

        //check for ReplaceScreens
        const filtered = componentsToUpdate.filter(component => !this.customContent.has(component.name));

        //Update FlatContent
        filtered.forEach(newComponent => {
>>>>>>> 5321b1c2
            existingComponent = this.flatContent.get(newComponent.id) || this.removedContent.get(newComponent.id);

            if(this.removedContent.has(newComponent.id) && existingComponent){
                this.removedContent.delete(newComponent.id);
                this.flatContent.set(newComponent.id, existingComponent)
            }

            //Notify Parent
            if(newComponent.parent || newComponent["~remove"] || newComponent["~destroy"] || newComponent.visible !== undefined || newComponent.constraints){
                notifyList.push(existingComponent?.parent || "");
                if(newComponent.parent){
                    notifyList.push(newComponent.parent);
                }
            }

            if((newComponent["~remove"] || newComponent["~destroy"]) && existingComponent){
                this.flatContent.delete(newComponent.id);
                if(newComponent["~remove"])
                    this.removedContent.set(newComponent.id, existingComponent);
                else
                    this.removedContent.delete(newComponent.id);
            }

            // Add new Component or updated Properties
            if(existingComponent) {
                for (let newPropName in newComponent) {
                    // @ts-ignore
                    existingComponent[newPropName] = newComponent[newPropName]
                }
            } else {
                this.flatContent.set(newComponent.id, newComponent);
            }
        });

        //Properties
        filtered.forEach(value => {
            const existingComp = this.flatContent.get(value.id) || this.removedContent.get(value.id);
            const updateFunction = this.propertiesSubscriber.get(value.id);
            if(existingComp && updateFunction){
                updateFunction(existingComp);
            }
        });
        notifyList.filter(this.onlyUniqueFilter).forEach(parentId => this.parentSubscriber.get(parentId)?.apply(undefined, []));
    }

    onlyUniqueFilter(value: string, index: number, self: Array<string>) {
        return self.indexOf(value) === index;
    }


    closeScreen(windowName: string){
        const deleteChildren = (parentId: string) => {
            const children = this.getChildren(parentId);

            children.forEach(child => {
                deleteChildren(child.id);
                this.flatContent.delete(child.id);
            });
        }

        const window = this.getWindowData(windowName);
        if(window){
            deleteChildren(window.id);
            this.flatContent.delete(window.id);
        }
    }

    reset(){
        this.flatContent.clear();
        this.removedContent.clear();
        this.currentUser = new UserData();
        this.dataProviderData.clear();
        this.dataProviderMetaData.clear();
        this.dataProviderFetched.clear();
        this.dataProviderSelectedRow.clear();
    }


    //Data Provider Management
    updateDataProviderData(dataProvider: string, newDataSet: Array<any>, to: number, from: number){
        const existingData = this.dataProviderData.get(dataProvider);
        if(existingData){
            if(existingData.length <= from){
                existingData.push(...newDataSet)
            } else {
                let newDataSetIndex = 0;
                for(let i = to; i <= from; i++){
                    existingData[i] = newDataSet[newDataSetIndex];
                    newDataSetIndex++;
                }
            }
        }
        else{
            this.dataProviderData.set(dataProvider, newDataSet);
        }

        this.notifyDataChange(dataProvider)
    }

    notifyDataChange(dataProvider: string) {
        //Notify
        this.dataChangeSubscriber.get(dataProvider)?.forEach(value => {
            value.fn.apply(undefined, []);
        });
    }

    getData(dataProvider: string, from?: number, to?: number): Array<any>{
        const dataArray = this.dataProviderData.get(dataProvider);

        if(from !== undefined && to !== undefined){
            return dataArray?.slice(from, to) || [];
        }

        return  dataArray || []
    }

    getDataRow(dataProvider: string, indexOfRow: number) : any{
        const data = this.getData(dataProvider);
        const dataRow = data[indexOfRow];
        if(dataRow)
            return dataRow;
        else
            return undefined
    }

    getSelectedIndex(dataProvider: string) : number{
        return this.dataProviderSelectedRowIndex.get(dataProvider) || -1
    }

    setSelectedRow(dataProvider: string, dataRow: any, index: number){
        this.dataProviderSelectedRow.set(dataProvider, dataRow);
        this.dataProviderSelectedRowIndex.set(dataProvider, index)
    }

    clearSelectedRow(dataProvider: string){
        this.dataProviderSelectedRow.delete(dataProvider);
        this.dataProviderSelectedRowIndex.delete(dataProvider);
    }

    clearDataFromProvider(dataProvider: string){
        this.dataProviderData.delete(dataProvider);
    }


    //Getters
    getWindow(windowName: string): ReactElement{
        const windowData = this.getWindowData(windowName);
        if(windowData)
            return componentHandler(windowData);
        else
            return this.customContent.get(windowName)?.apply(undefined, []);
    }

    getWindowData(windowName: string): BaseComponent | undefined{
        let componentEntries = this.flatContent.entries();
        let entry = componentEntries.next();
        while(!entry.done){
            if(entry.value[1].name === windowName){
                return entry.value[1];
            }
            entry = componentEntries.next();
        }
        return undefined;
    }

    getChildren(parentId: string): Map<string, BaseComponent>{
        const componentEntries = this.flatContent.entries();
        const children = new Map<string, BaseComponent>();
        let entry = componentEntries.next();
        while (!entry.done){
            if(entry.value[1].parent === parentId && entry.value[1].visible !== false){
                children.set(entry.value[1].id, entry.value[1]);
            }
            entry = componentEntries.next();
        }
        return children;
    }


    //Menu

    notifyAppNameChanged(appName:string) {
        this.appNameSubscriber.forEach(subscriber => {
            subscriber.apply(undefined, [appName])
        })
    }

    //Subscription Management
    subscribeToPropChange(id: string, fn: Function){
        this.propertiesSubscriber.set(id, fn);
    }

    subscribeToParentChange(id: string, fn: Function){
        this.parentSubscriber.set(id, fn);
    }

    subscribeToRowSelection(dataProvider: string, fn: Function){
        const subscriber = this.rowSelectionSubscriber.get(dataProvider);
        if(subscriber){
            subscriber.push(fn);
        } else {
            this.rowSelectionSubscriber.set(dataProvider, new Array<Function>(fn));
        }
    }

    subscribeToRowIndexSelection(dataProvider: string, fn: Function){
        const subscriber = this.rowSelectionIndexSubscriber.get(dataProvider);
        const selectedIndex = this.dataProviderSelectedRowIndex.get(dataProvider);
        if(selectedIndex !== undefined)
            fn.apply(undefined, [selectedIndex])
        if(subscriber){
            subscriber.push(fn);
        } else {
            this.rowSelectionIndexSubscriber.set(dataProvider, new Array<Function>(fn));
        }
    }

    subscribeToDataChange(dataProvider: string, fn: Function, displayRecords= 50){
        const subscriber = this.dataChangeSubscriber.get(dataProvider);
        if(subscriber){
            subscriber.push({fn: fn, displayRecords: displayRecords});
        } else {
            this.dataChangeSubscriber.set(dataProvider, new Array<{ displayRecords: number, fn: Function}>({fn: fn, displayRecords: displayRecords}));
        }
    }

    subscribeToAppName(id:string, fn: Function) {
        this.appNameSubscriber.set(id, fn);
    }

    subscribeToMenuChange(fn: Function){
        this.MenuSubscriber.push(fn)
    }


    unsubscribeFromMenuChange(fn: Function){
        this.MenuSubscriber.splice(this.MenuSubscriber.findIndex(value => value === fn), 1);
    }

    unsubscribeFromDataChange(dataProvider: string, fn: Function){
        const subscriber = this.dataChangeSubscriber.get(dataProvider)
        if(subscriber){
            subscriber.splice(subscriber.findIndex(value => value.fn === fn),1);
        }
    }

    unsubscribeFromRowSelection(dataProvider: string, fn: Function){
        const subscriber = this.rowSelectionSubscriber.get(dataProvider)
        if(subscriber){
            subscriber.splice(subscriber.findIndex(value => value === fn),1);
        }
    }

    unsubscribeFromRowIndexSelection(dataProvider: string, fn: Function){
        const subscriber = this.rowSelectionSubscriber.get(dataProvider)
        if(subscriber){
            subscriber.splice(subscriber.findIndex(value => value === fn),1);
        }
    }

    unsubscribeFromParentChange(id: string){
        this.parentSubscriber.delete(id);
    }

    unsubscribeFromPropChange(id: string){
        this.propertiesSubscriber.delete(id);
    }

    unsubscribeFromAppName(id: string) {
        this.appNameSubscriber.delete(id)
    }


    //Events
    emitRowSelect(dataProvider: string){
        const rowSubscriber = this.rowSelectionSubscriber.get(dataProvider);
        const indexSubscriber = this.rowSelectionIndexSubscriber.get(dataProvider);
        const selectedRow = this.dataProviderSelectedRow.get(dataProvider);
        const selectedIndex = this.dataProviderSelectedRowIndex.get(dataProvider);
        if(rowSubscriber)
            rowSubscriber.forEach(sub => {
                sub.apply(undefined, [selectedRow]);
            });
        if(indexSubscriber)
            indexSubscriber.forEach(sub => {
                sub.apply(undefined, [selectedIndex]);
            });
    }

    emitMenuUpdate(){
        this.MenuSubscriber.forEach(subFunction => {
            subFunction.apply(undefined, [this.menuItems]);
        });
    }

    //Custom Screens

    addMenuItem(menuItem: serverMenuButtons){
        const menuGroup = this.menuItems.get(menuItem.group);
        if(menuGroup)
            menuGroup.push(menuItem);
        else
            this.menuItems.set(menuItem.group, [menuItem]);
    }

    addCustomScreen(title: string, screenFactory: () => ReactElement){
        this.customContent.set(title, screenFactory);
    }

    registerCustomOfflineScreen(title: string, group: string, screenFactory: () => ReactElement){
        const menuButton: serverMenuButtons = {
            group: group,

            componentId: "",
            image: "someIcon",
            text: "Click Me",
            action: () => {
                window.location.hash = "/home/"+title;
            }
        }

        this.addCustomScreen(title, screenFactory);
        this.addMenuItem(menuButton);
    }

    registerReplaceScreen(title: string, screenFactory: () => ReactElement){
        this.customContent.set(title, screenFactory);
    }
}
export default ContentStore<|MERGE_RESOLUTION|>--- conflicted
+++ resolved
@@ -5,9 +5,7 @@
 import UserData from "./model/UserData";
 import MetaDataResponse from "./response/MetaDataResponse";
 import { parseIconData } from "./components/compprops/ComponentProperties";
-import {MapOperator} from "rxjs/internal/operators/map";
-import {FC, ReactElement} from "react";
-import {totalmem, type} from "os";
+import {ReactElement} from "react";
 import {componentHandler} from "./factories/UIFactory";
 
 type MenuItem = {
@@ -23,7 +21,6 @@
     removedContent = new Map<string ,BaseComponent>();
     customContent = new Map<string, Function>();
     menuItems = new Map<string, Array<serverMenuButtons>>();
-
     currentUser: UserData = new UserData();
 
     //Sub Maps
@@ -47,17 +44,12 @@
     updateContent(componentsToUpdate: Array<BaseComponent>){
         const notifyList = new Array<string>();
         let existingComponent: BaseComponent | undefined;
-<<<<<<< HEAD
-        //Update FlatContent
-        componentsToUpdate.forEach(newComponent => {
-=======
 
         //check for ReplaceScreens
         const filtered = componentsToUpdate.filter(component => !this.customContent.has(component.name));
 
         //Update FlatContent
         filtered.forEach(newComponent => {
->>>>>>> 5321b1c2
             existingComponent = this.flatContent.get(newComponent.id) || this.removedContent.get(newComponent.id);
 
             if(this.removedContent.has(newComponent.id) && existingComponent){
