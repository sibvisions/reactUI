import BaseResponse from "./BaseResponse";
import {IEditor} from "../components/editors/IEditor";

interface MetaDataResponse extends BaseResponse{
    "columnView.table": Array<string>,
<<<<<<< HEAD
    columns: Array<any>,
=======
    columns: Array<IEditor>,
>>>>>>> 3faecf67
    primaryKeyColumns: Array<string>,
    dataProvider: string,
    deleteEnabled: boolean,
    insertEnabled: boolean,
    updateEnabled: boolean,
    readOnly: boolean,
    isAllFetched: boolean
}
export default MetaDataResponse;<|MERGE_RESOLUTION|>--- conflicted
+++ resolved
@@ -3,11 +3,7 @@
 
 interface MetaDataResponse extends BaseResponse{
     "columnView.table": Array<string>,
-<<<<<<< HEAD
-    columns: Array<any>,
-=======
     columns: Array<IEditor>,
->>>>>>> 3faecf67
     primaryKeyColumns: Array<string>,
     dataProvider: string,
     deleteEnabled: boolean,
