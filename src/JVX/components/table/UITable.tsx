--- conflicted
+++ resolved
@@ -150,10 +150,6 @@
 
     //to subtract header Height
     const heightNoHeaders: number = layoutContext.get(baseProps.id)?.height as number - 41 || 0
-<<<<<<< HEAD
-    //console.log(heightNoHeaders, props.dataBook)
-=======
->>>>>>> 3faecf67
 
     return(
        <div ref={wrapRef} style={{width:"min-content", overflow:"hidden" , ...layoutContext.get(baseProps.id)}}>
