--- conflicted
+++ resolved
@@ -126,11 +126,7 @@
         } else {
             this.routeTo("/main/"+genericResponse.componentId)
         }
-<<<<<<< HEAD
-        this.routeTo("/main/"+genericResponse.componentId)
-=======
         
->>>>>>> d5aa25f1
     }
 
     closeScreen(screenToClose){
