--- conflicted
+++ resolved
@@ -1,44 +1,3 @@
-<<<<<<< HEAD
-import {
-    createPanel,
-    createTable,
-    createButton,
-    createLabel,
-    createEditor,
-    createSplitPanel
-} from "../component/factories/CFactory";
-
-class UiBuilder {
-    serverCommunicator = {};
-
-    genericComponentMapper =
-        [
-            {
-                name: "Panel",
-                method: this.panel.bind(this)
-            },
-            {
-                name: "Table",
-                method: this.table.bind(this)
-            },
-            {
-                name: "Button",
-                method: this.button.bind(this)
-            },
-            {
-                name: "Label",
-                method: this.label.bind(this)
-            },
-            {
-                name: "Editor",
-                method: this.editor.bind(this)
-            },
-            {
-                name: "SplitPanel",
-                method: this.splitPanel.bind(this)
-            }
-        ]
-=======
 import { createPanel,
          createTable, 
          createButton, 
@@ -84,7 +43,6 @@
             method: this.panel.bind(this)
         }
     ]
->>>>>>> ebc2f832
 
     // Setters
     setServerCommunicator(serverComnicator) {
@@ -121,14 +79,6 @@
         return createLabel(labelData.id, labelData.text, labelData.constraints, labelData.preferredSize, labelData.minimumSize, labelData.maximumSize)
     }
 
-<<<<<<< HEAD
-    editor(editorData) {
-        return createEditor(editorData.id, editorData.constraints, editorData.preferredSize, editorData.minimumSize, editorData.maximumSize)
-    }
-
-    splitPanel(splitPanelData) {
-        return createSplitPanel(splitPanelData.id, splitPanelData.constraints, splitPanelData.subjects, splitPanelData.preferredSize, splitPanelData.minimumSize, splitPanelData.maximumSize)
-=======
     editor(editorData){
         return createEditor(editorData)
     }
@@ -136,8 +86,7 @@
     splitPanel(splitPanelData){
         return createSplitPanel(splitPanelData.id, splitPanelData.constraints, splitPanelData.subjects)
     }
->>>>>>> ebc2f832
 
-    }
+    
 }
 export default UiBuilder