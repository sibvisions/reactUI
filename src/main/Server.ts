--- conflicted
+++ resolved
@@ -173,203 +173,6 @@
 
     /** ----------SENDING-REQUESTS---------- */
 
-<<<<<<< HEAD
-    setEndPointMap(v= 1) {
-        const map = new Map<string, string>()
-        .set(REQUEST_KEYWORDS.OPEN_SCREEN, REQUEST_ENDPOINTS.OPEN_SCREEN)
-        .set(REQUEST_KEYWORDS.CLOSE_SCREEN, REQUEST_ENDPOINTS.CLOSE_SCREEN)
-        .set(REQUEST_KEYWORDS.CLOSE_CONTENT, REQUEST_ENDPOINTS.CLOSE_CONTENT)
-        .set(REQUEST_KEYWORDS.REOPEN_SCREEN, REQUEST_ENDPOINTS.REOPEN_SCREEN)
-        .set(REQUEST_KEYWORDS.EXIT, REQUEST_ENDPOINTS_V2.EXIT)
-        .set(REQUEST_KEYWORDS.LOGIN, REQUEST_ENDPOINTS.LOGIN)
-        .set(REQUEST_KEYWORDS.LOGOUT, REQUEST_ENDPOINTS.LOGOUT)
-        .set(REQUEST_KEYWORDS.CHANGE_PASSWORD, REQUEST_ENDPOINTS.CHANGE_PASSWORD)
-        .set(REQUEST_KEYWORDS.RESET_PASSWORD, REQUEST_ENDPOINTS.RESET_PASSWORD)
-        .set(REQUEST_KEYWORDS.UPLOAD, REQUEST_ENDPOINTS.UPLOAD)
-        .set(REQUEST_KEYWORDS.BOUNDS, REQUEST_ENDPOINTS_V2.BOUNDS)
-        .set(REQUEST_KEYWORDS.SAVE, REQUEST_ENDPOINTS.SAVE)
-        .set(REQUEST_KEYWORDS.SET_SCREEN_PARAMETER, REQUEST_ENDPOINTS.SET_SCREEN_PARAMETER)
-        .set(REQUEST_KEYWORDS.RELOAD, REQUEST_ENDPOINTS.RELOAD)
-        .set(REQUEST_KEYWORDS.ROLLBACK, REQUEST_ENDPOINTS.ROLLBACK)
-        .set(REQUEST_KEYWORDS.CHANGES, REQUEST_ENDPOINTS.CHANGES)
-        if (v === 1) {
-            map
-            .set(REQUEST_KEYWORDS.STARTUP, REQUEST_ENDPOINTS.STARTUP)
-            .set(REQUEST_KEYWORDS.UI_REFRESH, REQUEST_ENDPOINTS.UI_REFRESH)
-            .set(REQUEST_KEYWORDS.DEVICE_STATUS, REQUEST_ENDPOINTS.DEVICE_STATUS)
-            .set(REQUEST_KEYWORDS.CLOSE_FRAME, REQUEST_ENDPOINTS.CLOSE_FRAME)
-            .set(REQUEST_KEYWORDS.PRESS_BUTTON, REQUEST_ENDPOINTS.PRESS_BUTTON)
-            .set(REQUEST_KEYWORDS.MOUSE_CLICKED, REQUEST_ENDPOINTS.MOUSE_CLICKED)
-            .set(REQUEST_KEYWORDS.MOUSE_PRESSED, REQUEST_ENDPOINTS.MOUSE_PRESSED)
-            .set(REQUEST_KEYWORDS.MOUSE_RELEASED, REQUEST_ENDPOINTS.MOUSE_RELEASED)
-            .set(REQUEST_KEYWORDS.FOCUS_GAINED, REQUEST_ENDPOINTS.FOCUS_GAINED)
-            .set(REQUEST_KEYWORDS.FOCUS_LOST, REQUEST_ENDPOINTS.FOCUS_LOST)
-            .set(REQUEST_KEYWORDS.METADATA, REQUEST_ENDPOINTS.METADATA)
-            .set(REQUEST_KEYWORDS.FETCH, REQUEST_ENDPOINTS.FETCH)
-            .set(REQUEST_KEYWORDS.SELECT_ROW, REQUEST_ENDPOINTS.SELECT_ROW)
-            .set(REQUEST_KEYWORDS.SELECT_TREE, REQUEST_ENDPOINTS.SELECT_TREE)
-            .set(REQUEST_KEYWORDS.SELECT_COLUMN, REQUEST_ENDPOINTS.SELECT_COLUMN)
-            .set(REQUEST_KEYWORDS.DELETE_RECORD, REQUEST_ENDPOINTS.DELETE_RECORD)
-            .set(REQUEST_KEYWORDS.INSERT_RECORD, REQUEST_ENDPOINTS.INSERT_RECORD)
-            .set(REQUEST_KEYWORDS.SET_VALUES, REQUEST_ENDPOINTS.SET_VALUES)
-            .set(REQUEST_KEYWORDS.FILTER, REQUEST_ENDPOINTS.FILTER)
-            .set(REQUEST_KEYWORDS.DAL_SAVE, REQUEST_ENDPOINTS.DAL_SAVE)
-            .set(REQUEST_KEYWORDS.SORT, REQUEST_ENDPOINTS.SORT)
-            .set(REQUEST_KEYWORDS.SET_VALUE, REQUEST_ENDPOINTS.SET_VALUE)
-            .set(REQUEST_KEYWORDS.SELECT_TAB, REQUEST_ENDPOINTS.SELECT_TAB)
-            .set(REQUEST_KEYWORDS.CLOSE_TAB, REQUEST_ENDPOINTS.CLOSE_TAB)
-            .set(REQUEST_KEYWORDS.CLOSE_POPUP_MENU, REQUEST_ENDPOINTS.CLOSE_POPUP_MENU)
-        }
-        else {
-            map
-            .set(REQUEST_KEYWORDS.STARTUP, REQUEST_ENDPOINTS_V2.STARTUP)
-            .set(REQUEST_KEYWORDS.UI_REFRESH, REQUEST_ENDPOINTS_V2.UI_REFRESH)
-            .set(REQUEST_KEYWORDS.DEVICE_STATUS, REQUEST_ENDPOINTS_V2.DEVICE_STATUS)
-            .set(REQUEST_KEYWORDS.CLOSE_FRAME, REQUEST_ENDPOINTS_V2.CLOSE_FRAME)
-            .set(REQUEST_KEYWORDS.PRESS_BUTTON, REQUEST_ENDPOINTS_V2.DISPATCH_ACTION)
-            .set(REQUEST_KEYWORDS.MOUSE_CLICKED, REQUEST_ENDPOINTS_V2.MOUSE_CLICKED)
-            .set(REQUEST_KEYWORDS.MOUSE_PRESSED, REQUEST_ENDPOINTS_V2.MOUSE_PRESSED)
-            .set(REQUEST_KEYWORDS.MOUSE_RELEASED, REQUEST_ENDPOINTS_V2.MOUSE_RELEASED)
-            .set(REQUEST_KEYWORDS.FOCUS_GAINED, REQUEST_ENDPOINTS_V2.FOCUS_GAINED)
-            .set(REQUEST_KEYWORDS.FOCUS_LOST, REQUEST_ENDPOINTS_V2.FOCUS_LOST)
-            .set(REQUEST_KEYWORDS.METADATA, REQUEST_ENDPOINTS_V2.METADATA)
-            .set(REQUEST_KEYWORDS.FETCH, REQUEST_ENDPOINTS_V2.FETCH)
-            .set(REQUEST_KEYWORDS.SELECT_ROW, REQUEST_ENDPOINTS_V2.SELECT_ROW)
-            .set(REQUEST_KEYWORDS.SELECT_TREE, REQUEST_ENDPOINTS_V2.SELECT_TREE)
-            .set(REQUEST_KEYWORDS.SELECT_COLUMN, REQUEST_ENDPOINTS_V2.SELECT_COLUMN)
-            .set(REQUEST_KEYWORDS.DELETE_RECORD, REQUEST_ENDPOINTS_V2.DELETE_RECORD)
-            .set(REQUEST_KEYWORDS.INSERT_RECORD, REQUEST_ENDPOINTS_V2.INSERT_RECORD)
-            .set(REQUEST_KEYWORDS.SET_VALUES, REQUEST_ENDPOINTS_V2.SET_VALUES)
-            .set(REQUEST_KEYWORDS.FILTER, REQUEST_ENDPOINTS_V2.FILTER)
-            .set(REQUEST_KEYWORDS.DAL_SAVE, REQUEST_ENDPOINTS_V2.DAL_SAVE)
-            .set(REQUEST_KEYWORDS.SORT, REQUEST_ENDPOINTS_V2.SORT)
-            .set(REQUEST_KEYWORDS.SET_VALUE, REQUEST_ENDPOINTS_V2.SET_VALUE)
-            .set(REQUEST_KEYWORDS.SELECT_TAB, REQUEST_ENDPOINTS_V2.SELECT_TAB)
-            .set(REQUEST_KEYWORDS.CLOSE_TAB, REQUEST_ENDPOINTS_V2.CLOSE_TAB)
-            .set(REQUEST_KEYWORDS.CLOSE_POPUP_MENU, REQUEST_ENDPOINTS_V2.CLOSE_POPUP_MENU)
-        }
-        return map
-    }
-
-    endpointMap = this.setEndPointMap(appVersion.version);
-
-
-    /**
-     * Sends a request to the server and handles its response, if there are jobs in the
-     * SubscriptionManagers JobQueue, call them after the response handling is complete
-     * @param request - the request to send
-     * @param endpoint - the endpoint to send the request to
-     * @param fn - a function called after the request is completed
-     * @param job - if false or not set job queue is cleared
-     * @param waitForOpenRequests - if true the request result waits until all currently open immediate requests are finished as well
-     * @param queueMode - controls how the request is dispatched
-     *  - RequestQueueMode.QUEUE: default, requests are sent one after another
-     *  - RequestQueueMode.IMMEDIATE: request is sent immediately
-     */
-    sendRequest(
-        request: any, 
-        endpoint: string, 
-        fn?: Function[], 
-        job?: boolean, 
-        waitForOpenRequests?: boolean,
-        queueMode: RequestQueueMode = RequestQueueMode.QUEUE,
-        handleResponse: boolean = true,
-    ) {
-        let promise = new Promise<any>((resolve, reject) => {
-            if (
-                request.componentId 
-                && endpoint !== REQUEST_KEYWORDS.OPEN_SCREEN 
-                && endpoint !== REQUEST_KEYWORDS.CLOSE_FRAME 
-                && !this.componentExists(request.componentId)
-            ) {
-                reject("Component doesn't exist");
-            } else {
-                if (queueMode == RequestQueueMode.IMMEDIATE) {
-                    let finalEndpoint = this.endpointMap.get(endpoint)
-                    this.timeoutRequest(
-                        fetch(this.BASE_URL + finalEndpoint, this.buildReqOpts(request)), 
-                        this.timeoutMs, 
-                        () => this.sendRequest(request, endpoint, fn, job, waitForOpenRequests, queueMode, handleResponse)
-                    )
-                        .then((response: any) => response.headers.get("content-type") === "application/json" ? response.json() : Promise.reject("no valid json"))
-                        .then(result => {
-                            if (this.appSettings.applicationMetaData.aliveInterval) {
-                                this.contentStore.restartAliveSending(this.appSettings.applicationMetaData.aliveInterval);
-                            }
-                            
-                            if (result.code) {
-                                if (400 <= result.code && result.code <= 599) {
-                                    return Promise.reject(result.code + " " + result.reasonPhrase + ". " + result.description);
-                                }
-                            }
-                            return result;
-                        }, (err) => Promise.reject(err))
-                        .then((results) => handleResponse ? this.responseHandler.bind(this)(results) : results, (err) => Promise.reject(err))
-                        .then(results => {
-                            if (fn) {
-                                fn.forEach(func => func.apply(undefined, []))
-                            }
-    
-                            if (!job) {
-                                for (let [, value] of this.subManager.jobQueue.entries()) {
-                                    value();
-                                }
-                                this.subManager.jobQueue.clear()
-                            }
-                            return results;
-                        })
-                        .then(results => {
-                            resolve(results)
-                        }, (err) => Promise.reject(err))
-                        .catch(error => {
-                            if (typeof error === "string") {
-                                const splitErr = error.split(".");
-                                const code = error.substring(0, 3);
-                                if (code === "410") {
-                                    this.subManager.emitDialog("server", false, true, splitErr[0], splitErr[1] + ". <u>Click here!</u> or press Escape to retry!");
-                                }
-                                else {
-                                    this.subManager.emitDialog("server", false, false, splitErr[0], splitErr[1], () => this.sendRequest(request, endpoint, fn, job, waitForOpenRequests, undefined, handleResponse));
-                                }
-                            }
-                            else {
-                                this.subManager.emitDialog("server", false, false, "Error occured!", "Check the console for more info.", () => this.sendRequest(request, endpoint, fn, job, waitForOpenRequests, undefined, handleResponse));
-                            }
-                            if (error !== "no valid json") {
-                                this.subManager.emitErrorDialogVisible(true);
-                            }
-                            reject(error);
-                            console.error(error);
-                        }).finally(() => {
-                            this.openRequests.delete(request);
-                        });
-                } else {
-                    this.requestQueue.push(() => this.sendRequest(
-                        request, 
-                        endpoint,
-                        fn,
-                        job,
-                        waitForOpenRequests,
-                        RequestQueueMode.IMMEDIATE,
-                        handleResponse
-                    ).then(results => {
-                        resolve(results)
-                    }))
-                    this.advanceRequestQueue();
-                }
-            }
-        })
-
-        if (queueMode == RequestQueueMode.IMMEDIATE) {
-            if (waitForOpenRequests && this.openRequests.size) {
-                const singlePromise = promise;
-                promise = Promise.all(this.openRequests.values()).then(() => singlePromise);
-                this.openRequests.set(request, promise);
-            } else {
-                this.openRequests.set(request, promise);
-            }
-        }
-=======
     endpointMap = new Map<string, string>()
     .set(REQUEST_KEYWORDS.OPEN_SCREEN, REQUEST_ENDPOINTS.OPEN_SCREEN)
     .set(REQUEST_KEYWORDS.CLOSE_SCREEN, REQUEST_ENDPOINTS.CLOSE_SCREEN)
@@ -411,7 +214,6 @@
     .set(REQUEST_KEYWORDS.CLOSE_TAB, REQUEST_ENDPOINTS.CLOSE_TAB)
     .set(REQUEST_KEYWORDS.CLOSE_POPUP_MENU, REQUEST_ENDPOINTS.CLOSE_POPUP_MENU)
     .set(REQUEST_KEYWORDS.CANCEL_LOGIN, REQUEST_ENDPOINTS.CANCEL_LOGIN);
->>>>>>> c34c19ef
 
     /** ----------HANDLING-RESPONSES---------- */
 
