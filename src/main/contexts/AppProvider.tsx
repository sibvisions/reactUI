/* Copyright 2022 SIB Visions GmbH
 *
 * Licensed under the Apache License, Version 2.0 (the "License"); you may not
 * use this file except in compliance with the License. You may obtain a copy of
 * the License at
 *
 * http://www.apache.org/licenses/LICENSE-2.0
 *
 * Unless required by applicable law or agreed to in writing, software
 * distributed under the License is distributed on an "AS IS" BASIS, WITHOUT
 * WARRANTIES OR CONDITIONS OF ANY KIND, either express or implied. See the
 * License for the specific language governing permissions and limitations under
 * the License.
 */

import React, { createContext, FC, useContext, useEffect, useRef, useState } from "react";
import { useHistory } from "react-router";
import Server from "../server/Server";
import ContentStore from "../contentstore/ContentStore";
import { SubscriptionManager } from "../SubscriptionManager";
import API from "../API";
import AppSettings from "../AppSettings";
import { createAliveRequest,
         createBaseRequest,
         createChangesRequest,
         createOpenScreenRequest,
         createStartupRequest,
         createUIRefreshRequest,
         getClientId } from "../factories/RequestFactory";
import { ICustomContent } from "../../MiddleMan";
import { showTopBar, TopBarContext } from "../components/topbar/TopBar";
import ContentStoreFull from "../contentstore/ContentStoreFull";
import ServerFull from "../server/ServerFull";
import REQUEST_KEYWORDS from "../request/REQUEST_KEYWORDS";
import UIRefreshRequest from "../request/application-ui/UIRefreshRequest";
import StartupRequest from "../request/application-ui/StartupRequest";
import { addCSSDynamically } from "../util/html-util/AddCSSDynamically";
import RESPONSE_NAMES from "../response/RESPONSE_NAMES";
import useEventHandler from "../hooks/event-hooks/useEventHandler";
import Timer from "../util/other-util/Timer";
import { indexOfEnd } from "../util/string-util/IndexOfEnd";
import { DesignerSubscriptionManager } from "../DesignerSubscriptionManager";
import { initialURL } from "../..";
<<<<<<< HEAD
import { DesignerHelper } from "../DesignerHelper";
=======
import BaseResponse from "../response/BaseResponse";
>>>>>>> 859288a4

/** Checks if the contentstore is for transfermode full */
export function isV2ContentStore(contentStore: ContentStore | ContentStoreFull): contentStore is ContentStore {
    return (contentStore as ContentStore).menuItems !== undefined;
}

/** Type for AppContext */
export type AppContextType = {
    transferType: "partial",
    server: Server,
    contentStore: ContentStore,
    subscriptions: SubscriptionManager,
    designerSubscriptions: DesignerSubscriptionManager,
    designerHelper: DesignerHelper,
    api: API,
    appSettings: AppSettings,
    ctrlPressed: boolean,
    appReady: boolean
} |
{
    transferType: "full",
    server: ServerFull,
    contentStore: ContentStoreFull,
    subscriptions: SubscriptionManager,
    designerSubscriptions: DesignerSubscriptionManager,
    designerHelper: DesignerHelper,
    api: API,
    appSettings: AppSettings,
    ctrlPressed: boolean,
    appReady: boolean,
    launcherReady: boolean
}

/** Contentstore instance */
const contentStore = new ContentStore();
/** SubscriptionManager instance */
const subscriptions = new SubscriptionManager(contentStore);
/** DesignerSubscriptionManager instance */
const designerSubscriptions = new DesignerSubscriptionManager(contentStore);
/** DesignerHelper instance */
const designerHelper = new DesignerHelper(contentStore);
/** AppSettings instance */
const appSettings = new AppSettings(contentStore, subscriptions);
/** Server instance */
const server = new Server(contentStore, subscriptions, appSettings);
/** API instance */
const api = new API(server, contentStore, appSettings, subscriptions);

contentStore.setSubscriptionManager(subscriptions);
contentStore.setServer(server);
contentStore.setAppSettings(appSettings)

server.setAPI(api);

subscriptions.setAppSettings(appSettings);

subscriptions.setServer(server);

/** Initial value for state */
const initValue: AppContextType = {
    transferType: "partial",
    contentStore: contentStore,
    server: server,
    api: api,
    appSettings: appSettings,
    subscriptions: subscriptions,
    designerSubscriptions: designerSubscriptions,
    designerHelper: designerHelper,
    ctrlPressed: false,
    appReady: false,
}

/** Context containing the server and contentstore */
export const appContext = createContext<AppContextType>(initValue)

/**
 * This component provides the appContext to its children
 * @param children - the children
 */
const AppProvider: FC<ICustomContent> = (props) => {
    /** History of react-router-dom */
    const history = useHistory();

    /** Sets the initial state */
    const initState = (): AppContextType => {
        initValue.contentStore.history = history;
        initValue.api.history = history;
        initValue.server.history = history;
        return {
            ...initValue,
        }
    }

    /** Reference for the websocket */
    const ws = useRef<WebSocket|null>(null);

    /** Flag, if the websocket needs to be reconnected */
    const isReconnect = useRef<boolean>(false);

    /** Flag if the websocket is connected */
    const wsIsConnected = useRef<boolean>(false);

    /** Reference for the relauncharguments sent by the server */
    const relaunchArguments = useRef<any>(null);

    /** Current State of the context */
    const [contextState, setContextState] = useState<AppContextType>(initState());

    /** Flag to retrigger Startup if session expires */
    const [restart, setRestart] = useState<boolean>(false);

    const [sessionExpired, setSessionExpired] = useState<boolean>(false);

    /** topbar context to show progress */
    const topbar = useContext(TopBarContext);

    const aliveInterval = useRef<any>()

    /**
     * Subscribes to session-expired notification and app-ready
     * @returns unsubscribes from session and app-ready
     */
     useEffect(() => {
        contextState.subscriptions.subscribeToAppReady((ready:boolean) => setContextState(prevState => ({ ...prevState, appReady: ready })));
        contextState.subscriptions.subscribeToRestart(() => setRestart(prevState => !prevState));
        contextState.subscriptions.subscribeToSessionExpired((sessionExpired:boolean) => setSessionExpired(sessionExpired));



        return () => {
            contextState.subscriptions.unsubscribeFromAppReady();
            contextState.subscriptions.unsubscribeFromRestart(() => setRestart(prevState => !prevState));
            contextState.subscriptions.unsubscribeFromSessionExpired((sessionExpired:boolean) => setSessionExpired(sessionExpired));
        }
    },[contextState.subscriptions]);

    useEffect(() => {
        if (sessionExpired) {
            clearInterval(aliveInterval.current);
        }
    }, [sessionExpired])

    // Creates the startup-request and sends it to the server, inits the websocket
    useEffect(() => {
        const startUpRequest = createStartupRequest();
        const urlParams = new URLSearchParams(window.location.search);
        const authKey = localStorage.getItem("authKey");
        let themeToSet = "";
        let schemeToSet = "";
        let baseUrlToSet = "";
        let designerUrlToSet = "";
        let timeoutToSet = 10000;
        let aliveIntervalToSet:number|undefined = undefined;
        let wsPingIntervalToSet:number|undefined = undefined;
        let autoRestartSession:boolean = false;

        /** Initialises the websocket and handles the messages the server sends and sets the ping interval. also handles reconnect */
        const initWS = (baseURL:string) => {
            let pingInterval = new Timer(() => ws.current?.send("PING"), contextState.server.wsPingInterval >= 10000 ? contextState.server.wsPingInterval : 10000);
            pingInterval.stop();

            let index = 0;
            let reconnectActive = false;
            let reconnectInterval = new Timer(() => {
                if (!sessionExpired) {
                    connectWs();
                    index++
                    if (index <= 5) {
                        contextState.subscriptions.emitErrorBarProperties(false, false, true, 8, "Server not reachable!", "The server is not reachable, trying again in 5 seconds. Retry: " + index);
                        if (index === 1) {
                            contextState.subscriptions.emitErrorBarVisible(true);
                        }
                    }
                    else {
                        contextState.subscriptions.emitErrorBarProperties(false, false, false, 8, "Server not reachable!", "The server is not reachable", () => {
                            index = 0;
                            connectWs()
                        });
                    }
                }
            }, 5000);
            reconnectInterval.stop();

            const connectWs = () => {
                console.log('connecting WebSocket')
                const urlSubstr = baseURL.substring(baseURL.indexOf("//") + 2, baseURL.indexOf("/services/mobile"));

                ws.current = new WebSocket((baseURL.substring(0, baseURL.indexOf("//")).includes("https") ? "wss://" : "ws://") + urlSubstr + "/pushlistener?clientId=" + encodeURIComponent(getClientId())
                + (isReconnect.current ? "&reconnect" : ""));
                ws.current.onopen = () => {
                    ws.current?.send("PING");
                };
                ws.current.onclose = (event) => {
                    pingInterval.stop();
                    clearInterval(aliveInterval.current);
                    if (event.code === 1000) {
                        wsIsConnected.current = false;
                        console.log("WebSocket has been closed.");
                    }
                    else if (event.code !== 1008) {
                        isReconnect.current = true;
                        wsIsConnected.current = false;
                        console.log("WebSocket has been closed, reconnecting in 5 seconds.");
                        if (!reconnectActive) {
                            reconnectInterval.start();
                            reconnectActive = true;
                        }
                        
                        if (index > 5 && reconnectActive) {
                            reconnectInterval.stop();
                            reconnectActive = false;
                        }
                        
                        // setTimeout(() => connectWs(), 3000);
                    }
                    else {
                        if (index > 5 && reconnectActive) {
                            reconnectInterval.stop();
                            reconnectActive = false;
                        }
                        console.log("WebSocket has been closed.");
                    }
                };

                ws.current.onerror = () => console.error("WebSocket error");

                ws.current.onmessage = (e) => {
                    if (e.data instanceof Blob) {
                        const reader = new FileReader()
    
                        reader.onloadend = () => { 
                            let jscmd = JSON.parse(String(reader.result)); 
                
                            if (jscmd.command === "dyn:relaunch") {
                                contextState.contentStore.reset();
                                relaunchArguments.current = jscmd.arguments;
                                if (ws.current && ws.current.readyState !== WebSocket.CLOSED) {
                                    ws.current.close(1000);
                                }
                                contextState.server.isExiting = true;
                                contextState.server.timeoutRequest(fetch(contextState.server.BASE_URL + contextState.server.endpointMap.get(REQUEST_KEYWORDS.EXIT), contextState.server.buildReqOpts(createAliveRequest())), contextState.server.timeoutMs);
                                contextState.appSettings.setAppReadyParamFalse();
                                contextState.subscriptions.emitAppReady(false);
                                contextState.subscriptions.emitRestart();
                                contextState.contentStore.reset();
                                sessionStorage.clear();
                            }
                            else if (jscmd.command === "api/reopenScreen") {
                                const openReq = createOpenScreenRequest();
                                openReq.className = jscmd.arguments.className;
                                showTopBar(contextState.server.sendRequest(openReq, REQUEST_KEYWORDS.REOPEN_SCREEN), topbar);
                            }
                            else if (jscmd.command === "dyn:reloadCss") {
                                contextState.subscriptions.emitAppCssVersion(jscmd.arguments.version);
                            }
                            else if (jscmd.command === "api/menu") {
                                const menuReq = createBaseRequest();
                                showTopBar(contextState.server.sendRequest(menuReq, REQUEST_KEYWORDS.MENU), topbar);
                            }
                        }
                        reader.readAsText(e.data);
                    }
                    else {
                        if (e.data === "api/changes") {
                            contextState.server.sendRequest(createChangesRequest(), REQUEST_KEYWORDS.CHANGES);
                        }
                        else if (e.data === "OK" && !wsIsConnected.current) {
                            if (isReconnect.current) {
                                isReconnect.current = false;
                                console.log("WebSocket reconnected.");
                                if (reconnectActive) {
                                    reconnectInterval.stop();
                                    reconnectActive = false;
                                }
                                
                                
                                index = 0;
                                contextState.subscriptions.emitErrorBarVisible(false);
                                wsIsConnected.current = true;
                            }
                            else {
                                console.log("WebSocket opened.");
                                wsIsConnected.current = true;
                            }
        
                            if (contextState.server.wsPingInterval > 0) {
                                pingInterval.start();
                            }
                        }
                    }
                }
            }
        
            connectWs()
        }

        /** Sends the startup-request to the server and initialises the alive interval */
        const sendStartup = (req:StartupRequest|UIRefreshRequest, preserve:boolean, restartArgs?:any) => {
            if (restartArgs) {
                (req as StartupRequest).arguments = restartArgs;
                relaunchArguments.current = null;
            }
            contextState.server.sendRequest(req, (preserve && !restartArgs) ? REQUEST_KEYWORDS.UI_REFRESH : REQUEST_KEYWORDS.STARTUP)
            .then(result => {
                contextState.appSettings.setAppReadyParam("startup");
                if (!preserve) {
                    sessionStorage.setItem("startup", JSON.stringify(result));
                }

                if (contextState.server.aliveInterval >= 0) {
                    aliveInterval.current = setInterval(() => {
                        if ((Math.ceil(Date.now() / 1000) - Math.ceil(contextState.server.lastRequestTimeStamp / 1000)) >= Math.floor(contextState.server.aliveInterval / 1000))  {
                            if (getClientId() !== "ClientIdNotFound") {
                                contextState.server.sendRequest(createAliveRequest(), REQUEST_KEYWORDS.ALIVE);
                            }
                        }
                    }, contextState.server.aliveInterval)
                }

                if ((result[0] as BaseResponse).name !== RESPONSE_NAMES.SESSION_EXPIRED) {
                    initWS(contextState.server.BASE_URL);
                }
                
                if (props.onStartup) {
                    props.onStartup();
                }
            })
            .catch(() => {});
        }

        // Fetches the app file which contains intervals
        const fetchApp = () => {
            return new Promise<any>((resolve, reject) => {
                fetch('assets/config/app.json').then((r) => r.json())
                .then((data) => {
                    if (data.requestTimeout) {
                        timeoutToSet = parseInt(data.requestTimeout);
                    }

                    if (data.aliveInterval) {
                        aliveIntervalToSet = parseInt(data.aliveInterval);
                    }

                    if (data.wsPingInterval) {
                        wsPingIntervalToSet = parseInt(data.wsPingInterval);
                    }

                    if (data.transferType) {
                        if (data.transferType === "full") {
                            contextState.transferType = "full"
                            contextState.appSettings.transferType = "full"
                        }
                        else {
                            contextState.transferType = "partial"
                            contextState.appSettings.transferType = "partial"
                        }
                    }

                    if (data.autoRestartOnSessionExpired === true) {
                        autoRestartSession = true;
                    }

                    if (data.useDesigner === true) {
                        contextState.appSettings.showDesigner = true;
                    }

                    if (data.useWSDesigner === true) {
                        contextState.appSettings.showWSDesigner = true
                    }

                    if (data.designerUploadUrl) {
                        designerUrlToSet = data.designerUploadUrl;
                    }
                    resolve({});
                })
                .catch(() => reject("app.json not found"))
            });
        }

        // Fetches the config.json file which contains various application settings
        const fetchConfig = () => {
            return new Promise<any>((resolve, reject) => {
                fetch('config.json')
                .then((r) => r.json())
                .then((data) => {
                    const dataMap = new Map(Object.entries(data));
                    dataMap.forEach((v, k) => {
                        if (k === "appName") {
                            startUpRequest.applicationName = v;
                        }
                    });
                    baseUrlToSet = data.baseUrl;

                    if (data.userName || data.username) {
                        startUpRequest.userName = data.userName || data.username;
                    }

                    if (data.password) {
                        startUpRequest.password = data.password;
                    }
        
                    if (data.logoBig) {
                        contextState.appSettings.LOGO_BIG = data.logoBig;
                    }
        
                    if (data.logoSmall) {
                        contextState.appSettings.LOGO_SMALL = data.logoSmall;
                    } 
                    else if (data.logoBig) {
                        contextState.appSettings.LOGO_SMALL = data.logoBig;
                    }
                        
                    if (data.logoLogin) {
                        contextState.appSettings.LOGO_LOGIN = data.logoLogin;
                    }
                    else if (data.logoBig) {
                        contextState.appSettings.LOGO_LOGIN = data.logoBig;
                    }
    
                    if (data.language) {
                        startUpRequest.langCode = data.language;
                        contextState.appSettings.language = data.language;
                        contextState.appSettings.locale = data.language;
                    }
    
                    if (data.timeZone) {
                        contextState.appSettings.timeZone = data.timeZone;
                    }
    
                    if (data.colorScheme) {
                        schemeToSet = data.colorScheme;
                    }
    
                    if (data.theme) {
                        themeToSet = data.theme;
                    }

                    if (data.debug && data.debug === true) {
                        contextState.appSettings.showDebug = true;
                    }

                    if (data.useDesigner === true) {
                        contextState.appSettings.showDesigner = true;
                    }

                    if (data.useWSDesigner === true) {
                        contextState.appSettings.showWSDesigner = true
                    }

                    resolve({})
                })
                .catch(() => reject("config.json not found"))
            });
        }
        //checks either url or embed options
        const checkExtraOptions = (options: URLSearchParams|{ [key:string]:any }) => {
            let convertedOptions:Map<string, any>;
            let appName;
            let baseUrl;

            if (options instanceof URLSearchParams) {
                convertedOptions = new Map(options);
            }
            else {
                convertedOptions = new Map(Object.entries(options));
            }

            if (convertedOptions.has("appName")) {
                appName = convertedOptions.get("appName") as string;
                if (appName.charAt(appName.length - 1) === "/") {
                    appName = appName.substring(0, appName.length - 1);
                }
                startUpRequest.applicationName = appName;
                convertedOptions.delete("appName");
            }
            
            if (convertedOptions.has("baseUrl")) {
                baseUrl = convertedOptions.get("baseUrl") as string;
                if (baseUrl.charAt(baseUrl.length - 1) === "/") {
                    baseUrl = baseUrl.substring(0, baseUrl.length - 1);
                }
                baseUrlToSet = baseUrl;
                convertedOptions.delete("baseUrl");
            }
            else if (process.env.NODE_ENV === "production") {
                const splitURLPath = window.location.pathname.split("/");

                if (splitURLPath.length === 4) {
                    baseUrlToSet = window.location.protocol + "//" + window.location.host + "/" + splitURLPath[1] + "/services/mobile";
                }
                else {
                    baseUrlToSet = window.location.protocol + "//" + window.location.host + "/services/mobile"
                }
            }

            if (convertedOptions.has("username")) {
                startUpRequest.userName = convertedOptions.get("username");
                convertedOptions.delete("username");
            }

            if (convertedOptions.has("userName")) {
                startUpRequest.userName = convertedOptions.get("userName");
                convertedOptions.delete("userName");
            }

            if (convertedOptions.has("password")) {
                startUpRequest.password = convertedOptions.get("password");
                convertedOptions.delete("password");
            }

            if (convertedOptions.has("layout") && ["standard", "corporation", "modern"].indexOf(convertedOptions.get("layout") as string) !== -1) {
                contextState.appSettings.setApplicationLayoutByURL(convertedOptions.get("layout") as "standard" | "corporation" | "modern");
                startUpRequest.layout = convertedOptions.get("layout");
                convertedOptions.delete("layout");
            }

            if (convertedOptions.has("language")) {
                contextState.appSettings.language = convertedOptions.get("language");
                contextState.appSettings.locale = convertedOptions.get("language");
                startUpRequest.langCode = convertedOptions.get("language");
                convertedOptions.delete("language");
            }

            if (convertedOptions.has("timeZone")) {
                contextState.appSettings.timeZone = convertedOptions.get("timeZone");
                startUpRequest.timeZone = convertedOptions.get("timeZone");
                convertedOptions.delete("timeZone");
            }

            if (convertedOptions.has("deviceMode")) {
                contextState.appSettings.deviceMode = convertedOptions.get("deviceMode");
                startUpRequest.deviceMode = convertedOptions.get("deviceMode");
                convertedOptions.delete("deviceMode");
            }

            if (convertedOptions.has("colorScheme")) {
                schemeToSet = convertedOptions.get("colorScheme");
                convertedOptions.delete("colorScheme");
            }

            if (props.colorScheme) {
                schemeToSet = props.colorScheme;
            }

            if (schemeToSet) {
                contextState.appSettings.setApplicationColorSchemeByURL(schemeToSet);
                addCSSDynamically('color-schemes/' + schemeToSet + '.css', "schemeCSS", () => contextState.appSettings.setAppReadyParam("schemeCSS"));
            }

            if (convertedOptions.has("theme")) {
                themeToSet = convertedOptions.get("theme");
                convertedOptions.delete("theme");
            }

            if (props.theme) {
                themeToSet = props.theme;
            }

            if (themeToSet) {
                contextState.appSettings.setApplicationThemeByURL(themeToSet);
                addCSSDynamically('themes/' + themeToSet + '.css', "themeCSS", () => contextState.appSettings.setAppReadyParam("themeCSS"));
                contextState.subscriptions.emitThemeChanged(themeToSet);
            }

            if (convertedOptions.has("transferType")) {
                if (convertedOptions.get("transferType") === "full") {
                    contextState.transferType = convertedOptions.get("transferType");
                    contextState.appSettings.transferType = "full";
                }
                else {
                    contextState.transferType = "partial";
                    contextState.appSettings.transferType = "partial";
                }

            }

            if (convertedOptions.has("requestTimeout")) {
                const parsedValue = parseInt(convertedOptions.get("requestTimeout"));
                if (!isNaN(parsedValue)) {
                    timeoutToSet = parsedValue;
                }

                convertedOptions.delete("requestTimeout");
            }

            if (convertedOptions.has("aliveInterval")) {
                const parsedValue = parseInt(convertedOptions.get("aliveInterval"));
                if (!isNaN(parsedValue)) {
                    aliveIntervalToSet = parsedValue;
                }

                convertedOptions.delete("aliveInterval");
            }

            if (convertedOptions.has("wsPingInterval")) {
                const parsedValue = parseInt(convertedOptions.get("wsPingInterval"));
                if (!isNaN(parsedValue)) {
                    wsPingIntervalToSet = parsedValue;
                }

                convertedOptions.delete("wsPingInterval");
            }

            if (convertedOptions.has("debug") && convertedOptions.get("debug") === true) {
                contextState.appSettings.showDebug = true;
                convertedOptions.delete("debug");
            }

            convertedOptions.forEach((v, k) => {
                startUpRequest["custom_" + k] = v;
            });
        }

        // Initialises contentstore and server after config fetches. based on transfertype
        const afterConfigFetch = () => {
            checkExtraOptions(props.embedOptions ? props.embedOptions : urlParams);
            if (contextState.transferType === "full") {
                contextState.contentStore = new ContentStoreFull(history);
                contextState.contentStore.setSubscriptionManager(contextState.subscriptions);
                contextState.contentStore.setAppSettings(contextState.appSettings);
                contextState.contentStore.setServer(contextState.server);
                contextState.subscriptions.setContentStore(contextState.contentStore);
                contextState.api.setContentStore(contextState.contentStore);
                contextState.appSettings.setContentStore(contextState.contentStore);
                contextState.designerSubscriptions.setContentStore(contextState.contentStore);
                contextState.designerHelper.setContentStore(contextState.contentStore);

                contextState.server = new ServerFull(contextState.contentStore, contextState.subscriptions, contextState.appSettings, history);
                contextState.api.setServer(contextState.server);
                contextState.subscriptions.setServer(contextState.server);
                contextState.launcherReady = false;

                if (wsPingIntervalToSet) {
                    contextState.server.wsPingInterval = wsPingIntervalToSet;
                }
            }
            else {
                contextState.server = new Server(contextState.contentStore, contextState.subscriptions, contextState.appSettings, history);
                contextState.contentStore.setServer(contextState.server);

                if (aliveIntervalToSet !== undefined) {
                    contextState.server.aliveInterval = aliveIntervalToSet
                }

                if (wsPingIntervalToSet !== undefined) {
                    contextState.server.wsPingInterval = wsPingIntervalToSet
                }

                contextState.server.autoRestartOnSessionExpired = autoRestartSession;
                
                if (history.location.pathname.includes("/home/")) {
                    contextState.server.linkOpen = history.location.pathname.replaceAll("/", "").substring(indexOfEnd(history.location.pathname, "home") - 1);
                }
                if (localStorage.getItem("restartScreen")) {
                    contextState.server.linkOpen = localStorage.getItem("restartScreen") as string;
                    localStorage.removeItem("restartScreen");

                }
                contextState.api.setServer(contextState.server);
                contextState.subscriptions.setServer(contextState.server);

                if (props.onMenu) {
                    contextState.server.setOnMenuFunction(props.onMenu);
                }
        
                if (props.onOpenScreen) {
                    contextState.server.setOnOpenScreenFunction(props.onOpenScreen);
                }
        
                if (props.onLogin) {
                    contextState.server.setOnLoginFunction(props.onLogin);
                }

                if (wsPingIntervalToSet) {
                    contextState.server.wsPingInterval = wsPingIntervalToSet;
                }
            }
            contextState.server.BASE_URL = baseUrlToSet;
            contextState.server.timeoutMs = timeoutToSet;
            contextState.server.designerUrl = designerUrlToSet;

            startUpRequest.requestUri = initialURL;
            startUpRequest.baseUrl = baseUrlToSet;

            if(authKey) {
                startUpRequest.authKey = authKey;
            }
            startUpRequest.deviceMode = contextState.appSettings.deviceMode;
            startUpRequest.screenHeight = window.innerHeight;
            startUpRequest.screenWidth = window.innerWidth;
            startUpRequest.serverVersion = "3.0.0";
            startUpRequest.timeZoneCode = contextState.appSettings.timeZone;
            if (contextState.contentStore.customStartUpProperties.length) {
                contextState.contentStore.customStartUpProperties.map(customProp => startUpRequest["custom_" + Object.keys(customProp)[0]] = Object.values(customProp)[0])
            }
            
            const startupRequestCache = sessionStorage.getItem("startup");
            if (startupRequestCache && startupRequestCache !== "null" && !relaunchArguments.current) {
                let preserveOnReload = false;
                (JSON.parse(startupRequestCache) as Array<any>).forEach((response) => {
                    if (response.preserveOnReload) {
                        preserveOnReload = true;
                    }

                    if (response.applicationName) {
                        contextState.server.RESOURCE_URL = contextState.server.BASE_URL + "/resource/" + response.applicationName;
                    }

                    if (response.applicationColorScheme && !schemeToSet) {
                        addCSSDynamically('color-schemes/' + response.applicationColorScheme + '.css', "schemeCSS", () => {});
                    }

                    if (response.applicationTheme && !themeToSet) {
                        addCSSDynamically('themes/' + response.applicationTheme + '.css', "themeCSS", () => {});
                    }
                });
                if (preserveOnReload) {
                    for (let [, value] of contextState.server.subManager.jobQueue.entries()) {
                        value();
                    }
                    contextState.server.subManager.jobQueue.clear();
                }
                else {
                    contextState.server.timeoutRequest(fetch(contextState.server.BASE_URL + contextState.server.endpointMap.get(REQUEST_KEYWORDS.EXIT), contextState.server.buildReqOpts(createAliveRequest())), contextState.server.timeoutMs);
                }
                
                sendStartup(preserveOnReload ? createUIRefreshRequest() : startUpRequest, preserveOnReload);
            } 
            else {
                sendStartup(startUpRequest, false, relaunchArguments.current);
            }
        }

        if (process.env.NODE_ENV === "development") {
            Promise.all([fetchConfig(), fetchApp()])
            .then(() => afterConfigFetch())
            .catch(() => afterConfigFetch())
        }
        else {
            fetchApp().then(() => afterConfigFetch()).catch(() => afterConfigFetch())
        }
    }, [restart])

    useEventHandler(document.body, "keydown", (event) => (event as any).key === "Control" ? contextState.ctrlPressed = true : undefined);

    useEventHandler(document.body, "keyup", (event) => (event as any).key === "Control" ? contextState.ctrlPressed = false : undefined);

    return (
        <appContext.Provider value={contextState}>
            {props.children}
        </appContext.Provider>
    )
}
export default AppProvider
<|MERGE_RESOLUTION|>--- conflicted
+++ resolved
@@ -41,11 +41,8 @@
 import { indexOfEnd } from "../util/string-util/IndexOfEnd";
 import { DesignerSubscriptionManager } from "../DesignerSubscriptionManager";
 import { initialURL } from "../..";
-<<<<<<< HEAD
 import { DesignerHelper } from "../DesignerHelper";
-=======
 import BaseResponse from "../response/BaseResponse";
->>>>>>> 859288a4
 
 /** Checks if the contentstore is for transfermode full */
 export function isV2ContentStore(contentStore: ContentStore | ContentStoreFull): contentStore is ContentStore {
