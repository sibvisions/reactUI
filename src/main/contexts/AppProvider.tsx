/* Copyright 2022 SIB Visions GmbH
 *
 * Licensed under the Apache License, Version 2.0 (the "License"); you may not
 * use this file except in compliance with the License. You may obtain a copy of
 * the License at
 *
 * http://www.apache.org/licenses/LICENSE-2.0
 *
 * Unless required by applicable law or agreed to in writing, software
 * distributed under the License is distributed on an "AS IS" BASIS, WITHOUT
 * WARRANTIES OR CONDITIONS OF ANY KIND, either express or implied. See the
 * License for the specific language governing permissions and limitations under
 * the License.
 */

import React, { createContext, FC, useContext, useEffect, useLayoutEffect, useRef, useState } from "react";
import { useHistory } from "react-router";
import Server from "../server/Server";
import ContentStore from "../contentstore/ContentStore";
import { SubscriptionManager } from "../SubscriptionManager";
import API from "../API";
import AppSettings from "../AppSettings";
import { createAliveRequest,
         createBaseRequest,
         createChangesRequest,
         createOpenScreenRequest,
         createStartupRequest,
         createUIRefreshRequest,
         getClientId } from "../factories/RequestFactory";
<<<<<<< HEAD
import { Designer, ICustomContent } from "../../MiddleMan";
import { showTopBar, TopBarContext } from "../components/topbar/TopBar";
=======
import { ICustomContent } from "../../MiddleMan";
import { showTopBar } from "../components/topbar/TopBar";
>>>>>>> c03d0a77
import ContentStoreFull from "../contentstore/ContentStoreFull";
import ServerFull from "../server/ServerFull";
import REQUEST_KEYWORDS from "../request/REQUEST_KEYWORDS";
import UIRefreshRequest from "../request/application-ui/UIRefreshRequest";
import StartupRequest from "../request/application-ui/StartupRequest";
import { addCSSDynamically } from "../util/html-util/AddCSSDynamically";
import RESPONSE_NAMES from "../response/RESPONSE_NAMES";
import useEventHandler from "../hooks/event-hooks/useEventHandler";
import Timer from "../util/other-util/Timer";
import { indexOfEnd } from "../util/string-util/IndexOfEnd";
import { DesignerSubscriptionManager } from "../DesignerSubscriptionManager";
import BaseResponse from "../response/BaseResponse";
import { translation } from "../util/other-util/Translation";
import { initialURL } from "../util/InitialURL";

/** Checks if the contentstore is for transfermode full */
export function isV2ContentStore(contentStore: ContentStore | ContentStoreFull): contentStore is ContentStore {
    return (contentStore as ContentStore).menuItems !== undefined;
}

export function isDesignerVisible(designer: Designer|null) {
    if (designer) {
        return designer.isVisible;
    }
    return false;
}

/** Type for AppContext */
export type AppContextType = {
    transferType: "partial",
    server: Server,
    contentStore: ContentStore,
    subscriptions: SubscriptionManager,
    designerSubscriptions: DesignerSubscriptionManager,
    api: API,
    appSettings: AppSettings,
    ctrlPressed: boolean,
    appReady: boolean,
    designer: Designer|null
} |
{
    transferType: "full",
    server: ServerFull,
    contentStore: ContentStoreFull,
    subscriptions: SubscriptionManager,
    designerSubscriptions: DesignerSubscriptionManager,
    api: API,
    appSettings: AppSettings,
    ctrlPressed: boolean,
    appReady: boolean,
    launcherReady: boolean,
    designer: Designer|null
}

/** Contentstore instance */
const contentStore = new ContentStore();
/** SubscriptionManager instance */
const subscriptions = new SubscriptionManager(contentStore);
/** DesignerSubscriptionManager instance */
const designerSubscriptions = new DesignerSubscriptionManager(contentStore);
/** AppSettings instance */
const appSettings = new AppSettings(contentStore, subscriptions);
/** Server instance */
const server = new Server(contentStore, subscriptions, appSettings);
/** API instance */
const api = new API(server, contentStore, appSettings, subscriptions);

contentStore.setSubscriptionManager(subscriptions);
contentStore.setServer(server);
contentStore.setAppSettings(appSettings)

server.setAPI(api);

subscriptions.setAppSettings(appSettings);

subscriptions.setServer(server);

/** Initial value for state */
const initValue: AppContextType = {
    transferType: "partial",
    contentStore: contentStore,
    server: server,
    api: api,
    appSettings: appSettings,
    subscriptions: subscriptions,
    designerSubscriptions: designerSubscriptions,
    ctrlPressed: false,
    appReady: false,
    designer: null
}

/** Context containing the server and contentstore */
export const appContext = createContext<AppContextType>(initValue)

/**
 * This component provides the appContext to its children
 * @param children - the children
 */
const AppProvider: FC<ICustomContent> = (props) => {
    /** History of react-router-dom */
    const history = useHistory();

    /** Sets the initial state */
    const initState = (): AppContextType => {
        initValue.contentStore.history = history;
        initValue.api.history = history;
        initValue.server.history = history;
        if (props.designer) {
            initValue.designer = props.designer
        }
        
        return {
            ...initValue,
        }
    }

    /** Reference for the websocket */
    const ws = useRef<WebSocket|null>(null);

    /** Flag, if the websocket needs to be reconnected */
    const isReconnect = useRef<boolean>(false);

    /** Flag if the websocket is connected */
    const wsIsConnected = useRef<boolean>(false);

    /** Reference for the relauncharguments sent by the server */
    const relaunchArguments = useRef<any>(null);

    /** Current State of the context */
    const [contextState, setContextState] = useState<AppContextType>(initState());

    /** Flag to retrigger Startup if session expires */
    const [restart, setRestart] = useState<boolean>(false);

    const [sessionExpired, setSessionExpired] = useState<boolean>(false);

    const aliveInterval = useRef<any>();

    // useLayoutEffect(() => {
    //     addCSSDynamically('color-schemes/default.css', "schemeCSS", () => {});
    //     addCSSDynamically('themes/basti.css', "themeCSS", () => {});
    // }, [])

    /**
     * Subscribes to session-expired notification and app-ready
     * @returns unsubscribes from session and app-ready
     */
     useEffect(() => {
        contextState.subscriptions.subscribeToAppReady((ready:boolean) => setContextState(prevState => ({ ...prevState, appReady: ready })));
        contextState.subscriptions.subscribeToRestart(() => setRestart(prevState => !prevState));
        contextState.subscriptions.subscribeToSessionExpired((sessionExpired:boolean) => setSessionExpired(sessionExpired));



        return () => {
            contextState.subscriptions.unsubscribeFromAppReady();
            contextState.subscriptions.unsubscribeFromRestart(() => setRestart(prevState => !prevState));
            contextState.subscriptions.unsubscribeFromSessionExpired((sessionExpired:boolean) => setSessionExpired(sessionExpired));
        }
    },[contextState.subscriptions]);

    useEffect(() => {
        if (sessionExpired) {
            clearInterval(aliveInterval.current);
        }
    }, [sessionExpired])

    // Creates the startup-request and sends it to the server, inits the websocket
    useEffect(() => {
        const startUpRequest = createStartupRequest();
        const urlParams = new URLSearchParams(window.location.search);
        const authKey = localStorage.getItem("authKey");
        let themeToSet = "";
        let schemeToSet = "";
        let baseUrlToSet = "";
        let designerUrlToSet = "";
        let timeoutToSet = 10000;
        let searchPathToSet = "/services/mobile";
        let aliveIntervalToSet:number|undefined = undefined;
        let wsPingIntervalToSet:number|undefined = undefined;
        let autoRestartSession:boolean = false;

        /** Initialises the websocket and handles the messages the server sends and sets the ping interval. also handles reconnect */
        const initWS = (baseURL:string) => {
            let pingInterval = new Timer(() => ws.current?.send("PING"), contextState.server.wsPingInterval >= 10000 ? contextState.server.wsPingInterval : 10000);
            pingInterval.stop();

            let index = 0;
            let reconnectActive = false;
            let reconnectInterval = new Timer(() => {
                if (!sessionExpired) {
                    connectWs();
                    index++
                    if (index <= 5) {
                        contextState.subscriptions.emitErrorBarProperties(false, false, true, 8, translation.get("The server is not reachable") , translation.get("The server is not reachable, trying again in 5 seconds. Retry: ") + index);
                        if (index === 1) {
                            contextState.subscriptions.emitErrorBarVisible(true);
                        }
                    }
                    else {
                        contextState.subscriptions.emitErrorBarProperties(false, false, false, 8, translation.get("The server is not reachable"), translation.get("The server is not reachable"), () => {
                            return new Promise<void>((resolve) => {
                                index = 0;
                                connectWs().then(() => resolve());
                                if (getClientId() !== "ClientIdNotFound") {
                                    contextState.server.sendRequest(createAliveRequest(), REQUEST_KEYWORDS.ALIVE);
                                }
                            })

                        });
                    }
                }
            }, 5000);
            reconnectInterval.stop();

            const connectWs = () => {
                return new Promise<void>((resolve) => {
                    console.log('connecting WebSocket')
                    const urlSubstr = baseURL.substring(baseURL.indexOf("//") + 2, baseURL.indexOf(searchPathToSet));
    
                    ws.current = new WebSocket((baseURL.substring(0, baseURL.indexOf("//")).includes("https") ? "wss://" : "ws://") + urlSubstr + "/pushlistener?clientId=" + encodeURIComponent(getClientId())
                    + (isReconnect.current ? "&reconnect" : ""));
                    ws.current.onopen = () => {
                        ws.current?.send("PING");
                        resolve();
                    };
                    ws.current.onclose = (event) => {
                        pingInterval.stop();
                        clearInterval(aliveInterval.current);
                        if (event.code === 1000) {
                            wsIsConnected.current = false;
                            console.log("WebSocket has been closed.");
                            resolve();
                        }
                        else if (event.code !== 1008) {
                            isReconnect.current = true;
                            wsIsConnected.current = false;
                            console.log("WebSocket has been closed, reconnecting in 5 seconds.");
                            if (!reconnectActive) {
                                reconnectInterval.start();
                                reconnectActive = true;
                            }
                            
                            if (index > 5 && reconnectActive) {
                                reconnectInterval.stop();
                                reconnectActive = false;
                            }
                            
                            // setTimeout(() => connectWs(), 3000);
                        }
                        else {
                            if (event.code === 1008) {
                                reconnectInterval.stop();
                                reconnectActive = false;
                                contextState.subscriptions.emitErrorBarProperties(true, false, false, 11, translation.get("Session expired!"));
                            }
                            else {
                                if (index > 5 && reconnectActive) {
                                    reconnectInterval.stop();
                                    reconnectActive = false;
                                }
                            }
                            console.log("WebSocket has been closed.");
                            resolve();
                        }
                    };
    
                    ws.current.onerror = () => console.error("WebSocket error");
    
                    ws.current.onmessage = (e) => {
                        if (e.data instanceof Blob) {
                            const reader = new FileReader()
        
                            reader.onloadend = () => { 
                                let jscmd = JSON.parse(String(reader.result)); 
                    
                                if (jscmd.command === "dyn:relaunch") {
                                    contextState.contentStore.reset();
                                    relaunchArguments.current = jscmd.arguments;
                                    if (ws.current && ws.current.readyState !== WebSocket.CLOSED) {
                                        ws.current.close(1000);
                                    }
                                    contextState.server.isExiting = true;
                                    contextState.server.timeoutRequest(fetch(contextState.server.BASE_URL + contextState.server.endpointMap.get(REQUEST_KEYWORDS.EXIT), contextState.server.buildReqOpts(createAliveRequest())), contextState.server.timeoutMs);
                                    contextState.appSettings.setAppReadyParamFalse();
                                    contextState.subscriptions.emitAppReady(false);
                                    contextState.subscriptions.emitRestart();
                                    contextState.contentStore.reset();
                                    sessionStorage.clear();
                                }
                                else if (jscmd.command === "api/reopenScreen") {
<<<<<<< HEAD
                                    if (!isDesignerVisible(contextState.designer)) {
                                        const openReq = createOpenScreenRequest();
                                        openReq.className = jscmd.arguments.className;
                                        showTopBar(contextState.server.sendRequest(openReq, REQUEST_KEYWORDS.REOPEN_SCREEN), topbar);
                                    }
=======
                                    const openReq = createOpenScreenRequest();
                                    openReq.className = jscmd.arguments.className;
                                    showTopBar(contextState.server.sendRequest(openReq, REQUEST_KEYWORDS.REOPEN_SCREEN), contextState.server.topbar);
>>>>>>> c03d0a77
                                }
                                else if (jscmd.command === "dyn:reloadCss") {
                                    contextState.subscriptions.emitAppCssVersion(jscmd.arguments.version);
                                }
                                else if (jscmd.command === "api/menu") {
                                    const menuReq = createBaseRequest();
                                    showTopBar(contextState.server.sendRequest(menuReq, REQUEST_KEYWORDS.MENU), contextState.server.topbar);
                                }
                            }
                            reader.readAsText(e.data);
                        }
                        else {
                            if (e.data === "api/changes") {
                                contextState.server.sendRequest(createChangesRequest(), REQUEST_KEYWORDS.CHANGES);
                            }
                            else if (e.data === "OK" && !wsIsConnected.current) {
                                if (isReconnect.current) {
                                    isReconnect.current = false;
                                    console.log("WebSocket reconnected.");
                                    if (reconnectActive) {
                                        reconnectInterval.stop();
                                        reconnectActive = false;
                                    }
                                    
                                    
                                    index = 0;
                                    contextState.subscriptions.emitErrorBarVisible(false);
                                    wsIsConnected.current = true;
                                }
                                else {
                                    console.log("WebSocket opened.");
                                    wsIsConnected.current = true;
                                }
            
                                if (contextState.server.wsPingInterval > 0) {
                                    pingInterval.start();
                                }
                            }
                        }
                    }
                })
            }
            connectWs()
        }

        /** Sends the startup-request to the server and initialises the alive interval */
        const sendStartup = (req:StartupRequest|UIRefreshRequest, preserve:boolean, restartArgs?:any) => {
            if (restartArgs) {
                (req as StartupRequest).arguments = restartArgs;
                relaunchArguments.current = null;
            }
            contextState.server.sendRequest(req, (preserve && !restartArgs) ? REQUEST_KEYWORDS.UI_REFRESH : REQUEST_KEYWORDS.STARTUP)
            .then(result => {
                if (result !== null) {
                    contextState.appSettings.setAppReadyParam("startup");
                    if (!preserve) {
                        sessionStorage.setItem("startup", JSON.stringify(result));
                    }
    
                    if (contextState.server.aliveInterval >= 0) {
                        aliveInterval.current = setInterval(() => {
                            if ((Math.ceil(Date.now() / 1000) - Math.ceil(contextState.server.lastRequestTimeStamp / 1000)) >= Math.floor(contextState.server.aliveInterval / 1000))  {
                                if (getClientId() !== "ClientIdNotFound") {
                                    contextState.server.sendRequest(createAliveRequest(), REQUEST_KEYWORDS.ALIVE);
                                }
                            }
                        }, contextState.server.aliveInterval)
                    }
    
                    if (([RESPONSE_NAMES.SESSION_EXPIRED, RESPONSE_NAMES.ERROR] as string[]).indexOf((result[0] as BaseResponse).name) === -1) {
                        initWS(contextState.server.BASE_URL);
                    }
                    
                    if (props.onStartup) {
                        props.onStartup();
                    }
                }
            })
            .catch(() => {});
        }

        // Fetches the app file which contains intervals
        const fetchApp = () => {
            return new Promise<any>((resolve, reject) => {
                fetch('assets/config/app.json').then((r) => r.json())
                .then((data) => {
                    if (data.appName) {
                        startUpRequest.applicationName = data.appName
                    }

                    if (data.baseUrl) {
                        baseUrlToSet = data.baseUrl;
                    }

                    if (data.requestTimeout) {
                        timeoutToSet = parseInt(data.requestTimeout);
                    }

                    if (data.searchPath) {
                        searchPathToSet = data.searchPath;
                    }

                    if (data.aliveInterval) {
                        aliveIntervalToSet = parseInt(data.aliveInterval);
                    }

                    if (data.wsPingInterval) {
                        wsPingIntervalToSet = parseInt(data.wsPingInterval);
                    }

                    if (data.transferType) {
                        if (data.transferType === "full") {
                            contextState.transferType = "full"
                            contextState.appSettings.transferType = "full"
                        }
                        else {
                            contextState.transferType = "partial"
                            contextState.appSettings.transferType = "partial"
                        }
                    }

                    if (data.autoRestartOnSessionExpired === true) {
                        autoRestartSession = true;
                    }

                    if (data.useDesigner === true) {
                        contextState.appSettings.showDesigner = true;
                    }

                    if (data.useUIDesigner === true && props.enableDesigner) {
                        contextState.appSettings.showUIDesigner = props.enableDesigner
                        
                    }

                    if (data.designerUploadUrl) {
                        designerUrlToSet = data.designerUploadUrl;
                    }
                    resolve({});
                })
                .catch(() => reject("app.json not found"))
            });
        }

        // Fetches the config.json file which contains various application settings
        const fetchConfig = () => {
            return new Promise<any>((resolve, reject) => {
                fetch('config.json')
                .then((r) => r.json())
                .then((data) => {
                    const dataMap = new Map(Object.entries(data));
                    dataMap.forEach((v, k) => {
                        if (k === "appName") {
                            startUpRequest.applicationName = v;
                        }
                    });

                    if (data.baseUrl) {
                        baseUrlToSet = data.baseUrl;
                    }

                    if (data.searchPath) {
                        searchPathToSet = data.searchPath;
                    }

                    if (data.userName || data.username) {
                        startUpRequest.userName = data.userName || data.username;
                    }

                    if (data.password) {
                        startUpRequest.password = data.password;
                    }
        
                    if (data.logoBig) {
                        contextState.appSettings.LOGO_BIG = data.logoBig;
                    }
        
                    if (data.logoSmall) {
                        contextState.appSettings.LOGO_SMALL = data.logoSmall;
                    } 
                    else if (data.logoBig) {
                        contextState.appSettings.LOGO_SMALL = data.logoBig;
                    }
                        
                    if (data.logoLogin) {
                        contextState.appSettings.LOGO_LOGIN = data.logoLogin;
                    }
                    else if (data.logoBig) {
                        contextState.appSettings.LOGO_LOGIN = data.logoBig;
                    }
    
                    if (data.language) {
                        startUpRequest.langCode = data.language;
                        contextState.appSettings.language = data.language;
                        contextState.appSettings.locale = data.language;
                    }
    
                    if (data.timeZone) {
                        contextState.appSettings.timeZone = data.timeZone;
                    }
    
                    if (data.colorScheme) {
                        schemeToSet = data.colorScheme;
                    }
    
                    if (data.theme) {
                        themeToSet = data.theme;
                    }

                    if (data.debug && data.debug === true) {
                        contextState.appSettings.showDebug = true;
                    }

                    if (data.useDesigner === true) {
                        contextState.appSettings.showDesigner = true;
                    }

                    if (data.useUIDesigner === true && props.enableDesigner) {
                        contextState.appSettings.showUIDesigner = props.enableDesigner;
                    }

                    if (data.transferType) {
                        if (data.transferType === "full") {
                            contextState.transferType = "full"
                            contextState.appSettings.transferType = "full"
                        }
                        else {
                            contextState.transferType = "partial"
                            contextState.appSettings.transferType = "partial"
                        }
                    }

                    resolve({})
                })
                .catch(() => reject("config.json not found"))
            });
        }
        //checks either url or embed options
        const checkExtraOptions = (options: URLSearchParams|{ [key:string]:any }) => {
            let convertedOptions:Map<string, any>;
            let appName;
            let baseUrl;

            if (options instanceof URLSearchParams) {
                convertedOptions = new Map(options);
            }
            else {
                convertedOptions = new Map(Object.entries(options));
            }

            if (convertedOptions.has("appName")) {
                appName = convertedOptions.get("appName") as string;
                if (appName.charAt(appName.length - 1) === "/") {
                    appName = appName.substring(0, appName.length - 1);
                }
                startUpRequest.applicationName = appName;
                convertedOptions.delete("appName");
            }

            if (convertedOptions.has("searchPath")) {
                searchPathToSet = convertedOptions.get("searchPath") as string;
            }
            
            if (convertedOptions.has("baseUrl")) {
                baseUrl = convertedOptions.get("baseUrl") as string;
                if (baseUrl.charAt(baseUrl.length - 1) === "/") {
                    baseUrl = baseUrl.substring(0, baseUrl.length - 1);
                }
                baseUrlToSet = baseUrl;
                convertedOptions.delete("baseUrl");
            }

            if (convertedOptions.has("username")) {
                startUpRequest.userName = convertedOptions.get("username");
                convertedOptions.delete("username");
            }

            if (convertedOptions.has("userName")) {
                startUpRequest.userName = convertedOptions.get("userName");
                convertedOptions.delete("userName");
            }

            if (convertedOptions.has("password")) {
                startUpRequest.password = convertedOptions.get("password");
                convertedOptions.delete("password");
            }

            if (convertedOptions.has("layout") && ["standard", "corporation", "modern"].indexOf(convertedOptions.get("layout") as string) !== -1) {
                contextState.appSettings.setApplicationLayoutByURL(convertedOptions.get("layout") as "standard" | "corporation" | "modern");
                startUpRequest.layout = convertedOptions.get("layout");
                convertedOptions.delete("layout");
            }

            if (convertedOptions.has("language")) {
                contextState.appSettings.language = convertedOptions.get("language");
                contextState.appSettings.locale = convertedOptions.get("language");
                startUpRequest.langCode = convertedOptions.get("language");
                convertedOptions.delete("language");
            }

            if (convertedOptions.has("timeZone")) {
                contextState.appSettings.timeZone = convertedOptions.get("timeZone");
                startUpRequest.timeZone = convertedOptions.get("timeZone");
                convertedOptions.delete("timeZone");
            }

            if (convertedOptions.has("deviceMode")) {
                contextState.appSettings.deviceMode = convertedOptions.get("deviceMode");
                startUpRequest.deviceMode = convertedOptions.get("deviceMode");
                convertedOptions.delete("deviceMode");
            }

            if (convertedOptions.has("colorScheme")) {
                schemeToSet = convertedOptions.get("colorScheme");
                convertedOptions.delete("colorScheme");
            }

            if (props.colorScheme) {
                schemeToSet = props.colorScheme;
            }

            if (schemeToSet) {
                contextState.appSettings.setApplicationColorSchemeByURL(schemeToSet);
                addCSSDynamically('color-schemes/' + schemeToSet + '.css', "schemeCSS", () => contextState.appSettings.setAppReadyParam("schemeCSS"));
            }

            if (convertedOptions.has("theme")) {
                themeToSet = convertedOptions.get("theme");
                convertedOptions.delete("theme");
            }

            if (props.theme) {
                themeToSet = props.theme;
            }

            if (themeToSet) {
                contextState.appSettings.setApplicationThemeByURL(themeToSet);
                addCSSDynamically('themes/' + themeToSet + '.css', "themeCSS", () => contextState.appSettings.setAppReadyParam("themeCSS"));
                contextState.subscriptions.emitThemeChanged(themeToSet);
            }

            if (convertedOptions.has("transferType")) {
                if (convertedOptions.get("transferType") === "full") {
                    contextState.transferType = convertedOptions.get("transferType");
                    contextState.appSettings.transferType = "full";
                }
                else {
                    contextState.transferType = "partial";
                    contextState.appSettings.transferType = "partial";
                }

            }

            if (convertedOptions.has("requestTimeout")) {
                const parsedValue = parseInt(convertedOptions.get("requestTimeout"));
                if (!isNaN(parsedValue)) {
                    timeoutToSet = parsedValue;
                }

                convertedOptions.delete("requestTimeout");
            }

            if (convertedOptions.has("aliveInterval")) {
                const parsedValue = parseInt(convertedOptions.get("aliveInterval"));
                if (!isNaN(parsedValue)) {
                    aliveIntervalToSet = parsedValue;
                }

                convertedOptions.delete("aliveInterval");
            }

            if (convertedOptions.has("wsPingInterval")) {
                const parsedValue = parseInt(convertedOptions.get("wsPingInterval"));
                if (!isNaN(parsedValue)) {
                    wsPingIntervalToSet = parsedValue;
                }

                convertedOptions.delete("wsPingInterval");
            }

            if (convertedOptions.has("debug") && convertedOptions.get("debug") === "true") {
                contextState.appSettings.showDebug = true;
                convertedOptions.delete("debug");
            }

            convertedOptions.forEach((v, k) => {
                startUpRequest["custom_" + k] = v;
            });
        }

        // Initialises contentstore and server after config fetches. based on transfertype
        const afterConfigFetch = () => {
            checkExtraOptions(props.embedOptions ? props.embedOptions : urlParams);
            if (contextState.transferType === "full") {
                contextState.contentStore = new ContentStoreFull(history);
                contextState.contentStore.setSubscriptionManager(contextState.subscriptions);
                contextState.contentStore.setAppSettings(contextState.appSettings);
                contextState.subscriptions.setContentStore(contextState.contentStore);
                contextState.api.setContentStore(contextState.contentStore);
                contextState.appSettings.setContentStore(contextState.contentStore);
                contextState.designerSubscriptions.setContentStore(contextState.contentStore);

                contextState.server = new ServerFull(contextState.contentStore, contextState.subscriptions, contextState.appSettings, history);
                contextState.contentStore.setServer(contextState.server);
                contextState.api.setServer(contextState.server);
                contextState.subscriptions.setServer(contextState.server);
                contextState.launcherReady = false;

                if (wsPingIntervalToSet) {
                    contextState.server.wsPingInterval = wsPingIntervalToSet;
                }
            }
            else {
                contextState.server = new Server(contextState.contentStore, contextState.subscriptions, contextState.appSettings, history);
                contextState.contentStore.setServer(contextState.server);
                contextState.contentStore.designer = contextState.designer

                if (aliveIntervalToSet !== undefined) {
                    contextState.server.aliveInterval = aliveIntervalToSet
                }

                if (wsPingIntervalToSet !== undefined) {
                    contextState.server.wsPingInterval = wsPingIntervalToSet
                }

                contextState.server.autoRestartOnSessionExpired = autoRestartSession;
                
                if (history.location.pathname.includes("/screens/")) {
                    contextState.server.linkOpen = history.location.pathname.replaceAll("/", "").substring(indexOfEnd(history.location.pathname, "screens") - 1);
                }
                if (localStorage.getItem("restartScreen")) {
                    contextState.server.linkOpen = localStorage.getItem("restartScreen") as string;
                    localStorage.removeItem("restartScreen");

                }
                contextState.api.setServer(contextState.server);
                contextState.subscriptions.setServer(contextState.server);

                if (props.onMenu) {
                    contextState.server.setOnMenuFunction(props.onMenu);
                }
        
                if (props.onOpenScreen) {
                    contextState.server.setOnOpenScreenFunction(props.onOpenScreen);
                }
        
                if (props.onLogin) {
                    contextState.server.setOnLoginFunction(props.onLogin);
                }

                if (wsPingIntervalToSet) {
                    contextState.server.wsPingInterval = wsPingIntervalToSet;
                }
            }
            contextState.server.BASE_URL = baseUrlToSet;
            contextState.server.timeoutMs = timeoutToSet;
            contextState.server.designerUrl = designerUrlToSet;

            startUpRequest.requestUri = initialURL;
            startUpRequest.baseUrl = baseUrlToSet;

            if(authKey) {
                startUpRequest.authKey = authKey;
            }
            startUpRequest.deviceMode = contextState.appSettings.deviceMode;
            startUpRequest.screenHeight = window.innerHeight;
            startUpRequest.screenWidth = window.innerWidth;
            startUpRequest.serverVersion = "3.1.0";
            startUpRequest.timeZoneCode = contextState.appSettings.timeZone;
            startUpRequest.readAheadLimit = 1;
            startUpRequest.option_bigdecimal_as_string = true;
            if (contextState.contentStore.customStartUpProperties.length) {
                contextState.contentStore.customStartUpProperties.map(customProp => startUpRequest["custom_" + Object.keys(customProp)[0]] = Object.values(customProp)[0])
            }
            
            const startupRequestCache = sessionStorage.getItem("startup");
            if (startupRequestCache && startupRequestCache !== "null" && !relaunchArguments.current) {
                let preserveOnReload = false;
                (JSON.parse(startupRequestCache) as Array<any>).forEach((response) => {
                    if (response.preserveOnReload) {
                        preserveOnReload = true;
                    }

                    if (response.applicationName) {
                        contextState.server.RESOURCE_URL = contextState.server.BASE_URL + "/resource/" + response.applicationName;
                    }

                    if (response.applicationColorScheme && !schemeToSet) {
                        addCSSDynamically('color-schemes/' + response.applicationColorScheme + '.css', "schemeCSS", () => {});
                    }

                    if (response.applicationTheme && !themeToSet) {
                        addCSSDynamically('themes/' + response.applicationTheme + '.css', "themeCSS", () => {});
                    }
                });
                if (preserveOnReload) {
                    for (let [, value] of contextState.server.subManager.jobQueue.entries()) {
                        value();
                    }
                    contextState.server.subManager.jobQueue.clear();
                }
                else {
                    contextState.server.timeoutRequest(fetch(contextState.server.BASE_URL + contextState.server.endpointMap.get(REQUEST_KEYWORDS.EXIT), contextState.server.buildReqOpts(createAliveRequest())), contextState.server.timeoutMs);
                }
                
                sendStartup(preserveOnReload ? createUIRefreshRequest() : startUpRequest, preserveOnReload);
            } 
            else {
                sendStartup(startUpRequest, false, relaunchArguments.current);
            }
        }

        if (process.env.NODE_ENV === "development") {
            Promise.all([fetchConfig(), fetchApp()])
            .then(() => afterConfigFetch())
            .catch(() => afterConfigFetch())
        }
        else {
            if (process.env.NODE_ENV === "production") {
                const splitURLPath = window.location.pathname.split("/");

                if (splitURLPath.length === 4) {
                    baseUrlToSet = window.location.protocol + "//" + window.location.host + "/" + splitURLPath[1] + searchPathToSet;
                }
                else {
                    for (let i = 0; i <= 3; i++) {
                        splitURLPath.pop();
                    }
                    if (splitURLPath.length > 1) {

                        baseUrlToSet = window.location.protocol + "//" + window.location.host + splitURLPath.join("/") + searchPathToSet;
                    }
                    else {
                        baseUrlToSet = window.location.protocol + "//" + window.location.host + searchPathToSet;
                    }
                    
                }
            }
            fetchApp().then(() => afterConfigFetch()).catch(() => afterConfigFetch())
        }
    }, [restart]);

    useEffect(() => {
        if (contextState.designer) {
            contextState.designer.contentStore = contextState.contentStore;
            contextState.designer.server = contextState.server;
            contextState.contentStore.designer = contextState.designer;
        }
    }, [contextState.designer, contextState.contentStore, contextState.server, restart]);

    useEventHandler(document.body, "keydown", (event) => (event as any).key === "Control" ? contextState.ctrlPressed = true : undefined);

    useEventHandler(document.body, "keyup", (event) => (event as any).key === "Control" ? contextState.ctrlPressed = false : undefined);

    return (
        <appContext.Provider value={contextState}>
            {props.children}
        </appContext.Provider>
    )
}
export default AppProvider
<|MERGE_RESOLUTION|>--- conflicted
+++ resolved
@@ -27,13 +27,8 @@
          createStartupRequest,
          createUIRefreshRequest,
          getClientId } from "../factories/RequestFactory";
-<<<<<<< HEAD
 import { Designer, ICustomContent } from "../../MiddleMan";
-import { showTopBar, TopBarContext } from "../components/topbar/TopBar";
-=======
-import { ICustomContent } from "../../MiddleMan";
 import { showTopBar } from "../components/topbar/TopBar";
->>>>>>> c03d0a77
 import ContentStoreFull from "../contentstore/ContentStoreFull";
 import ServerFull from "../server/ServerFull";
 import REQUEST_KEYWORDS from "../request/REQUEST_KEYWORDS";
@@ -325,17 +320,11 @@
                                     sessionStorage.clear();
                                 }
                                 else if (jscmd.command === "api/reopenScreen") {
-<<<<<<< HEAD
                                     if (!isDesignerVisible(contextState.designer)) {
                                         const openReq = createOpenScreenRequest();
                                         openReq.className = jscmd.arguments.className;
-                                        showTopBar(contextState.server.sendRequest(openReq, REQUEST_KEYWORDS.REOPEN_SCREEN), topbar);
+                                        showTopBar(contextState.server.sendRequest(openReq, REQUEST_KEYWORDS.REOPEN_SCREEN), contextState.server.topbar);
                                     }
-=======
-                                    const openReq = createOpenScreenRequest();
-                                    openReq.className = jscmd.arguments.className;
-                                    showTopBar(contextState.server.sendRequest(openReq, REQUEST_KEYWORDS.REOPEN_SCREEN), contextState.server.topbar);
->>>>>>> c03d0a77
                                 }
                                 else if (jscmd.command === "dyn:reloadCss") {
                                     contextState.subscriptions.emitAppCssVersion(jscmd.arguments.version);
