/* Copyright 2022 SIB Visions GmbH
 *
 * Licensed under the Apache License, Version 2.0 (the "License"); you may not
 * use this file except in compliance with the License. You may obtain a copy of
 * the License at
 *
 * http://www.apache.org/licenses/LICENSE-2.0
 *
 * Unless required by applicable law or agreed to in writing, software
 * distributed under the License is distributed on an "AS IS" BASIS, WITHOUT
 * WARRANTIES OR CONDITIONS OF ANY KIND, either express or implied. See the
 * License for the specific language governing permissions and limitations under
 * the License.
 */

import React, { createContext, FC, useContext, useEffect, useLayoutEffect, useRef, useState } from "react";
import { useHistory } from "react-router";
import Server from "../server/Server";
import ContentStore from "../contentstore/ContentStore";
import { SubscriptionManager } from "../SubscriptionManager";
import API from "../API";
import AppSettings from "../AppSettings";
import { createAliveRequest,
         createBaseRequest,
         createChangesRequest,
         createOpenScreenRequest,
         createStartupRequest,
         createUIRefreshRequest,
         getClientId } from "../factories/RequestFactory";
import { ICustomContent } from "../../MiddleMan";
import { showTopBar, TopBarContext } from "../components/topbar/TopBar";
import ContentStoreFull from "../contentstore/ContentStoreFull";
import ServerFull from "../server/ServerFull";
import REQUEST_KEYWORDS from "../request/REQUEST_KEYWORDS";
import UIRefreshRequest from "../request/application-ui/UIRefreshRequest";
import StartupRequest from "../request/application-ui/StartupRequest";
import { addCSSDynamically } from "../util/html-util/AddCSSDynamically";
import RESPONSE_NAMES from "../response/RESPONSE_NAMES";
import useEventHandler from "../hooks/event-hooks/useEventHandler";
import Timer from "../util/other-util/Timer";
import { indexOfEnd } from "../util/string-util/IndexOfEnd";
import { DesignerSubscriptionManager } from "../DesignerSubscriptionManager";
import BaseResponse from "../response/BaseResponse";
import { translation } from "../util/other-util/Translation";
<<<<<<< HEAD
import { Designer } from "@sibvisions/visionx/dist/moduleIndex";
=======
import { initialURL } from "../util/InitialURL";
>>>>>>> 2d1988d6

/** Checks if the contentstore is for transfermode full */
export function isV2ContentStore(contentStore: ContentStore | ContentStoreFull): contentStore is ContentStore {
    return (contentStore as ContentStore).menuItems !== undefined;
}

/** Type for AppContext */
export type AppContextType = {
    transferType: "partial",
    server: Server,
    contentStore: ContentStore,
    subscriptions: SubscriptionManager,
    designerSubscriptions: DesignerSubscriptionManager,
    api: API,
    appSettings: AppSettings,
    ctrlPressed: boolean,
    appReady: boolean,
    designer: Designer|null
} |
{
    transferType: "full",
    server: ServerFull,
    contentStore: ContentStoreFull,
    subscriptions: SubscriptionManager,
    designerSubscriptions: DesignerSubscriptionManager,
    api: API,
    appSettings: AppSettings,
    ctrlPressed: boolean,
    appReady: boolean,
    launcherReady: boolean,
    designer: Designer|null
}

/** Contentstore instance */
const contentStore = new ContentStore();
/** SubscriptionManager instance */
const subscriptions = new SubscriptionManager(contentStore);
/** DesignerSubscriptionManager instance */
const designerSubscriptions = new DesignerSubscriptionManager(contentStore);
/** AppSettings instance */
const appSettings = new AppSettings(contentStore, subscriptions);
/** Server instance */
const server = new Server(contentStore, subscriptions, appSettings);
/** API instance */
const api = new API(server, contentStore, appSettings, subscriptions);

contentStore.setSubscriptionManager(subscriptions);
contentStore.setServer(server);
contentStore.setAppSettings(appSettings)

server.setAPI(api);

subscriptions.setAppSettings(appSettings);

subscriptions.setServer(server);

/** Initial value for state */
const initValue: AppContextType = {
    transferType: "partial",
    contentStore: contentStore,
    server: server,
    api: api,
    appSettings: appSettings,
    subscriptions: subscriptions,
    designerSubscriptions: designerSubscriptions,
    ctrlPressed: false,
    appReady: false,
    designer: null
}

/** Context containing the server and contentstore */
export const appContext = createContext<AppContextType>(initValue)

/**
 * This component provides the appContext to its children
 * @param children - the children
 */
const AppProvider: FC<ICustomContent> = (props) => {
    /** History of react-router-dom */
    const history = useHistory();

    /** Sets the initial state */
    const initState = (): AppContextType => {
        initValue.contentStore.history = history;
        initValue.api.history = history;
        initValue.server.history = history;
        return {
            ...initValue,
        }
    }

    /** Reference for the websocket */
    const ws = useRef<WebSocket|null>(null);

    /** Flag, if the websocket needs to be reconnected */
    const isReconnect = useRef<boolean>(false);

    /** Flag if the websocket is connected */
    const wsIsConnected = useRef<boolean>(false);

    /** Reference for the relauncharguments sent by the server */
    const relaunchArguments = useRef<any>(null);

    /** Current State of the context */
    const [contextState, setContextState] = useState<AppContextType>(initState());

    /** Flag to retrigger Startup if session expires */
    const [restart, setRestart] = useState<boolean>(false);

    const [sessionExpired, setSessionExpired] = useState<boolean>(false);

    /** topbar context to show progress */
    const topbar = useContext(TopBarContext);

    const aliveInterval = useRef<any>();

    // useLayoutEffect(() => {
    //     addCSSDynamically('color-schemes/default.css', "schemeCSS", () => {});
    //     addCSSDynamically('themes/basti.css', "themeCSS", () => {});
    // }, [])

    /**
     * Subscribes to session-expired notification and app-ready
     * @returns unsubscribes from session and app-ready
     */
     useEffect(() => {
        contextState.subscriptions.subscribeToAppReady((ready:boolean) => setContextState(prevState => ({ ...prevState, appReady: ready })));
        contextState.subscriptions.subscribeToRestart(() => setRestart(prevState => !prevState));
        contextState.subscriptions.subscribeToSessionExpired((sessionExpired:boolean) => setSessionExpired(sessionExpired));



        return () => {
            contextState.subscriptions.unsubscribeFromAppReady();
            contextState.subscriptions.unsubscribeFromRestart(() => setRestart(prevState => !prevState));
            contextState.subscriptions.unsubscribeFromSessionExpired((sessionExpired:boolean) => setSessionExpired(sessionExpired));
        }
    },[contextState.subscriptions]);

    useEffect(() => {
        if (sessionExpired) {
            clearInterval(aliveInterval.current);
        }
    }, [sessionExpired])

    // Creates the startup-request and sends it to the server, inits the websocket
    useEffect(() => {
        const startUpRequest = createStartupRequest();
        const urlParams = new URLSearchParams(window.location.search);
        const authKey = localStorage.getItem("authKey");
        let themeToSet = "";
        let schemeToSet = "";
        let baseUrlToSet = "";
        let designerUrlToSet = "";
        let timeoutToSet = 10000;
        let searchPathToSet = "/services/mobile";
        let aliveIntervalToSet:number|undefined = undefined;
        let wsPingIntervalToSet:number|undefined = undefined;
        let autoRestartSession:boolean = false;

        /** Initialises the websocket and handles the messages the server sends and sets the ping interval. also handles reconnect */
        const initWS = (baseURL:string) => {
            let pingInterval = new Timer(() => ws.current?.send("PING"), contextState.server.wsPingInterval >= 10000 ? contextState.server.wsPingInterval : 10000);
            pingInterval.stop();

            let index = 0;
            let reconnectActive = false;
            let reconnectInterval = new Timer(() => {
                if (!sessionExpired) {
                    connectWs();
                    index++
                    if (index <= 5) {
                        contextState.subscriptions.emitErrorBarProperties(false, false, true, 8, "Server not reachable!", "The server is not reachable, trying again in 5 seconds. Retry: " + index);
                        if (index === 1) {
                            contextState.subscriptions.emitErrorBarVisible(true);
                        }
                    }
                    else {
                        contextState.subscriptions.emitErrorBarProperties(false, false, false, 8, "Server not reachable!", "The server is not reachable", () => {
                            return new Promise<void>((resolve) => {
                                index = 0;
                                connectWs().then(() => resolve());
                                if (getClientId() !== "ClientIdNotFound") {
                                    contextState.server.sendRequest(createAliveRequest(), REQUEST_KEYWORDS.ALIVE);
                                }
                            })

                        });
                    }
                }
            }, 5000);
            reconnectInterval.stop();

            const connectWs = () => {
                return new Promise<void>((resolve) => {
                    console.log('connecting WebSocket')
                    const urlSubstr = baseURL.substring(baseURL.indexOf("//") + 2, baseURL.indexOf(searchPathToSet));
    
                    ws.current = new WebSocket((baseURL.substring(0, baseURL.indexOf("//")).includes("https") ? "wss://" : "ws://") + urlSubstr + "/pushlistener?clientId=" + encodeURIComponent(getClientId())
                    + (isReconnect.current ? "&reconnect" : ""));
                    ws.current.onopen = () => {
                        ws.current?.send("PING");
                        resolve();
                    };
                    ws.current.onclose = (event) => {
                        pingInterval.stop();
                        clearInterval(aliveInterval.current);
                        if (event.code === 1000) {
                            wsIsConnected.current = false;
                            console.log("WebSocket has been closed.");
                            resolve();
                        }
                        else if (event.code !== 1008) {
                            isReconnect.current = true;
                            wsIsConnected.current = false;
                            console.log("WebSocket has been closed, reconnecting in 5 seconds.");
                            if (!reconnectActive) {
                                reconnectInterval.start();
                                reconnectActive = true;
                            }
                            
                            if (index > 5 && reconnectActive) {
                                reconnectInterval.stop();
                                reconnectActive = false;
                            }
                            
                            // setTimeout(() => connectWs(), 3000);
                        }
                        else {
                            if (event.code === 1008) {
                                reconnectInterval.stop();
                                reconnectActive = false;
                                contextState.subscriptions.emitErrorBarProperties(true, false, false, 11, translation.get("Session expired!"));
                            }
                            else {
                                if (index > 5 && reconnectActive) {
                                    reconnectInterval.stop();
                                    reconnectActive = false;
                                }
                            }
                            console.log("WebSocket has been closed.");
                            resolve();
                        }
                    };
    
                    ws.current.onerror = () => console.error("WebSocket error");
    
                    ws.current.onmessage = (e) => {
                        if (e.data instanceof Blob) {
                            const reader = new FileReader()
        
                            reader.onloadend = () => { 
                                let jscmd = JSON.parse(String(reader.result)); 
                    
                                if (jscmd.command === "dyn:relaunch") {
                                    contextState.contentStore.reset();
                                    relaunchArguments.current = jscmd.arguments;
                                    if (ws.current && ws.current.readyState !== WebSocket.CLOSED) {
                                        ws.current.close(1000);
                                    }
                                    contextState.server.isExiting = true;
                                    contextState.server.timeoutRequest(fetch(contextState.server.BASE_URL + contextState.server.endpointMap.get(REQUEST_KEYWORDS.EXIT), contextState.server.buildReqOpts(createAliveRequest())), contextState.server.timeoutMs);
                                    contextState.appSettings.setAppReadyParamFalse();
                                    contextState.subscriptions.emitAppReady(false);
                                    contextState.subscriptions.emitRestart();
                                    contextState.contentStore.reset();
                                    sessionStorage.clear();
                                }
                                else if (jscmd.command === "api/reopenScreen") {
                                    const openReq = createOpenScreenRequest();
                                    openReq.className = jscmd.arguments.className;
                                    showTopBar(contextState.server.sendRequest(openReq, REQUEST_KEYWORDS.REOPEN_SCREEN), topbar);
                                }
                                else if (jscmd.command === "dyn:reloadCss") {
                                    contextState.subscriptions.emitAppCssVersion(jscmd.arguments.version);
                                }
                                else if (jscmd.command === "api/menu") {
                                    const menuReq = createBaseRequest();
                                    showTopBar(contextState.server.sendRequest(menuReq, REQUEST_KEYWORDS.MENU), topbar);
                                }
                            }
                            reader.readAsText(e.data);
                        }
                        else {
                            if (e.data === "api/changes") {
                                contextState.server.sendRequest(createChangesRequest(), REQUEST_KEYWORDS.CHANGES);
                            }
                            else if (e.data === "OK" && !wsIsConnected.current) {
                                if (isReconnect.current) {
                                    isReconnect.current = false;
                                    console.log("WebSocket reconnected.");
                                    if (reconnectActive) {
                                        reconnectInterval.stop();
                                        reconnectActive = false;
                                    }
                                    
                                    
                                    index = 0;
                                    contextState.subscriptions.emitErrorBarVisible(false);
                                    wsIsConnected.current = true;
                                }
                                else {
                                    console.log("WebSocket opened.");
                                    wsIsConnected.current = true;
                                }
            
                                if (contextState.server.wsPingInterval > 0) {
                                    pingInterval.start();
                                }
                            }
                        }
                    }
                })
            }
            connectWs()
        }

        /** Sends the startup-request to the server and initialises the alive interval */
        const sendStartup = (req:StartupRequest|UIRefreshRequest, preserve:boolean, restartArgs?:any) => {
            if (restartArgs) {
                (req as StartupRequest).arguments = restartArgs;
                relaunchArguments.current = null;
            }
            contextState.server.sendRequest(req, (preserve && !restartArgs) ? REQUEST_KEYWORDS.UI_REFRESH : REQUEST_KEYWORDS.STARTUP)
            .then(result => {
                contextState.appSettings.setAppReadyParam("startup");
                if (!preserve) {
                    sessionStorage.setItem("startup", JSON.stringify(result));
                }

                if (contextState.server.aliveInterval >= 0) {
                    aliveInterval.current = setInterval(() => {
                        if ((Math.ceil(Date.now() / 1000) - Math.ceil(contextState.server.lastRequestTimeStamp / 1000)) >= Math.floor(contextState.server.aliveInterval / 1000))  {
                            if (getClientId() !== "ClientIdNotFound") {
                                contextState.server.sendRequest(createAliveRequest(), REQUEST_KEYWORDS.ALIVE);
                            }
                        }
                    }, contextState.server.aliveInterval)
                }

                if (([RESPONSE_NAMES.SESSION_EXPIRED, RESPONSE_NAMES.ERROR] as string[]).indexOf((result[0] as BaseResponse).name) === -1) {
                    initWS(contextState.server.BASE_URL);
                }
                
                if (props.onStartup) {
                    props.onStartup();
                }
            })
            .catch(() => {});
        }

        // Fetches the app file which contains intervals
        const fetchApp = () => {
            return new Promise<any>((resolve, reject) => {
                fetch('assets/config/app.json').then((r) => r.json())
                .then((data) => {
                    if (data.requestTimeout) {
                        timeoutToSet = parseInt(data.requestTimeout);
                    }

                    if (data.searchPath){
                        searchPathToSet = data.searchPath;
                    }

                    if (data.aliveInterval) {
                        aliveIntervalToSet = parseInt(data.aliveInterval);
                    }

                    if (data.wsPingInterval) {
                        wsPingIntervalToSet = parseInt(data.wsPingInterval);
                    }

                    if (data.transferType) {
                        if (data.transferType === "full") {
                            contextState.transferType = "full"
                            contextState.appSettings.transferType = "full"
                        }
                        else {
                            contextState.transferType = "partial"
                            contextState.appSettings.transferType = "partial"
                        }
                    }

                    if (data.autoRestartOnSessionExpired === true) {
                        autoRestartSession = true;
                    }

                    if (data.useDesigner === true) {
                        contextState.appSettings.showDesigner = true;
                    }

                    if (data.useVisionX === true) {
                        contextState.appSettings.showWSDesigner = true
                    }

                    if (data.designerUploadUrl) {
                        designerUrlToSet = data.designerUploadUrl;
                    }
                    resolve({});
                })
                .catch(() => reject("app.json not found"))
            });
        }

        // Fetches the config.json file which contains various application settings
        const fetchConfig = () => {
            return new Promise<any>((resolve, reject) => {
                fetch('config.json')
                .then((r) => r.json())
                .then((data) => {
                    const dataMap = new Map(Object.entries(data));
                    dataMap.forEach((v, k) => {
                        if (k === "appName") {
                            startUpRequest.applicationName = v;
                        }
                    });
                    baseUrlToSet = data.baseUrl;

                    if (data.searchPath) {
                        searchPathToSet = data.searchPath;
                    }

                    if (data.userName || data.username) {
                        startUpRequest.userName = data.userName || data.username;
                    }

                    if (data.password) {
                        startUpRequest.password = data.password;
                    }
        
                    if (data.logoBig) {
                        contextState.appSettings.LOGO_BIG = data.logoBig;
                    }
        
                    if (data.logoSmall) {
                        contextState.appSettings.LOGO_SMALL = data.logoSmall;
                    } 
                    else if (data.logoBig) {
                        contextState.appSettings.LOGO_SMALL = data.logoBig;
                    }
                        
                    if (data.logoLogin) {
                        contextState.appSettings.LOGO_LOGIN = data.logoLogin;
                    }
                    else if (data.logoBig) {
                        contextState.appSettings.LOGO_LOGIN = data.logoBig;
                    }
    
                    if (data.language) {
                        startUpRequest.langCode = data.language;
                        contextState.appSettings.language = data.language;
                        contextState.appSettings.locale = data.language;
                    }
    
                    if (data.timeZone) {
                        contextState.appSettings.timeZone = data.timeZone;
                    }
    
                    if (data.colorScheme) {
                        schemeToSet = data.colorScheme;
                    }
    
                    if (data.theme) {
                        themeToSet = data.theme;
                    }

                    if (data.debug && data.debug === true) {
                        contextState.appSettings.showDebug = true;
                    }

                    if (data.useDesigner === true) {
                        contextState.appSettings.showDesigner = true;
                    }

                    if (data.useVisionX === true) {
                        contextState.appSettings.showWSDesigner = true
                    }

                    if (data.transferType) {
                        if (data.transferType === "full") {
                            contextState.transferType = "full"
                            contextState.appSettings.transferType = "full"
                        }
                        else {
                            contextState.transferType = "partial"
                            contextState.appSettings.transferType = "partial"
                        }
                    }

                    resolve({})
                })
                .catch(() => reject("config.json not found"))
            });
        }
        //checks either url or embed options
        const checkExtraOptions = (options: URLSearchParams|{ [key:string]:any }) => {
            let convertedOptions:Map<string, any>;
            let appName;
            let baseUrl;

            if (options instanceof URLSearchParams) {
                convertedOptions = new Map(options);
            }
            else {
                convertedOptions = new Map(Object.entries(options));
            }

            if (convertedOptions.has("appName")) {
                appName = convertedOptions.get("appName") as string;
                if (appName.charAt(appName.length - 1) === "/") {
                    appName = appName.substring(0, appName.length - 1);
                }
                startUpRequest.applicationName = appName;
                convertedOptions.delete("appName");
            }

            if (convertedOptions.has("searchPath")) {
                searchPathToSet = convertedOptions.get("searchPath") as string;
            }
            
            if (convertedOptions.has("baseUrl")) {
                baseUrl = convertedOptions.get("baseUrl") as string;
                if (baseUrl.charAt(baseUrl.length - 1) === "/") {
                    baseUrl = baseUrl.substring(0, baseUrl.length - 1);
                }
                baseUrlToSet = baseUrl;
                convertedOptions.delete("baseUrl");
            }
            else if (process.env.NODE_ENV === "production") {
                const splitURLPath = window.location.pathname.split("/");

                if (splitURLPath.length === 4) {
                    baseUrlToSet = window.location.protocol + "//" + window.location.host + "/" + splitURLPath[1] + searchPathToSet;
                }
                else {
                    baseUrlToSet = window.location.protocol + "//" + window.location.host + searchPathToSet;
                }
            }

            if (convertedOptions.has("username")) {
                startUpRequest.userName = convertedOptions.get("username");
                convertedOptions.delete("username");
            }

            if (convertedOptions.has("userName")) {
                startUpRequest.userName = convertedOptions.get("userName");
                convertedOptions.delete("userName");
            }

            if (convertedOptions.has("password")) {
                startUpRequest.password = convertedOptions.get("password");
                convertedOptions.delete("password");
            }

            if (convertedOptions.has("layout") && ["standard", "corporation", "modern"].indexOf(convertedOptions.get("layout") as string) !== -1) {
                contextState.appSettings.setApplicationLayoutByURL(convertedOptions.get("layout") as "standard" | "corporation" | "modern");
                startUpRequest.layout = convertedOptions.get("layout");
                convertedOptions.delete("layout");
            }

            if (convertedOptions.has("language")) {
                contextState.appSettings.language = convertedOptions.get("language");
                contextState.appSettings.locale = convertedOptions.get("language");
                startUpRequest.langCode = convertedOptions.get("language");
                convertedOptions.delete("language");
            }

            if (convertedOptions.has("timeZone")) {
                contextState.appSettings.timeZone = convertedOptions.get("timeZone");
                startUpRequest.timeZone = convertedOptions.get("timeZone");
                convertedOptions.delete("timeZone");
            }

            if (convertedOptions.has("deviceMode")) {
                contextState.appSettings.deviceMode = convertedOptions.get("deviceMode");
                startUpRequest.deviceMode = convertedOptions.get("deviceMode");
                convertedOptions.delete("deviceMode");
            }

            if (convertedOptions.has("colorScheme")) {
                schemeToSet = convertedOptions.get("colorScheme");
                convertedOptions.delete("colorScheme");
            }

            if (props.colorScheme) {
                schemeToSet = props.colorScheme;
            }

            if (schemeToSet) {
                contextState.appSettings.setApplicationColorSchemeByURL(schemeToSet);
                addCSSDynamically('color-schemes/' + schemeToSet + '.css', "schemeCSS", () => contextState.appSettings.setAppReadyParam("schemeCSS"));
            }

            if (convertedOptions.has("theme")) {
                themeToSet = convertedOptions.get("theme");
                convertedOptions.delete("theme");
            }

            if (props.theme) {
                themeToSet = props.theme;
            }

            if (themeToSet) {
                contextState.appSettings.setApplicationThemeByURL(themeToSet);
                addCSSDynamically('themes/' + themeToSet + '.css', "themeCSS", () => contextState.appSettings.setAppReadyParam("themeCSS"));
                contextState.subscriptions.emitThemeChanged(themeToSet);
            }

            if (convertedOptions.has("transferType")) {
                if (convertedOptions.get("transferType") === "full") {
                    contextState.transferType = convertedOptions.get("transferType");
                    contextState.appSettings.transferType = "full";
                }
                else {
                    contextState.transferType = "partial";
                    contextState.appSettings.transferType = "partial";
                }

            }

            if (convertedOptions.has("requestTimeout")) {
                const parsedValue = parseInt(convertedOptions.get("requestTimeout"));
                if (!isNaN(parsedValue)) {
                    timeoutToSet = parsedValue;
                }

                convertedOptions.delete("requestTimeout");
            }

            if (convertedOptions.has("aliveInterval")) {
                const parsedValue = parseInt(convertedOptions.get("aliveInterval"));
                if (!isNaN(parsedValue)) {
                    aliveIntervalToSet = parsedValue;
                }

                convertedOptions.delete("aliveInterval");
            }

            if (convertedOptions.has("wsPingInterval")) {
                const parsedValue = parseInt(convertedOptions.get("wsPingInterval"));
                if (!isNaN(parsedValue)) {
                    wsPingIntervalToSet = parsedValue;
                }

                convertedOptions.delete("wsPingInterval");
            }

            if (convertedOptions.has("debug") && convertedOptions.get("debug") === "true") {
                contextState.appSettings.showDebug = true;
                convertedOptions.delete("debug");
            }

            convertedOptions.forEach((v, k) => {
                startUpRequest["custom_" + k] = v;
            });
        }

        // Initialises contentstore and server after config fetches. based on transfertype
        const afterConfigFetch = () => {
            checkExtraOptions(props.embedOptions ? props.embedOptions : urlParams);
            if (contextState.transferType === "full") {
                contextState.contentStore = new ContentStoreFull(history);
                contextState.contentStore.setSubscriptionManager(contextState.subscriptions);
                contextState.contentStore.setAppSettings(contextState.appSettings);
                contextState.subscriptions.setContentStore(contextState.contentStore);
                contextState.api.setContentStore(contextState.contentStore);
                contextState.appSettings.setContentStore(contextState.contentStore);
                contextState.designerSubscriptions.setContentStore(contextState.contentStore);

                contextState.server = new ServerFull(contextState.contentStore, contextState.subscriptions, contextState.appSettings, history);
                contextState.contentStore.setServer(contextState.server);
                contextState.api.setServer(contextState.server);
                contextState.subscriptions.setServer(contextState.server);
                contextState.launcherReady = false;

                if (wsPingIntervalToSet) {
                    contextState.server.wsPingInterval = wsPingIntervalToSet;
                }
            }
            else {
                contextState.server = new Server(contextState.contentStore, contextState.subscriptions, contextState.appSettings, history);
                contextState.contentStore.setServer(contextState.server);

                if (aliveIntervalToSet !== undefined) {
                    contextState.server.aliveInterval = aliveIntervalToSet
                }

                if (wsPingIntervalToSet !== undefined) {
                    contextState.server.wsPingInterval = wsPingIntervalToSet
                }

                contextState.server.autoRestartOnSessionExpired = autoRestartSession;
                
                if (history.location.pathname.includes("/screens/")) {
                    contextState.server.linkOpen = history.location.pathname.replaceAll("/", "").substring(indexOfEnd(history.location.pathname, "screens") - 1);
                }
                if (localStorage.getItem("restartScreen")) {
                    contextState.server.linkOpen = localStorage.getItem("restartScreen") as string;
                    localStorage.removeItem("restartScreen");

                }
                contextState.api.setServer(contextState.server);
                contextState.subscriptions.setServer(contextState.server);

                if (props.onMenu) {
                    contextState.server.setOnMenuFunction(props.onMenu);
                }
        
                if (props.onOpenScreen) {
                    contextState.server.setOnOpenScreenFunction(props.onOpenScreen);
                }
        
                if (props.onLogin) {
                    contextState.server.setOnLoginFunction(props.onLogin);
                }

                if (wsPingIntervalToSet) {
                    contextState.server.wsPingInterval = wsPingIntervalToSet;
                }
            }
            contextState.server.BASE_URL = baseUrlToSet;
            contextState.server.timeoutMs = timeoutToSet;
            contextState.server.designerUrl = designerUrlToSet;

            startUpRequest.requestUri = initialURL;
            startUpRequest.baseUrl = baseUrlToSet;

            if(authKey) {
                startUpRequest.authKey = authKey;
            }
            startUpRequest.deviceMode = contextState.appSettings.deviceMode;
            startUpRequest.screenHeight = window.innerHeight;
            startUpRequest.screenWidth = window.innerWidth;
            startUpRequest.serverVersion = "3.1.0";
            startUpRequest.timeZoneCode = contextState.appSettings.timeZone;
            startUpRequest.readAheadLimit = 100;
            startUpRequest.option_bigdecimal_as_string = true;
            if (contextState.contentStore.customStartUpProperties.length) {
                contextState.contentStore.customStartUpProperties.map(customProp => startUpRequest["custom_" + Object.keys(customProp)[0]] = Object.values(customProp)[0])
            }
            
            const startupRequestCache = sessionStorage.getItem("startup");
            if (startupRequestCache && startupRequestCache !== "null" && !relaunchArguments.current) {
                let preserveOnReload = false;
                (JSON.parse(startupRequestCache) as Array<any>).forEach((response) => {
                    if (response.preserveOnReload) {
                        preserveOnReload = true;
                    }

                    if (response.applicationName) {
                        contextState.server.RESOURCE_URL = contextState.server.BASE_URL + "/resource/" + response.applicationName;
                    }

                    if (response.applicationColorScheme && !schemeToSet) {
                        addCSSDynamically('color-schemes/' + response.applicationColorScheme + '.css', "schemeCSS", () => {});
                    }

                    if (response.applicationTheme && !themeToSet) {
                        addCSSDynamically('themes/' + response.applicationTheme + '.css', "themeCSS", () => {});
                    }
                });
                if (preserveOnReload) {
                    for (let [, value] of contextState.server.subManager.jobQueue.entries()) {
                        value();
                    }
                    contextState.server.subManager.jobQueue.clear();
                }
                else {
                    contextState.server.timeoutRequest(fetch(contextState.server.BASE_URL + contextState.server.endpointMap.get(REQUEST_KEYWORDS.EXIT), contextState.server.buildReqOpts(createAliveRequest())), contextState.server.timeoutMs);
                }
                
                sendStartup(preserveOnReload ? createUIRefreshRequest() : startUpRequest, preserveOnReload);
            } 
            else {
                sendStartup(startUpRequest, false, relaunchArguments.current);
            }
        }

        if (process.env.NODE_ENV === "development") {
            Promise.all([fetchConfig(), fetchApp()])
            .then(() => afterConfigFetch())
            .catch(() => afterConfigFetch())
        }
        else {
            fetchApp().then(() => afterConfigFetch()).catch(() => afterConfigFetch())
        }
    }, [restart])

    useEventHandler(document.body, "keydown", (event) => (event as any).key === "Control" ? contextState.ctrlPressed = true : undefined);

    useEventHandler(document.body, "keyup", (event) => (event as any).key === "Control" ? contextState.ctrlPressed = false : undefined);

    return (
        <appContext.Provider value={contextState}>
            {props.children}
        </appContext.Provider>
    )
}
export default AppProvider
<|MERGE_RESOLUTION|>--- conflicted
+++ resolved
@@ -42,11 +42,8 @@
 import { DesignerSubscriptionManager } from "../DesignerSubscriptionManager";
 import BaseResponse from "../response/BaseResponse";
 import { translation } from "../util/other-util/Translation";
-<<<<<<< HEAD
 import { Designer } from "@sibvisions/visionx/dist/moduleIndex";
-=======
 import { initialURL } from "../util/InitialURL";
->>>>>>> 2d1988d6
 
 /** Checks if the contentstore is for transfermode full */
 export function isV2ContentStore(contentStore: ContentStore | ContentStoreFull): contentStore is ContentStore {
