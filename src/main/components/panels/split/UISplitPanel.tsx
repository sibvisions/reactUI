<<<<<<< HEAD
/** React imports */
import React, { CSSProperties, FC, ReactElement, useLayoutEffect, useRef, useState } from "react";

/** Hook imports */
import { useComponents, useMouseListener, usePopupMenu, useComponentConstants } from "../../zhooks";

/** Other imports */
=======
import React, { CSSProperties, FC, ReactElement, useLayoutEffect, useMemo, useRef, useState } from "react";
import { useComponents, useMouseListener, usePopupMenu, useComponentConstants } from "../../zhooks";
>>>>>>> e196e57c
import SplitPanel from "./SplitPanel";
import {LayoutContext} from "../../../LayoutContext";
import BaseComponent from "../../BaseComponent";
import {ChildWithProps, parsePrefSize, parseMinSize, parseMaxSize, sendOnLoadCallback, Dimension, checkComponentName} from "../../util";

/** Interface for UISplitPanel */
export interface ISplit extends BaseComponent{
    dividerAlignment: number,
    dividerPosition: number,
    orientation: 0|1
}

/**
 * This component wraps the SplitPanel and provides it with properties
 * @param baseProps - Initial properties sent by the server for this component
 */
const UISplitPanel: FC<ISplit> = (baseProps) => {
    /** Component constants */
    const [context, topbar, [props], layoutStyle] = useComponentConstants<ISplit>(baseProps, {visibility: 'hidden'});

    /** Current state of all Childcomponents as react children */
    const [children, components, compSizes] = useComponents(props.id, props.className);

    /**
     * Returns the child based on its constraint
     * @param constraint - the constraint of the child
     * @returns the child based on its constraint
     */
    const getChildByConstraint = (constraint: string): ReactElement | undefined => {
        return components.find((component) => {
            const compProp = children.find(comp => comp.id === component.props.id);
            if(compProp) {
                return compProp.constraints === constraint;
            }
            return false;
        });
    }

    /** Current state of componentSizes */
    const [componentSizes, setComponentSizes] = useState(new Map<string, CSSProperties>());

    /** The "first" Childcomponent in the SplitPanel */
    const firstChild = getChildByConstraint("FIRST_COMPONENT");

    /** The "second" Childcomponent in the SplitPanel */
    const secondChild = getChildByConstraint("SECOND_COMPONENT");

    /** Reference for the SplitPanel which gets forwarded to inner component */
    const splitRef = useRef<any>(null);

    /** Extracting onLoadCallback and id from baseProps */
    const {onLoadCallback, id} = baseProps

    /** Hook for MouseListener */
    useMouseListener(props.name, splitRef.current ? splitRef.current : undefined, props.eventMouseClicked, props.eventMousePressed, props.eventMouseReleased);

    /** The component reports its preferred-, minimum-, maximum and measured-size to the layout */
    useLayoutEffect(() => {
        if (splitRef.current) {
            if(onLoadCallback && compSizes && compSizes.size) {
                sendOnLoadCallback(id, props.className, parsePrefSize(props.preferredSize), parseMaxSize(props.maximumSize), parseMinSize(props.minimumSize), splitRef.current, onLoadCallback);
            }
        }
    }, [id, onLoadCallback, props.preferredSize, props.maximumSize, props.minimumSize, componentSizes, compSizes])

    // Callback which is passed to splitpanel and called initially
    const sendLoadCallback = () => {
        const size:Dimension = { height: splitRef.current.offsetHeight, width: splitRef.current.offsetWidth }
        if (onLoadCallback) {
            if (props.preferredSize) {
                sendOnLoadCallback(id, props.className, parsePrefSize(props.preferredSize), parseMaxSize(props.maximumSize), parseMinSize(props.minimumSize), splitRef.current, onLoadCallback);
            }
            else {
                sendOnLoadCallback(id, props.className, size, parseMaxSize(props.maximumSize), parseMinSize(props.minimumSize), splitRef.current, onLoadCallback);
            }
        }
    }

    /**
     * When the sSplitPanel gets resized, rebuild the sizeMap for the layout sizes
     * @param firstSize - the size of the "first" component
     * @param secondSize  - the size of the "second" component
     */
    const handleResize = (firstSize: Dimension, secondSize: Dimension) => {
        /** Map which contains component ids as key and positioning and sizing properties as value */
        const sizeMap = new Map<string, CSSProperties>();
        /** Cast children to get props */
        const firstProps = (firstChild as ChildWithProps);
        const secondProps = (secondChild as ChildWithProps);

        sizeMap.set(firstProps.props.id, firstSize);
        sizeMap.set(secondProps.props.id, secondSize);

        setComponentSizes(sizeMap);
    }

    return(
        <LayoutContext.Provider value={componentSizes}>
            <SplitPanel
                id={checkComponentName(props.name)}
                style={layoutStyle}
                forwardedRef={splitRef}
                trigger={layoutStyle}
                onTrigger={handleResize}
                onResize={handleResize}
                leftComponent={firstChild}
                rightComponent={secondChild}
                dividerPosition={props.dividerPosition}
                orientation={props.orientation}
                onInitial={sendLoadCallback}
                toolTipText={props.toolTipText}
                popupMenu={{...usePopupMenu(props)}}
            />
        </LayoutContext.Provider>
    )
}
export default UISplitPanel<|MERGE_RESOLUTION|>--- conflicted
+++ resolved
@@ -1,15 +1,5 @@
-<<<<<<< HEAD
-/** React imports */
-import React, { CSSProperties, FC, ReactElement, useLayoutEffect, useRef, useState } from "react";
-
-/** Hook imports */
-import { useComponents, useMouseListener, usePopupMenu, useComponentConstants } from "../../zhooks";
-
-/** Other imports */
-=======
 import React, { CSSProperties, FC, ReactElement, useLayoutEffect, useMemo, useRef, useState } from "react";
 import { useComponents, useMouseListener, usePopupMenu, useComponentConstants } from "../../zhooks";
->>>>>>> e196e57c
 import SplitPanel from "./SplitPanel";
 import {LayoutContext} from "../../../LayoutContext";
 import BaseComponent from "../../BaseComponent";
