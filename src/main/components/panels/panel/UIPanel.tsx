--- conflicted
+++ resolved
@@ -143,14 +143,7 @@
  * This component displays a panel which holds a layout where components are lay out
  * @param baseProps - Initial properties sent by the server for this component
  */
-<<<<<<< HEAD
 const UIPanel: FC<IPanel & IComponentConstants> = (props) => {
-=======
-const UIPanel: FC<IPanel> = (baseProps) => {
-    /** Component constants */
-    const [context, [props], layoutStyle, compStyle, styleClassNames] = useComponentConstants<IPanel>(baseProps, {visibility: 'hidden'});
-
->>>>>>> c03d0a77
     /** Current state of all Childcomponents as react children and their preferred sizes */
     const [, components, componentSizes] = useComponents(props.id, props.className);
 
@@ -189,7 +182,7 @@
                         isHidden = false;
                         break;
                     }
-                    parentComp = context.contentStore.getComponentById(parentComp.parent);
+                    parentComp = props.context.contentStore.getComponentById(parentComp.parent);
                 }
             }
         }
