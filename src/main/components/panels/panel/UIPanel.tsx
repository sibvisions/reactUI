--- conflicted
+++ resolved
@@ -233,19 +233,12 @@
                 ref={props.forwardedRef}
                 id={props.name}
                 style={props.screen_modal_ || props.content_modal_ ? {
-<<<<<<< HEAD
                     ...props.layoutStyle,
-                    height: prefSize?.height,
-                    width: prefSize?.width,
-                    ...(props.backgroundImage ? { '--backgroundImage': `url(${props.context.server.RESOURCE_URL + props.backgroundImage.split(',')[0]})` } : {})
-=======
-                    ...layoutStyle,
                     height: undefined,
                     width: undefined,
                     // height: prefSize?.height,
                     // width: prefSize?.width,
-                    ...(props.backgroundImage ? { '--backgroundImage': `url(${context.server.RESOURCE_URL + props.backgroundImage.split(',')[0]})` } : {})
->>>>>>> 85ad8c1c
+                    ...(props.backgroundImage ? { '--backgroundImage': `url(${props.context.server.RESOURCE_URL + props.backgroundImage.split(',')[0]})` } : {})
                 } : {
                     ...props.layoutStyle,
                     ...props.compStyle,
