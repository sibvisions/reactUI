/* Copyright 2022 SIB Visions GmbH
 *
 * Licensed under the Apache License, Version 2.0 (the "License"); you may not
 * use this file except in compliance with the License. You may obtain a copy of
 * the License at
 *
 * http://www.apache.org/licenses/LICENSE-2.0
 *
 * Unless required by applicable law or agreed to in writing, software
 * distributed under the License is distributed on an "AS IS" BASIS, WITHOUT
 * WARRANTIES OR CONDITIONS OF ANY KIND, either express or implied. See the
 * License for the specific language governing permissions and limitations under
 * the License.
 */

import React, { CSSProperties, FC, useCallback, useMemo, useRef, useState } from "react";
import { Tooltip } from "primereact/tooltip";
import { IPanel, panelGetStyle, panelReportSize } from "../panel/UIPanel";
import useComponents from "../../../hooks/components-hooks/useComponents";
import { parseMaxSize, parseMinSize, parsePrefSize } from "../../../util/component-util/SizeUtil";
import Dimension from "../../../util/types/Dimension";
import { concatClassnames } from "../../../util/string-util/ConcatClassnames";
import usePopupMenu from "../../../hooks/data-hooks/usePopupMenu";
import Layout from "../../layouts/Layout";
import { IComponentConstants } from "../../BaseComponent";

/**
 * This component displays a panel in which you will be able to scroll
 * @param baseProps - Initial properties sent by the server for this component
 */
const UIScrollPanel: FC<IPanel & IComponentConstants> = (props) => {
    /** Current state of all Childcomponents as react children and their preferred sizes */
    const [, components, componentSizes] = useComponents(props.id, props.className);

    /** Extracting onLoadCallback and id from baseProps */
    const {onLoadCallback, id} = props;

    /** Preferred size of panel */
    const prefSize = parsePrefSize(props.preferredSize);

    /** Reference if a fixed amount of px (width) should be substracted if scrollbar appears */
    const minusWidth = useRef<boolean>(false);

    /** Reference if a fixed amount of px (height) should be substracted if scrollbar appears */
    const minusHeight = useRef<boolean>(false);

<<<<<<< HEAD
    /** State of layoutsize */
    const [layoutSize, setLayoutSize] = useState<Dimension>();

    /** Removes 17px from width and/or height of the panel for the layout-calculation to make room for the scrollbar if a scrollbar is needed */
    const scrollStyle = useMemo(() => {
        let s:React.CSSProperties = panelGetStyle(false, props.layoutStyle, prefSize, props.screen_modal_ || props.content_modal_, props.screen_size_, props.context.transferType);
        let foundHigher = false;
        let foundWider = false
=======
    /** Hook for MouseListener */
    useMouseListener(props.name, panelRef.current ? panelRef.current : undefined, props.eventMouseClicked, props.eventMousePressed, props.eventMouseReleased);

    /** Removes 17px from width and/or height of the panel for the layout-calculation to make room for the scrollbar if a scrollbar is needed */
    const scrollStyle = useMemo(() => {
        let s:React.CSSProperties = panelGetStyle(false, layoutStyle, prefSize, props.screen_modal_ || props.content_modal_, props.screen_size_, context.transferType);
        minusWidth.current = false;
        minusHeight.current = false;
>>>>>>> 6c6f9ac2
        componentSizes?.forEach((size) => {
            if (s.height !== undefined && (s.height as number) < size.preferredSize.height) {
                s.height = size.preferredSize.height;
                (s.width as number) -= 17;
                minusWidth.current = true;
            }
            if (s.width !== undefined && (s.width as number) < size.preferredSize.width) {
                s.width = size.preferredSize.width;
                (s.height as number) -= 17;
                minusHeight.current = true;
            }
        });

        return s;

<<<<<<< HEAD
    }, [componentSizes, props.layoutStyle?.width, props.layoutStyle?.height, props.screen_modal_, layoutSize, props.content_modal_])
=======
    }, [componentSizes, layoutStyle?.width, layoutStyle?.height, props.screen_modal_, props.content_modal_])
>>>>>>> 6c6f9ac2

    /** 
     * The component reports its preferred-, minimum-, maximum and measured-size to the layout
     * In panels, this method will be passed to the layouts
     */
    const reportSize = useCallback((prefSize:Dimension, minSize?:Dimension) => {
        panelReportSize(
            id, 
            "P", 
            prefSize,
            props.className,
            props.styleClassNames,
            { height: 17, width: 17 },
            props.preferredSize, 
            props.minimumSize, 
            props.maximumSize, 
            onLoadCallback,
            minusHeight.current,
            minusWidth.current
        )
    }, [onLoadCallback]);

    return (
        <>
            <Tooltip target={"#" + props.name} />
            <div
                ref={props.forwardedRef}
                id={props.name}
                className={concatClassnames(
                    "rc-scrollpanel",
                    props.styleClassNames
                )}
                style={props.screen_modal_ || props.content_modal_
                    ? {
                        height: (prefSize?.height as number),
                        width: prefSize?.width,
                        overflow: 'auto',
                        ...(props.backgroundImage ? { '--backgroundImage': `url(${props.context.server.RESOURCE_URL + props.backgroundImage.split(',')[0]})` } as CSSProperties : {})
                    }
                    : {
                        ...props.layoutStyle,
                        ...props.compStyle,
                        overflow: 'auto',
                        ...(props.backgroundImage ? { '--backgroundImage': `url(${props.context.server.RESOURCE_URL + props.backgroundImage.split(',')[0]})` } as CSSProperties : {})
                    }
                }
                data-pr-tooltip={props.toolTipText}
                data-pr-position="left"
                {...usePopupMenu(props)}
            >
                <Layout
                    id={id}
                    name={props.name}
                    className={props.className}
                    layoutData={props.layoutData}
                    layout={props.layout}
                    preferredSize={parsePrefSize(props.preferredSize)}
                    minimumSize={parseMinSize(props.minimumSize)}
                    maximumSize={parseMaxSize(props.maximumSize)}
                    popupSize={parsePrefSize(props.screen_size_)}
                    reportSize={reportSize}
                    compSizes={componentSizes}
                    components={components}
                    alignChildrenIfOverflow={false}
                    style={scrollStyle}
                    parent={props.parent} />
            </div>
        </>
    )
}

export default UIScrollPanel<|MERGE_RESOLUTION|>--- conflicted
+++ resolved
@@ -44,25 +44,11 @@
     /** Reference if a fixed amount of px (height) should be substracted if scrollbar appears */
     const minusHeight = useRef<boolean>(false);
 
-<<<<<<< HEAD
-    /** State of layoutsize */
-    const [layoutSize, setLayoutSize] = useState<Dimension>();
-
     /** Removes 17px from width and/or height of the panel for the layout-calculation to make room for the scrollbar if a scrollbar is needed */
     const scrollStyle = useMemo(() => {
         let s:React.CSSProperties = panelGetStyle(false, props.layoutStyle, prefSize, props.screen_modal_ || props.content_modal_, props.screen_size_, props.context.transferType);
-        let foundHigher = false;
-        let foundWider = false
-=======
-    /** Hook for MouseListener */
-    useMouseListener(props.name, panelRef.current ? panelRef.current : undefined, props.eventMouseClicked, props.eventMousePressed, props.eventMouseReleased);
-
-    /** Removes 17px from width and/or height of the panel for the layout-calculation to make room for the scrollbar if a scrollbar is needed */
-    const scrollStyle = useMemo(() => {
-        let s:React.CSSProperties = panelGetStyle(false, layoutStyle, prefSize, props.screen_modal_ || props.content_modal_, props.screen_size_, context.transferType);
         minusWidth.current = false;
         minusHeight.current = false;
->>>>>>> 6c6f9ac2
         componentSizes?.forEach((size) => {
             if (s.height !== undefined && (s.height as number) < size.preferredSize.height) {
                 s.height = size.preferredSize.height;
@@ -78,11 +64,7 @@
 
         return s;
 
-<<<<<<< HEAD
-    }, [componentSizes, props.layoutStyle?.width, props.layoutStyle?.height, props.screen_modal_, layoutSize, props.content_modal_])
-=======
-    }, [componentSizes, layoutStyle?.width, layoutStyle?.height, props.screen_modal_, props.content_modal_])
->>>>>>> 6c6f9ac2
+    }, [componentSizes, props.layoutStyle?.width, props.layoutStyle?.height, props.screen_modal_, props.content_modal_])
 
     /** 
      * The component reports its preferred-, minimum-, maximum and measured-size to the layout
