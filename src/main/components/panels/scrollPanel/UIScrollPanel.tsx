/* Copyright 2022 SIB Visions GmbH
 *
 * Licensed under the Apache License, Version 2.0 (the "License"); you may not
 * use this file except in compliance with the License. You may obtain a copy of
 * the License at
 *
 * http://www.apache.org/licenses/LICENSE-2.0
 *
 * Unless required by applicable law or agreed to in writing, software
 * distributed under the License is distributed on an "AS IS" BASIS, WITHOUT
 * WARRANTIES OR CONDITIONS OF ANY KIND, either express or implied. See the
 * License for the specific language governing permissions and limitations under
 * the License.
 */

import React, { CSSProperties, FC, useCallback, useMemo, useRef, useState } from "react";
import { Tooltip } from "primereact/tooltip";
import { IPanel, panelGetStyle, panelReportSize } from "../panel/UIPanel";
import useComponents from "../../../hooks/components-hooks/useComponents";
import { parseMaxSize, parseMinSize, parsePrefSize } from "../../../util/component-util/SizeUtil";
import Dimension from "../../../util/types/Dimension";
import { concatClassnames } from "../../../util/string-util/ConcatClassnames";
import usePopupMenu from "../../../hooks/data-hooks/usePopupMenu";
import Layout from "../../layouts/Layout";
import { IComponentConstants } from "../../BaseComponent";

/**
 * This component displays a panel in which you will be able to scroll
 * @param baseProps - Initial properties sent by the server for this component
 */
const UIScrollPanel: FC<IPanel & IComponentConstants> = (props) => {
    /** Current state of all Childcomponents as react children and their preferred sizes */
    const [, components, componentSizes] = useComponents(props.id, props.className);

    /** Extracting onLoadCallback and id from baseProps */
    const {onLoadCallback, id} = props;

    /** Preferred size of panel */
    const prefSize = parsePrefSize(props.preferredSize);

    /** Reference if a fixed amount of px (width) should be substracted if scrollbar appears */
    const minusWidth = useRef<boolean>(false);

    /** Reference if a fixed amount of px (height) should be substracted if scrollbar appears */
    const minusHeight = useRef<boolean>(false);

<<<<<<< HEAD
=======
    const [layoutSize, setLayoutSize] = useState<Dimension|undefined>(undefined)

    /** Hook for MouseListener */
    useMouseListener(props.name, panelRef.current ? panelRef.current : undefined, props.eventMouseClicked, props.eventMousePressed, props.eventMouseReleased);

>>>>>>> 8d337c54
    /** Removes 17px from width and/or height of the panel for the layout-calculation to make room for the scrollbar if a scrollbar is needed */
    const scrollStyle = useMemo(() => {
        let s:React.CSSProperties = panelGetStyle(false, props.layoutStyle, prefSize, props.screen_modal_ || props.content_modal_, props.screen_size_, props.context.transferType);
        minusWidth.current = false;
        minusHeight.current = false;
<<<<<<< HEAD
        if (props.forwardedRef.current && props.forwardedRef.current.childNodes[0]) {
            const layoutStyle = props.forwardedRef.current.childNodes[0].style;
            if (s.height !== undefined && !isNaN(parseInt(layoutStyle.height)) && (s.height as number) < parseInt(layoutStyle.height)) {
                //s.height = layoutStyle.height;
                (s.width as number) -= 17;
=======
        if (layoutSize) {
            if (s.height !== undefined && (s.height as number) < layoutSize.height) {
                s.height = layoutSize.height;
>>>>>>> 8d337c54
                minusWidth.current = true;
            }

            if (s.width !== undefined && (s.width as number) < layoutSize.width) {
                s.width = layoutSize.width;
                minusHeight.current = true;
            }

            if (minusWidth.current) {
                (s.width as number) -= 17;
            }

            if (minusHeight.current) {
                (s.height as number) -= 17;
            }
        }

        // componentSizes?.forEach((size, str) => {
        //     if (s.height !== undefined && (s.height as number) < size.preferredSize.height) {
        //         s.height = size.preferredSize.height;
        //         (s.width as number) -= 17;
        //         minusWidth.current = true;
        //     }
        //     if (s.width !== undefined && (s.width as number) < size.preferredSize.width) {
        //         s.width = size.preferredSize.width;
        //         (s.height as number) -= 17;
        //         minusHeight.current = true;
        //     }
        // });

        return s;

<<<<<<< HEAD
    }, [componentSizes, props.layoutStyle?.width, props.layoutStyle?.height, props.screen_modal_, props.content_modal_])
=======
    }, [componentSizes, layoutStyle?.width, layoutStyle?.height, props.screen_modal_, props.content_modal_, layoutSize])
>>>>>>> 8d337c54

    /** 
     * The component reports its preferred-, minimum-, maximum and measured-size to the layout
     * In panels, this method will be passed to the layouts
     */
    const reportSize = useCallback((prefSize:Dimension, minSize?:Dimension) => {
        setLayoutSize(prefSize)
        panelReportSize(
            id, 
            "P", 
            prefSize,
            props.className,
            props.styleClassNames,
            { height: 17, width: 17 },
            props.preferredSize, 
            props.minimumSize, 
            props.maximumSize, 
            onLoadCallback,
            minusHeight.current,
            minusWidth.current
        )
    }, [onLoadCallback]);

    return (
        <>
            <Tooltip target={"#" + props.name} />
            <div
                ref={props.forwardedRef}
                id={props.name}
                className={concatClassnames(
                    "rc-scrollpanel",
                    props.styleClassNames
                )}
                style={props.screen_modal_ || props.content_modal_
                    ? {
                        height: (prefSize?.height as number),
                        width: prefSize?.width,
                        overflow: 'auto',
                        ...(props.backgroundImage ? { '--backgroundImage': `url(${props.context.server.RESOURCE_URL + props.backgroundImage.split(',')[0]})` } as CSSProperties : {})
                    }
                    : {
                        ...props.layoutStyle,
                        ...props.compStyle,
                        overflow: 'auto',
                        ...(props.backgroundImage ? { '--backgroundImage': `url(${props.context.server.RESOURCE_URL + props.backgroundImage.split(',')[0]})` } as CSSProperties : {})
                    }
                }
                data-pr-tooltip={props.toolTipText}
                data-pr-position="left"
                {...usePopupMenu(props)}
            >
                <Layout
                    id={id}
                    name={props.name}
                    className={props.className}
                    layoutData={props.layoutData}
                    layout={props.layout}
                    preferredSize={parsePrefSize(props.preferredSize)}
                    minimumSize={parseMinSize(props.minimumSize)}
                    maximumSize={parseMaxSize(props.maximumSize)}
                    popupSize={parsePrefSize(props.screen_size_)}
                    reportSize={reportSize}
                    compSizes={componentSizes}
                    components={components}
                    alignChildrenIfOverflow={false}
                    style={scrollStyle}
                    parent={props.parent} />
            </div>
        </>
    )
}

export default UIScrollPanel<|MERGE_RESOLUTION|>--- conflicted
+++ resolved
@@ -44,30 +44,16 @@
     /** Reference if a fixed amount of px (height) should be substracted if scrollbar appears */
     const minusHeight = useRef<boolean>(false);
 
-<<<<<<< HEAD
-=======
     const [layoutSize, setLayoutSize] = useState<Dimension|undefined>(undefined)
 
-    /** Hook for MouseListener */
-    useMouseListener(props.name, panelRef.current ? panelRef.current : undefined, props.eventMouseClicked, props.eventMousePressed, props.eventMouseReleased);
-
->>>>>>> 8d337c54
     /** Removes 17px from width and/or height of the panel for the layout-calculation to make room for the scrollbar if a scrollbar is needed */
     const scrollStyle = useMemo(() => {
         let s:React.CSSProperties = panelGetStyle(false, props.layoutStyle, prefSize, props.screen_modal_ || props.content_modal_, props.screen_size_, props.context.transferType);
         minusWidth.current = false;
         minusHeight.current = false;
-<<<<<<< HEAD
-        if (props.forwardedRef.current && props.forwardedRef.current.childNodes[0]) {
-            const layoutStyle = props.forwardedRef.current.childNodes[0].style;
-            if (s.height !== undefined && !isNaN(parseInt(layoutStyle.height)) && (s.height as number) < parseInt(layoutStyle.height)) {
-                //s.height = layoutStyle.height;
-                (s.width as number) -= 17;
-=======
         if (layoutSize) {
             if (s.height !== undefined && (s.height as number) < layoutSize.height) {
                 s.height = layoutSize.height;
->>>>>>> 8d337c54
                 minusWidth.current = true;
             }
 
@@ -100,11 +86,7 @@
 
         return s;
 
-<<<<<<< HEAD
-    }, [componentSizes, props.layoutStyle?.width, props.layoutStyle?.height, props.screen_modal_, props.content_modal_])
-=======
-    }, [componentSizes, layoutStyle?.width, layoutStyle?.height, props.screen_modal_, props.content_modal_, layoutSize])
->>>>>>> 8d337c54
+    }, [componentSizes, props.layoutStyle?.width, props.layoutStyle?.height, props.screen_modal_, props.content_modal_, layoutSize])
 
     /** 
      * The component reports its preferred-, minimum-, maximum and measured-size to the layout
