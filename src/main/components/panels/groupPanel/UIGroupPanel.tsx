/* Copyright 2022 SIB Visions GmbH
 *
 * Licensed under the Apache License, Version 2.0 (the "License"); you may not
 * use this file except in compliance with the License. You may obtain a copy of
 * the License at
 *
 * http://www.apache.org/licenses/LICENSE-2.0
 *
 * Unless required by applicable law or agreed to in writing, software
 * distributed under the License is distributed on an "AS IS" BASIS, WITHOUT
 * WARRANTIES OR CONDITIONS OF ANY KIND, either express or implied. See the
 * License for the specific language governing permissions and limitations under
 * the License.
 */

import React, { CSSProperties, FC, useCallback, useRef } from "react";
import { Tooltip } from "primereact/tooltip";
<<<<<<< HEAD
import { appVersion } from "../../../AppSettings";
import { IPanel, panelGetStyle, panelReportSize } from "../panel/UIPanel";
import useComponentConstants from "../../../hooks/components-hooks/useComponentConstants";
import useComponents from "../../../hooks/components-hooks/useComponents";
import { parseMaxSize, parseMinSize, parsePrefSize } from "../../../util/component-util/SizeUtil";
import useMouseListener from "../../../hooks/event-hooks/useMouseListener";
import Dimension from "../../../util/types/Dimension";
import { checkComponentName } from "../../../util/component-util/CheckComponentName";
import { concatClassnames } from "../../../util/string-util/ConcatClassnames";
import usePopupMenu from "../../../hooks/data-hooks/usePopupMenu";
import Layout from "../../layouts/Layout";
=======
import { useComponentConstants, useComponents, useMouseListener, usePopupMenu } from "../../../hooks";
import { Layout } from "../../layouts";
import { IPanel } from "..";
import { parsePrefSize, parseMinSize, parseMaxSize, Dimension, checkComponentName, concatClassnames } from "../../../util";
import { panelGetStyle, panelReportSize } from "../panel/UIPanel";
>>>>>>> e803b477

/**
 * This component is a panel with a header, useful to group components
 * @param baseProps - Initial properties sent by the server for this component
 */
const UIGroupPanel: FC<IPanel> = (baseProps) => {
    /** Component constants */
    const [context,, [props], layoutStyle,, compStyle] = useComponentConstants<IPanel>(baseProps, {visibility: 'hidden'});

    /** Current state of all Childcomponents as react children and their preferred sizes */
    const [, components, componentSizes] = useComponents(baseProps.id, props.className);

    /** Extracting onLoadCallback and id from baseProps */
    const {onLoadCallback, id} = baseProps;

    /** Preferred size of panel */
    const prefSize = parsePrefSize(props.preferredSize);

    /** Reference for the panel element */
    const panelRef = useRef<any>(null);

    /** Hook for MouseListener */
    useMouseListener(props.name, panelRef.current ? panelRef.current : undefined, props.eventMouseClicked, props.eventMousePressed, props.eventMouseReleased);

    /** 
     * The component reports its preferred-, minimum-, maximum and measured-size to the layout
     * In panels, this method will be passed to the layouts
     */
    const reportSize = useCallback((prefSize:Dimension, minSize?:Dimension) => {
        panelReportSize(
            id, 
            "G", 
            prefSize,
            props.className,
            minSize, 
            props.preferredSize, 
            props.minimumSize, 
            props.maximumSize, 
            onLoadCallback
        )
    }, [onLoadCallback]);

    return (
        <>
            <Tooltip target={"#" + checkComponentName(props.name)} />
            <div
                ref={panelRef}
                className={concatClassnames("rc-panel-group", props.style)}
                id={checkComponentName(props.name)}
                {...usePopupMenu(props)}
                style={props.screen_modal_ || props.content_modal_ ?
                    { height: (prefSize?.height as number), width: prefSize?.width }
                    : { ...layoutStyle, background: compStyle.background }}
                data-pr-tooltip={props.toolTipText}
                data-pr-position="left" >
                <div
                    className="rc-panel-group-caption"
                    style={{ ...compStyle }}>
                    <span>
                        {props.text}
                    </span>
                </div>
                <div
                    className="rc-panel-group-content"
                    style={{ ...(props.backgroundImage ? { '--backgroundImage': `url(${context.server.RESOURCE_URL + props.backgroundImage.split(',')[0]})` } as CSSProperties : {}) }}>
                    <Layout
                        id={id}
                        className={props.className}
                        layoutData={props.layoutData}
                        layout={props.layout}
                        preferredSize={parsePrefSize(props.preferredSize)}
                        minimumSize={parseMinSize(props.minimumSize)}
                        maximumSize={parseMaxSize(props.maximumSize)}
                        popupSize={parsePrefSize(props.screen_size_)}
                        reportSize={reportSize}
                        compSizes={componentSizes}
                        components={components}
                        style={panelGetStyle(
                            true,
                            layoutStyle,
                            prefSize,
                            props.screen_modal_ || props.content_modal_,
                            props.screen_size_,
                            context.transferType
                        )}
                        parent={props.parent} />
                </div>
            </div>
        </>
    )
}

export default UIGroupPanel<|MERGE_RESOLUTION|>--- conflicted
+++ resolved
@@ -15,8 +15,6 @@
 
 import React, { CSSProperties, FC, useCallback, useRef } from "react";
 import { Tooltip } from "primereact/tooltip";
-<<<<<<< HEAD
-import { appVersion } from "../../../AppSettings";
 import { IPanel, panelGetStyle, panelReportSize } from "../panel/UIPanel";
 import useComponentConstants from "../../../hooks/components-hooks/useComponentConstants";
 import useComponents from "../../../hooks/components-hooks/useComponents";
@@ -27,13 +25,6 @@
 import { concatClassnames } from "../../../util/string-util/ConcatClassnames";
 import usePopupMenu from "../../../hooks/data-hooks/usePopupMenu";
 import Layout from "../../layouts/Layout";
-=======
-import { useComponentConstants, useComponents, useMouseListener, usePopupMenu } from "../../../hooks";
-import { Layout } from "../../layouts";
-import { IPanel } from "..";
-import { parsePrefSize, parseMinSize, parseMaxSize, Dimension, checkComponentName, concatClassnames } from "../../../util";
-import { panelGetStyle, panelReportSize } from "../panel/UIPanel";
->>>>>>> e803b477
 
 /**
  * This component is a panel with a header, useful to group components
