--- conflicted
+++ resolved
@@ -72,11 +72,7 @@
                 
                 setPwValue(event.currentTarget.value)
             }} 
-<<<<<<< HEAD
-            onFocus={props.eventFocusGained ? () => onFocusGained(props.name, props.context.server) : undefined}
-=======
-            onFocus={(event) => handleFocusGained(props.name, props.className, props.eventFocusGained, props.focusable, event, props.name, context)}
->>>>>>> 2d1988d6
+            onFocus={(event) => handleFocusGained(props.name, props.className, props.eventFocusGained, props.focusable, event, props.name, props.context)}
             onBlur={(event) => {
                 if (!isCompDisabled(props)) {
                     if (props.onBlur) {
