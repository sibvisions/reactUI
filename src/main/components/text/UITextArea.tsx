--- conflicted
+++ resolved
@@ -77,11 +77,7 @@
 
                 setText(event.currentTarget.value)
             }} 
-<<<<<<< HEAD
-            onFocus={props.eventFocusGained ? () => onFocusGained(props.name, props.context.server) : undefined}
-=======
-            onFocus={(event) => handleFocusGained(props.name, props.className, props.eventFocusGained, props.focusable, event, props.name, context)}
->>>>>>> 2d1988d6
+            onFocus={(event) => handleFocusGained(props.name, props.className, props.eventFocusGained, props.focusable, event, props.name, props.context)}
             onBlur={(event) => {
                 if (!isCompDisabled(props)) {
                     if (props.onBlur) {
