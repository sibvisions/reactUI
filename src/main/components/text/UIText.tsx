--- conflicted
+++ resolved
@@ -15,15 +15,8 @@
 
 import React, { FC, useLayoutEffect, useRef, useState } from "react";
 import { InputText } from "primereact/inputtext";
-<<<<<<< HEAD
 import IBaseComponent from "../../util/types/IBaseComponent";
-import { onFocusGained, onFocusLost } from "../../util/server-util/SendFocusRequests";
-=======
-import BaseComponent from "../../util/types/BaseComponent";
 import { handleFocusGained, onFocusLost } from "../../util/server-util/FocusUtil";
-import useComponentConstants from "../../hooks/components-hooks/useComponentConstants";
-import useMouseListener from "../../hooks/event-hooks/useMouseListener";
->>>>>>> 2d1988d6
 import { sendOnLoadCallback } from "../../util/server-util/SendOnLoadCallback";
 import { parseMaxSize, parseMinSize, parsePrefSize } from "../../util/component-util/SizeUtil";
 import { concatClassnames } from "../../util/string-util/ConcatClassnames";
@@ -86,11 +79,7 @@
 
                 setText(event.currentTarget.value)
             }}
-<<<<<<< HEAD
-            onFocus={props.eventFocusGained ? () => onFocusGained(props.name, props.context.server) : undefined}
-=======
-            onFocus={(event) => handleFocusGained(props.name, props.className, props.eventFocusGained, props.focusable, event, props.name, context)}
->>>>>>> 2d1988d6
+            onFocus={(event) => handleFocusGained(props.name, props.className, props.eventFocusGained, props.focusable, event, props.name, props.context)}
             onBlur={(event) => {
                 if (!isCompDisabled(props)) {
                     if (props.onBlur) {
