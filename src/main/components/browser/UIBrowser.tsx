/* Copyright 2022 SIB Visions GmbH
 *
 * Licensed under the Apache License, Version 2.0 (the "License"); you may not
 * use this file except in compliance with the License. You may obtain a copy of
 * the License at
 *
 * http://www.apache.org/licenses/LICENSE-2.0
 *
 * Unless required by applicable law or agreed to in writing, software
 * distributed under the License is distributed on an "AS IS" BASIS, WITHOUT
 * WARRANTIES OR CONDITIONS OF ANY KIND, either express or implied. See the
 * License for the specific language governing permissions and limitations under
 * the License.
 */

import React, { FC, useLayoutEffect } from "react";
import { Tooltip } from 'primereact/tooltip';
<<<<<<< HEAD
import { onFocusGained, onFocusLost } from "../../util/server-util/SendFocusRequests";
import IBaseComponent from "../../util/types/IBaseComponent";
=======
import { handleFocusGained, onFocusLost } from "../../util/server-util/FocusUtil";
import BaseComponent from "../../util/types/BaseComponent";
import useComponentConstants from "../../hooks/components-hooks/useComponentConstants";
import useMouseListener from "../../hooks/event-hooks/useMouseListener";
>>>>>>> 2d1988d6
import { sendOnLoadCallback } from "../../util/server-util/SendOnLoadCallback";
import { parseMaxSize, parseMinSize, parsePrefSize } from "../../util/component-util/SizeUtil";
import { concatClassnames } from "../../util/string-util/ConcatClassnames";
import usePopupMenu from "../../hooks/data-hooks/usePopupMenu";
import { getTabIndex } from "../../util/component-util/GetTabIndex";
import { IComponentConstants } from "../BaseComponent";

// Interface for the browser component
export interface IBrowser extends IBaseComponent, IComponentConstants {
    url: string;
}

/**
 * This component displays an iframe which displays an url
 * @param baseProps - Initial properties sent by the server for this component
 */
const UIBrowser: FC<IBrowser> = (props) => {

    /** Extracting onLoadCallback and id from baseProps */
    const {onLoadCallback, id} = props;

    /** The component reports its preferred-, minimum-, maximum and measured-size to the layout */
    useLayoutEffect(() => {
        const wrapperRef = props.forwardedRef.current;
        if (wrapperRef) {
            sendOnLoadCallback(id, props.className, parsePrefSize(props.preferredSize), parseMaxSize(props.maximumSize), parseMinSize(props.minimumSize), wrapperRef, onLoadCallback);
        }
    }, [onLoadCallback, id, props.preferredSize, props.maximumSize, props.minimumSize]);

    return (
        <span ref={props.forwardedRef} style={props.layoutStyle}>
            <Tooltip target={"#" + props.name} />
            <iframe
                id={props.name} 
                className={concatClassnames("rc-mobile-browser", props.styleClassNames)}
                style={{...props.compStyle}}
                src={props.url}
<<<<<<< HEAD
                onFocus={props.eventFocusGained ? () => onFocusGained(props.name, props.context.server) : undefined}
                onBlur={props.eventFocusLost ? () => onFocusLost(props.name, props.context.server) : undefined}
=======
                onFocus={(event) => handleFocusGained(props.name, props.className, props.eventFocusGained, props.focusable, event, props.name, context)}
                onBlur={props.eventFocusLost ? () => onFocusLost(props.name, context.server) : undefined}
>>>>>>> 2d1988d6
                data-pr-tooltip={props.toolTipText}
                data-pr-position="left"
                {...usePopupMenu(props)}
                tabIndex={getTabIndex(props.focusable, props.tabIndex)}
            />
        </span>
    )
}
export default UIBrowser<|MERGE_RESOLUTION|>--- conflicted
+++ resolved
@@ -15,15 +15,8 @@
 
 import React, { FC, useLayoutEffect } from "react";
 import { Tooltip } from 'primereact/tooltip';
-<<<<<<< HEAD
-import { onFocusGained, onFocusLost } from "../../util/server-util/SendFocusRequests";
 import IBaseComponent from "../../util/types/IBaseComponent";
-=======
 import { handleFocusGained, onFocusLost } from "../../util/server-util/FocusUtil";
-import BaseComponent from "../../util/types/BaseComponent";
-import useComponentConstants from "../../hooks/components-hooks/useComponentConstants";
-import useMouseListener from "../../hooks/event-hooks/useMouseListener";
->>>>>>> 2d1988d6
 import { sendOnLoadCallback } from "../../util/server-util/SendOnLoadCallback";
 import { parseMaxSize, parseMinSize, parsePrefSize } from "../../util/component-util/SizeUtil";
 import { concatClassnames } from "../../util/string-util/ConcatClassnames";
@@ -61,13 +54,8 @@
                 className={concatClassnames("rc-mobile-browser", props.styleClassNames)}
                 style={{...props.compStyle}}
                 src={props.url}
-<<<<<<< HEAD
-                onFocus={props.eventFocusGained ? () => onFocusGained(props.name, props.context.server) : undefined}
+                onFocus={(event) => handleFocusGained(props.name, props.className, props.eventFocusGained, props.focusable, event, props.name, props.context)}
                 onBlur={props.eventFocusLost ? () => onFocusLost(props.name, props.context.server) : undefined}
-=======
-                onFocus={(event) => handleFocusGained(props.name, props.className, props.eventFocusGained, props.focusable, event, props.name, context)}
-                onBlur={props.eventFocusLost ? () => onFocusLost(props.name, context.server) : undefined}
->>>>>>> 2d1988d6
                 data-pr-tooltip={props.toolTipText}
                 data-pr-position="left"
                 {...usePopupMenu(props)}
