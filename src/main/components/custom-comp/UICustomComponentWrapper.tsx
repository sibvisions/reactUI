/* Copyright 2022 SIB Visions GmbH
 *
 * Licensed under the Apache License, Version 2.0 (the "License"); you may not
 * use this file except in compliance with the License. You may obtain a copy of
 * the License at
 *
 * http://www.apache.org/licenses/LICENSE-2.0
 *
 * Unless required by applicable law or agreed to in writing, software
 * distributed under the License is distributed on an "AS IS" BASIS, WITHOUT
 * WARRANTIES OR CONDITIONS OF ANY KIND, either express or implied. See the
 * License for the specific language governing permissions and limitations under
 * the License.
 */

import React, { FC, ReactElement, useLayoutEffect, useRef } from "react";
import useComponentConstants from "../../hooks/components-hooks/useComponentConstants";
import { parseMaxSize, parseMinSize, parsePrefSize } from "../../util/component-util/SizeUtil";
import { sendOnLoadCallback } from "../../util/server-util/SendOnLoadCallback";
import IBaseComponent from "../../util/types/IBaseComponent";
import Dimension from "../../util/types/Dimension";

/** Interface for CustomComponentWrapper */
export interface ICustomComponentWrapper extends IBaseComponent {
    component: ReactElement,
    isGlobal:boolean
}

/**
 * This component wraps a custom-component which is passed when a developer using reactUI as library, so that
 * the necassary methods like onLoadCallback don't have to be implemented by the developer.
 * @param baseProps - Initial properties sent by the server for this component
 */
const UICustomComponentWrapper: FC<ICustomComponentWrapper> = (baseProps) => {
    /** Reference for the custom-component-wrapper element*/
    const wrapperRef = useRef<HTMLSpanElement>(null);

    /** Component constants */
    const [context,, [props], layoutStyle] = useComponentConstants<ICustomComponentWrapper>(baseProps);

    /** Extracting onLoadCallback and id from baseProps */
    const {onLoadCallback, id} = baseProps;

    /** 
     * The component reports its preferred-, minimum-, maximum and measured-size to the layout.
     * Remove the positioning and size properties before, so the custom-component reports its own size and not the component sent by the server.
     */
    useLayoutEffect(() => {
        if (wrapperRef.current) {
            const ref = wrapperRef.current
            ref.style.removeProperty("top");
            ref.style.removeProperty("left");
            ref.style.removeProperty("width");
            ref.style.removeProperty("height");
            if (props.classNameEventSourceRef === "SignaturePad") {
                let prefSize:Dimension|undefined = { width: 400, height: 200 }
                if (props.preferredSize) {
                    prefSize = parsePrefSize(props.preferredSize)
                }
                sendOnLoadCallback(id, props.className, prefSize, parseMinSize(props.maximumSize), parseMaxSize(props.minimumSize), wrapperRef.current, onLoadCallback);
            }
            else {
                sendOnLoadCallback(id, props.className, undefined, {width: 0x80000000, height: 0x80000000}, {width: 0, height: 0}, wrapperRef.current, onLoadCallback);
            }
        }
    },[onLoadCallback, id, props.preferredSize, props.minimumSize, props.maximumSize]);

    // Set the layoutStyle style properties when layoutStyle changes
    useLayoutEffect(() => {
        if (wrapperRef.current) {
            const ref = wrapperRef.current
            ref.style.setProperty("top", layoutStyle?.top !== undefined ? `${layoutStyle.top}px`: null)
            ref.style.setProperty("left", layoutStyle?.left !== undefined ? `${layoutStyle.left}px`: null);
            ref.style.setProperty("width", layoutStyle?.width !== undefined ? `${layoutStyle.width}px`: null);
            ref.style.setProperty("height", layoutStyle?.height !== undefined ? `${layoutStyle.height}px`: null);
        }
    }, [layoutStyle, onLoadCallback]);

    return (
<<<<<<< HEAD
        <span ref={wrapperRef} id={props.name + "-_wrapper"} style={layoutStyle}>
            {baseProps.isGlobal ? context.contentStore.globalComponents.get(props.className)!.apply(undefined, [{...props}]) : baseProps.component}
=======
        <span ref={wrapperRef} style={layoutStyle}>
            {baseProps.isGlobal ? context.contentStore.addedComponents.get(props.className)!.apply(undefined, [{...props}]) : baseProps.component}
>>>>>>> 67ab1058
        </span>
    )
}
export default UICustomComponentWrapper;<|MERGE_RESOLUTION|>--- conflicted
+++ resolved
@@ -77,13 +77,8 @@
     }, [layoutStyle, onLoadCallback]);
 
     return (
-<<<<<<< HEAD
         <span ref={wrapperRef} id={props.name + "-_wrapper"} style={layoutStyle}>
-            {baseProps.isGlobal ? context.contentStore.globalComponents.get(props.className)!.apply(undefined, [{...props}]) : baseProps.component}
-=======
-        <span ref={wrapperRef} style={layoutStyle}>
             {baseProps.isGlobal ? context.contentStore.addedComponents.get(props.className)!.apply(undefined, [{...props}]) : baseProps.component}
->>>>>>> 67ab1058
         </span>
     )
 }
