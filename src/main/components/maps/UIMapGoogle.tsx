/* Copyright 2022 SIB Visions GmbH
 *
 * Licensed under the Apache License, Version 2.0 (the "License"); you may not
 * use this file except in compliance with the License. You may obtain a copy of
 * the License at
 *
 * http://www.apache.org/licenses/LICENSE-2.0
 *
 * Unless required by applicable law or agreed to in writing, software
 * distributed under the License is distributed on an "AS IS" BASIS, WITHOUT
 * WARRANTIES OR CONDITIONS OF ANY KIND, either express or implied. See the
 * License for the specific language governing permissions and limitations under
 * the License.
 */

/* global google */
import React, { FC, useEffect, useLayoutEffect, useMemo, useRef, useState } from "react";
import { GMap } from 'primereact/gmap';
import tinycolor from 'tinycolor2';
import { showTopBar } from "../topbar/TopBar";
import { createFetchRequest } from "../../factories/RequestFactory";
import { IMap } from "./UIMapOSM";
import { parseMapLocation, parseMaxSize, parseMinSize, parsePrefSize } from "../../util/component-util/SizeUtil";
import useDataProviderData from "../../hooks/data-hooks/useDataProviderData";
import usePopupMenu from "../../hooks/data-hooks/usePopupMenu";
import { sendOnLoadCallback } from "../../util/server-util/SendOnLoadCallback";
import REQUEST_KEYWORDS from "../../request/REQUEST_KEYWORDS";
import IconProps from "../comp-props/IconProps";
import { getMarkerIcon } from "../../util/component-util/GetMarkerIcon";
import { getLatAndLngValue, sortGroupDataGoogle } from "../../util/component-util/SortGroupData";
import { sendSetValues } from "../../util/server-util/SendSetValues";
import { sendSaveRequest } from "../../util/server-util/SendSaveRequest";
import { getTabIndex } from "../../util/component-util/GetTabIndex";
import { IExtendableMapGoogle } from "../../extend-components/maps/ExtendMapGoogle";
import { concatClassnames } from "../../util/string-util/ConcatClassnames";
import { IComponentConstants } from "../BaseComponent";

/**
 * This component displays a map view with Google Maps
 * @param baseProps - Initial properties sent by the server for this component
 */
const UIMapGoogle: FC<IMap & IExtendableMapGoogle & IComponentConstants> = (props) => {
    /** Reference for the map element */
    const mapInnerRef = useRef(null);

    /** The state if the map is loaded and ready */
    const [mapReady, setMapReady] = useState<boolean>(false);

    /** The marker used for the point Selection.*/
    const [selectedMarker, setSelectedMarker] = useState<google.maps.Marker>();

    /** Extracting onLoadCallback and id from baseProps */
    const {onLoadCallback, id} = props;

    /** The center position of the map */
    const centerPosition = useMemo(() => parseMapLocation(props.center), [props.center]);

    /** ComponentId of the screen */
    const screenName = props.context.contentStore.getScreenName(props.id, props.pointsDataBook || props.groupDataBook) as string;

    /** The provided data for groups */
    const [providedGroupData] = useDataProviderData(screenName, props.groupDataBook);

    /** The provided data for points/markers */
    const [providedPointData] = useDataProviderData(screenName, props.pointsDataBook);

    /** Options for map controls/display */
    const options = {
        center: centerPosition ? { lat: centerPosition.latitude, lng: centerPosition.longitude} : { lat: 0, lng: 0 },
        disableDefaultUI: true,
        fullscreenControl: true,
        mapTypeControl: false,
        rotateControl: false,
        scaleControl: false,
        draggableCursor: 'default',
        streetViewControl: false,
        zoom: props.zoomLevel || 9,
        zoomControl: true
    };

    /** Colors for polygon filling and polygon lines */
    const polyColors = {
        strokeColor: props.lineColor ? props.lineColor : tinycolor("rgba (200, 0, 0, 210)").toHexString(),
        fillColor: props.fillColor ? props.fillColor : tinycolor("rgba (202, 39, 41, 41)").toHexString(),
    }

    /** The popup-menu of the Map */
    const popupMenu = usePopupMenu(props);

    /** The component reports its preferred-, minimum-, maximum and measured-size to the layout */
    useLayoutEffect(() => {
        if (onLoadCallback && props.forwardedRef.current) {
            sendOnLoadCallback(id, props.className, parsePrefSize(props.preferredSize), parseMaxSize(props.maximumSize), parseMinSize(props.minimumSize), props.forwardedRef.current, onLoadCallback);
        }
    },[onLoadCallback, id, props.preferredSize, props.maximumSize, props.minimumSize]);

    /** Call the loadGoogleMaps function pass function to set Map ready and API key sent by server */
    useEffect(() => {
        loadGoogleMaps(() => {
            setMapReady(true);
        }, props.apiKey as string);
    },[props.apiKey]);

    // Fetches the point and the group databook
    useEffect(() => {
        const fetchP = createFetchRequest();
        fetchP.dataProvider = props.pointsDataBook;
        fetchP.fromRow = 0;
        const fetchG = createFetchRequest();
        fetchG.dataProvider = props.groupDataBook;
        fetchG.fromRow = 0;
        if (props.pointsDataBook) {
            props.context.server.sendRequest(fetchP, REQUEST_KEYWORDS.FETCH);
        }

        if (props.groupDataBook) {
            props.context.server.sendRequest(fetchG, REQUEST_KEYWORDS.FETCH);
        }
    }, []);

    // Creates the markers based on the providedPointData and sets the selected-marker for the last marker.
    useEffect(() => {
        if (mapInnerRef.current && providedPointData) {
            //@ts-ignore
            const map = mapInnerRef.current.map

            const latColName = props.latitudeColumnName;
            const lngColName = props.longitudeColumnName;
            providedPointData.forEach((point: any, i: number) => {
                let iconData: string | IconProps = getMarkerIcon(point, props.markerImageColumnName, props.marker);
<<<<<<< HEAD
                const marker = new google.maps.Marker({ position: { lat: latColName ? point[latColName] : point.LATITUDE, lng: lngColname ? point[lngColname] : point.LONGITUDE }, icon: props.context.server.RESOURCE_URL + (typeof iconData === "string" ? iconData as string : (iconData as IconProps).icon) });
=======
                const pointValues = getLatAndLngValue(point, latColName, lngColName);
                const marker = new google.maps.Marker({ position: { lat: pointValues.lat, lng: pointValues.lng }, icon: context.server.RESOURCE_URL + (typeof iconData === "string" ? iconData as string : (iconData as IconProps).icon) });
>>>>>>> bc757218
                marker.setMap(map);
                if (i === providedPointData.length - 1) {
                    setSelectedMarker(marker);
                }
            })
        }
    }, [providedPointData, mapReady]);

    // Creates google maps polygons based on the groupdatas
    useEffect(() => {
        if (mapInnerRef.current && providedGroupData) {
            //@ts-ignore
            const map = mapInnerRef.current.map

            const groupData = sortGroupDataGoogle(providedGroupData, props.groupColumnName, props.latitudeColumnName, props.longitudeColumnName);
            if (groupData.length) {
                groupData.forEach((group) => {
                    const polygon = new google.maps.Polygon({ paths: group.paths, strokeColor: polyColors.strokeColor, fillColor: polyColors.fillColor });
                    polygon.setMap(map)
                });
            }
        }
    }, [providedGroupData, mapReady]);

    /** 
     *  At start set center to selectedMarker position
     *  if pointSelectionLockedOnCenter the selectedMarker will always be in the center 
     */
    useEffect(() => {
        if (mapInnerRef.current) {
            //@ts-ignore
            const map = mapInnerRef.current.map
            if (selectedMarker) {
                if (!props.center) {
                    map.panTo({lat: selectedMarker.getPosition()?.lat(), lng: selectedMarker.getPosition()?.lng()});
                }
                    
                if (props.pointSelectionLockedOnCenter) {
                    selectedMarker.setPosition({lat: map.getCenter().lat(), lng: map.getCenter().lng()})
                }
            }
        }
    }, []);

    // pans to the centerposition, initially or when the centerposition changes
    useEffect(() => {
        if (centerPosition && mapInnerRef.current) {
            //@ts-ignore
            const map = mapInnerRef.current.map
            map.panTo({lat: centerPosition.latitude, lng: centerPosition.longitude})
        }
    }, [centerPosition])

    // If the lib user extends the Map with onSelectedMarkerChanged, call it when the selected-marker changes.
    useEffect(() => {
        if (props.onSelectedMarkerChanged) {
            props.onSelectedMarkerChanged(selectedMarker?.getPosition()?.lat(), selectedMarker?.getPosition()?.lng());
        }
    }, [selectedMarker, props.onSelectedMarkerChanged])

    /** 
     * Adds eventlisteners to the map
     * @returns removes the eventlisteners
     */
    useEffect(() => {
        if (mapInnerRef.current) {
            //@ts-ignore
            const map = mapInnerRef.current.map

            // If selectedMarker is set and pointSelectionEnabled and not locked on center, send a setValues with marker position and a saveRequest to the server
            // If the lib user extends the Icon with onClick, call it when the Map is clicked.
            const onClick = (e:any) => {
                if (props.onClick) {
                    props.onClick({ originalEvent: e.domEvent, lat: e.latLng.lat(), lng: e.latLng.lng() });
                }

                if (selectedMarker && props.pointSelectionEnabled && !props.pointSelectionLockedOnCenter) {
                    selectedMarker.setPosition({lat: e.latLng.lat(), lng: e.latLng.lng()})
                    sendSetValues(props.pointsDataBook, props.name, [props.latitudeColumnName || "LATITUDE", props.longitudeColumnName || "LONGITUDE"], "" || "LATITUDE", [e.latLng.lat(), e.latLng.lng()], props.context.server, props.topbar);
                    showTopBar(sendSaveRequest(props.pointsDataBook, true, props.context.server), props.topbar)
                }
            }

            // When the map is dragged and there is a selectedMarker and locked on center is enabled, set selectedMarker positio to center
            // If the lib user extends the Map with onDrag, call it when the Map is being dragged.
            const onDrag = () => {
                if (props.onDrag) {
                    props.onDrag(map.getCenter().lat(), map.getCenter().lng());
                }

                 if (selectedMarker && props.pointSelectionLockedOnCenter)
                     selectedMarker.setPosition({lat: map.getCenter().lat(), lng: map.getCenter().lng()});
            }

            // When dragging is finished, send setValues with marker position to server, timeout with saveRequest ecause it reset the position without
            // If the lib user extends the Map with onDragEnd, call it when the map dragging has ended.
            const onDragEnd = () => {
                if (props.onDragEnd) {
                    props.onDragEnd(map.getCenter().lat(), map.getCenter().lng());
                }

                if (selectedMarker && props.pointSelectionLockedOnCenter) {
                    sendSetValues(props.pointsDataBook, props.name, [props.latitudeColumnName || "LATITUDE", props.longitudeColumnName || "LONGITUDE"], "", [selectedMarker.getPosition()?.lat(), selectedMarker.getPosition()?.lng()], props.context.server, props.topbar);
                    setTimeout(() => showTopBar(sendSaveRequest(props.pointsDataBook, true, props.context.server), props.topbar), 200);
                }
            }

            // Change position of selectedMarker to center when zoom is changed and locked on center is enabled
            // If the lib user extends the Map with onZoomChanged, call it when the zoom-level changes.
            const onZoomChanged = () => {
                if (props.onZoomChanged) {
                    props.onZoomChanged(map.getCenter().lat(), map.getCenter().lng());
                }

                if (selectedMarker && props.pointSelectionLockedOnCenter) {
                    selectedMarker.setPosition({lat: map.getCenter().lat(), lng: map.getCenter().lng()});
                    sendSetValues(props.pointsDataBook, props.name, [props.latitudeColumnName || "LATITUDE", props.longitudeColumnName || "LONGITUDE"], "", [selectedMarker.getPosition()?.lat(), selectedMarker.getPosition()?.lng()], props.context.server, props.topbar);
                    setTimeout(() => showTopBar(sendSaveRequest(props.pointsDataBook, true, props.context.server), props.topbar), 200);
                }
            }

            map.addListener("click", onClick);
            map.addListener("drag", onDrag);
            map.addListener("dragend", onDragEnd);
            map.addListener("zoom_changed", onZoomChanged);

            return () => {
                google.maps.event.clearInstanceListeners(map);
            }
        }
    },[selectedMarker, props.context.server, props.latitudeColumnName, props.longitudeColumnName,
       props.name, props.pointSelectionEnabled, props.pointSelectionLockedOnCenter,
       props.pointsDataBook, props.onClick, props.onDrag, props.onDragEnd, props.onZoomChanged]
    );

    /** If the map is not ready, return just a div width set size so it can report its size and initialize */
    if (mapReady === false)
        return <div ref={props.forwardedRef} id={props.name} style={{width: '100px', height: '100px'}}/>
    return (
        <div ref={props.forwardedRef} className="rc-map-wrapper" {...popupMenu} id={props.name} style={props.layoutStyle} tabIndex={getTabIndex(props.focusable, props.tabIndex)}>
            <GMap ref={mapInnerRef} className={concatClassnames(props.styleClassNames)} options={options} style={{height: props.layoutStyle?.height, width: props.layoutStyle?.width}} />
        </div>
    )
}
export default UIMapGoogle

/** function to load Google Maps */
const loadGoogleMaps = (callback:any, key:string) => {
	const existingScript = document.getElementById('googleMaps');

	if (!existingScript) {
		const script = document.createElement('script');
		script.src = 'https://maps.googleapis.com/maps/api/js?key=' + key + '&libraries=places';
		script.id = 'googleMaps';
		document.body.appendChild(script);

		script.onload = () => {
			if (callback) callback();
		};
	}

	if (existingScript && callback) callback();
};<|MERGE_RESOLUTION|>--- conflicted
+++ resolved
@@ -128,12 +128,8 @@
             const lngColName = props.longitudeColumnName;
             providedPointData.forEach((point: any, i: number) => {
                 let iconData: string | IconProps = getMarkerIcon(point, props.markerImageColumnName, props.marker);
-<<<<<<< HEAD
-                const marker = new google.maps.Marker({ position: { lat: latColName ? point[latColName] : point.LATITUDE, lng: lngColname ? point[lngColname] : point.LONGITUDE }, icon: props.context.server.RESOURCE_URL + (typeof iconData === "string" ? iconData as string : (iconData as IconProps).icon) });
-=======
                 const pointValues = getLatAndLngValue(point, latColName, lngColName);
-                const marker = new google.maps.Marker({ position: { lat: pointValues.lat, lng: pointValues.lng }, icon: context.server.RESOURCE_URL + (typeof iconData === "string" ? iconData as string : (iconData as IconProps).icon) });
->>>>>>> bc757218
+                const marker = new google.maps.Marker({ position: { lat: pointValues.lat, lng: pointValues.lng }, icon: props.context.server.RESOURCE_URL + (typeof iconData === "string" ? iconData as string : (iconData as IconProps).icon) });
                 marker.setMap(map);
                 if (i === providedPointData.length - 1) {
                     setSelectedMarker(marker);
