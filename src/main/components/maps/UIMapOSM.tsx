/* Copyright 2022 SIB Visions GmbH
 *
 * Licensed under the Apache License, Version 2.0 (the "License"); you may not
 * use this file except in compliance with the License. You may obtain a copy of
 * the License at
 *
 * http://www.apache.org/licenses/LICENSE-2.0
 *
 * Unless required by applicable law or agreed to in writing, software
 * distributed under the License is distributed on an "AS IS" BASIS, WITHOUT
 * WARRANTIES OR CONDITIONS OF ANY KIND, either express or implied. See the
 * License for the specific language governing permissions and limitations under
 * the License.
 */

import React, { CSSProperties, FC, useCallback, useContext, useEffect, useLayoutEffect, useMemo, useRef, useState } from "react";
import { MapContainer, Marker, Polygon, TileLayer, useMap, useMapEvent } from "react-leaflet";
import 'leaflet/dist/leaflet.css';
import L, { PolylineOptions } from "leaflet";
import tinycolor from 'tinycolor2';
import { appContext } from "../../contexts/AppProvider";
<<<<<<< HEAD
import IBaseComponent from "../../util/types/IBaseComponent";
import { showTopBar, TopBarContext } from "../topbar/TopBar";
=======
import BaseComponent from "../../util/types/BaseComponent";
import { showTopBar } from "../topbar/TopBar";
>>>>>>> c03d0a77
import MapLocation from "../../util/types/MapLocation";
import { parseMapLocation, parseMaxSize, parseMinSize, parsePrefSize } from "../../util/component-util/SizeUtil";
import useMouseListener from "../../hooks/event-hooks/useMouseListener";
import usePopupMenu from "../../hooks/data-hooks/usePopupMenu";
import { sendOnLoadCallback } from "../../util/server-util/SendOnLoadCallback";
import { getTabIndex } from "../../util/component-util/GetTabIndex";
import useDataProviderData from "../../hooks/data-hooks/useDataProviderData";
import { sortGroupDataOSM } from "../../util/component-util/SortGroupData";
import { sendMapFetchRequests } from "../../util/server-util/SendMapFetchRequests";
import { sendSetValues } from "../../util/server-util/SendSetValues";
import { sendSaveRequest } from "../../util/server-util/SendSaveRequest";
import IconProps from "../comp-props/IconProps";
import { getMarkerIcon } from "../../util/component-util/GetMarkerIcon";
import { IExtendableMap } from "../../extend-components/maps/ExtendMapGoogle";
import { concatClassnames } from "../../util/string-util/ConcatClassnames";
import { IComponentConstants } from "../BaseComponent";

/** Interface for Map components */
export interface IMap extends IBaseComponent {
    apiKey?: string
    center?: string
    fillColor?: string
    groupDataBook: string
    groupColumnName?: string
    latitudeColumnName?: string
    lineColor?: string
    longitudeColumnName?: string
    marker?: string
    markerImageColumnName?: string
    pointsDataBook: string
    pointSelectionEnabled?: boolean
    pointSelectionLockedOnCenter?: boolean
    tileProvider?: string
    zoomLevel?: number
    layoutVal?:CSSProperties,
    centerPosition?:MapLocation
}

/**
 * This component displays a map view with OpenStreetMap using leaflet. 
 * This part of the map will cover positioning and size reporting and wraps the actual map
 * @param baseProps - Initial properties sent by the server for this component
 */
<<<<<<< HEAD
const UIMapOSM: FC<IMap & IExtendableMap & IComponentConstants> = (props) => {
=======
const UIMapOSM: FC<IMap & IExtendableMap> = (baseProps) => {
    /** Reference for the map element */
    const mapRef = useRef<any>(null);

    /** Component constants */
    const [, [props], layoutStyle,, styleClassNames] = useComponentConstants<IMap & IExtendableMap>(baseProps);

>>>>>>> c03d0a77
    /** Extracting onLoadCallback and id from baseProps */
    const {onLoadCallback, id} = props;

    /** The center position of the map */
    const centerPosition = useMemo(() => parseMapLocation(props.center), [props.center]);

    /** Start zoom value is switched in Google and OSM */
    const startZoom = useMemo(() => props.zoomLevel ? props.zoomLevel : 9, [props.zoomLevel]);

    /** Hook for MouseListener */
    useMouseListener(props.name, props.forwardedRef.current ? props.forwardedRef.current : undefined, props.eventMouseClicked, props.eventMousePressed, props.eventMouseReleased);

    /** The popup-menu of the map */
    const popupMenu = usePopupMenu(props);

    /** The component reports its preferred-, minimum-, maximum and measured-size to the layout */
    useLayoutEffect(() => {
        if (onLoadCallback && props.forwardedRef.current) {
            sendOnLoadCallback(id, props.className, parsePrefSize(props.preferredSize), parseMaxSize(props.maximumSize), parseMinSize(props.minimumSize), props.forwardedRef.current, onLoadCallback);
        }
            
    },[onLoadCallback, id, props.preferredSize, props.maximumSize, props.minimumSize]);

    /** 
     * Map can't measure itself, because it needs a set height initially --> before the componentsizes are set by the layout,
     * set a default preferredSize (100x100) the layout can use to calculate. 
     */
    if (props.layoutStyle) {
        return (
            <div ref={props.forwardedRef} id={props.name + "-_wrapper"} className="rc-map-wrapper" {...popupMenu} style={props.layoutStyle} tabIndex={getTabIndex(props.focusable, props.tabIndex)} >
                <MapContainer id={props.name} center={centerPosition ? [centerPosition.latitude, centerPosition.longitude] : [0, 0]} zoom={startZoom} style={{height: "100%", width: "100%"}}>
                    <UIMapOSMConsumer {...props} zoomLevel={startZoom} layoutVal={props.layoutStyle} centerPosition={centerPosition} style={concatClassnames(props.styleClassNames)} />
                </MapContainer>
            </div>
        )
    }
    else {
        return <div ref={props.forwardedRef} style={{width: '100px', height: '100px'}}/>
    }
    

}
export default UIMapOSM

/**
 * This component displays a map view with OpenStreetMap using leaflet.
 * This part of the map, displays the map, adds data, sends requests to the server etc.
 * @param props - props received by container map component
 */
const UIMapOSMConsumer: FC<IMap & IExtendableMap> = (props) => {
    /** Leaflet hook to get map instance */
    const map = useMap();

    /** Reference for markers */
    const markerRefs = useRef<any>([]);

    /** Use context to gain access for contentstore and server methods */
    const context = useContext(appContext);

    /** ComponentId of the screen */
    const screenName = context.contentStore.getScreenName(props.id, props.pointsDataBook || props.groupDataBook) as string;

    /** The provided data for groups */
    const [providedGroupData] = useDataProviderData(screenName, props.groupDataBook);

    /** The provided data for points/markers */
    const [providedPointData] = useDataProviderData(screenName, props.pointsDataBook);

    /** The marker used for the point Selection.*/
    const [selectedMarker, setSelectedMarker] = useState<any>();

    /** Colors for polygon filling and polygon lines */
    const options:PolylineOptions = {
        color: props.lineColor ? props.lineColor : tinycolor("rgba (200, 0, 0, 210)").toHexString(),
        fillColor: props.fillColor ? props.fillColor : tinycolor("rgba (202, 39, 41, 41)").toHexString(),
        fillOpacity: 1.0
    }

    // Inits the size of the map (no gray borders)
    useEffect(() => {
        map.invalidateSize();
    }, [props.layoutVal?.width, props.layoutVal?.height]);

    /**
     * Returns an array with the server sent groups sorted
     * @returns array with the server sent groups sorted
     */
    const groupsSorted = useMemo(() => {
        return sortGroupDataOSM(providedGroupData, props.groupColumnName, props.latitudeColumnName, props.longitudeColumnName);
    },[providedGroupData, props.groupColumnName, props.latitudeColumnName, props.longitudeColumnName]);

    /** Fetch Mapdata from server and set new default icon because leaflets default doesn't show */
    useEffect(() => {
        //@ts-ignore
        delete L.Icon.Default.prototype._getIconUrl;

        L.Icon.Default.mergeOptions({
            iconRetinaUrl: require("leaflet/dist/images/marker-icon-2x.png"),
            iconUrl: require("leaflet/dist/images/marker-icon.png"),
            shadowUrl: require("leaflet/dist/images/marker-shadow.png")
          });

        showTopBar(sendMapFetchRequests(props.groupDataBook, props.pointsDataBook, context.server), context.server.topbar);
    },[context.server, props.groupDataBook, props.pointsDataBook]);

    // When the center changes set map view
    useEffect(() => {
        if (props.centerPosition) {
            map.setView([props.centerPosition.latitude, props.centerPosition.longitude])
        }
    }, [props.centerPosition]);

    /** Set the last marker as selectedMarker */
    useEffect(() => {
        if (markerRefs.current) {
            setSelectedMarker(markerRefs.current.slice(-1).pop())
        }
    }, [providedPointData]);

    /** If there is no center set, set center to selectedMarker Position, if locked on center selectedMarker position is always center */
    useEffect(() => {
        if (selectedMarker) {
            if (!props.center) {
                map.setView(selectedMarker.getLatLng(), props.zoomLevel ? props.zoomLevel : 11);
            }
            if (props.pointSelectionLockedOnCenter) {
                selectedMarker.setLatLng(map.getCenter())
            }
        }
    }, [selectedMarker, map, props.center, props.zoomLevel, props.pointSelectionLockedOnCenter]);

    // When the map is dragged and there is a selectedMarker and locked on center is enabled, set selectedMarker positio to center
    // If the lib user extends the Map with onDrag, call it when the Map is being dragged.
    const onMove = useCallback((e) => {
        if (props.onDrag) {
            props.onDrag(map.getCenter().lat, map.getCenter().lng);
        }

        if (props.pointSelectionLockedOnCenter && selectedMarker) {
            selectedMarker.setLatLng(map.getCenter());
            if (props.onSelectedMarkerChanged) {
                props.onSelectedMarkerChanged(map.getCenter().lat, map.getCenter().lng);
            }
        }
    },[map, selectedMarker, props.pointSelectionLockedOnCenter, props.onDrag, props.onSelectedMarkerChanged]);

    // When dragging is finished, send setValues with marker position to server, timeout with saveRequest ecause it reset the position without
    // If the lib user extends the Map with onDragEnd, call it when the map dragging has ended.
    const onMoveEnd = useCallback((e) => {
        if (props.onDragEnd) {
            props.onDragEnd(map.getCenter().lat, map.getCenter().lng);
        }

        if (props.pointSelectionLockedOnCenter && selectedMarker) {
            sendSetValues(props.pointsDataBook, props.name, [props.latitudeColumnName || "LATITUDE", props.longitudeColumnName || "LONGITUDE"], "", [selectedMarker.getLatLng().lat, selectedMarker.getLatLng().lng], context.server, context.server.topbar);
            setTimeout(() => showTopBar(sendSaveRequest(props.pointsDataBook, true, context.server), context.server.topbar), 200);
        }
    },[props.pointSelectionLockedOnCenter, selectedMarker, context.server, props.latitudeColumnName, 
       props.longitudeColumnName, props.name, props.pointsDataBook, props.onDragEnd])

    // If selectedMarker is set and pointSelectionEnabled and not locked on center, send a setValues with marker position and a saveRequest to the server
    // If the lib user extends the Icon with onClick, call it when the Map is clicked.
    // If the lib user extends the Map with onSelectedMarkerChanged, call it when the selected-marker changes.
    const onClick = useCallback((e) => {
        if (props.onClick) {
            props.onClick({ originalEvent: e.originalEvent, lat: e.latlng.lat, lng: e.latlng.lng })
        }

        if (selectedMarker && props.pointSelectionEnabled && !props.pointSelectionLockedOnCenter) {
            selectedMarker.setLatLng([e.latlng.lat, e.latlng.lng])
            if (props.onSelectedMarkerChanged) {
                props.onSelectedMarkerChanged(e.latlng.lat, e.latlng.lng);
            }

            sendSetValues(props.pointsDataBook, props.name, [props.latitudeColumnName || "LATITUDE", props.longitudeColumnName || "LONGITUDE"], "", [e.latlng.lat, e.latlng.lng], context.server, context.server.topbar);
            setTimeout(() => showTopBar(sendSaveRequest(props.pointsDataBook, true, context.server), context.server.topbar), 200);
        }
    },[selectedMarker, props.pointSelectionEnabled, props.pointSelectionLockedOnCenter, context.server, 
       props.latitudeColumnName, props.longitudeColumnName, props.name, props.pointsDataBook, props.onClick])

    useMapEvent('move', onMove);
    useMapEvent('moveend', onMoveEnd)
    useMapEvent('click', onClick);

    return (
        <>
            <TileLayer
                className={props.style}
                attribution='&copy; <a href="http://osm.org/copyright">OpenStreetMap</a> contributors'
                url="https://{s}.tile.openstreetmap.org/{z}/{x}/{y}.png" />
            {
                /** Build markers with icon */
                providedPointData.map((point: any, i: number) => {
                    let iconData:string|IconProps = getMarkerIcon(point, props.markerImageColumnName, props.marker);
                    return <Marker
                        ref={el => markerRefs.current[i] = el}
                        key={props.id + "-Marker-" + i}
                        position={[props.latitudeColumnName ? point[props.latitudeColumnName] : point.LATITUDE ? point.LATITUDE : 0,
                        props.longitudeColumnName ? point[props.longitudeColumnName] : point.LONGITUDE ? point.LONGITUDE : 0]}
                        icon={new L.Icon({
                            iconUrl: context.server.RESOURCE_URL + (typeof iconData === "string" ? iconData as string : (iconData as IconProps).icon),
                            iconAnchor: iconData !== "/com/sibvisions/rad/ui/swing/ext/images/map_defaultmarker.png" ? 
                            (typeof iconData === "string" ? [8, 16] : [((iconData as IconProps).size?.width as number)/2, (iconData as IconProps).size?.height as number]) : [12.5, 41]
                        })} />
                })
            }
            {
                /** Build poligons */
                groupsSorted.map((group, i) => {
                    return <Polygon key={props.id + "-Group-" + i} positions={group.positions} pathOptions={options} />
                })
            }
        </>
    )
}<|MERGE_RESOLUTION|>--- conflicted
+++ resolved
@@ -19,13 +19,8 @@
 import L, { PolylineOptions } from "leaflet";
 import tinycolor from 'tinycolor2';
 import { appContext } from "../../contexts/AppProvider";
-<<<<<<< HEAD
 import IBaseComponent from "../../util/types/IBaseComponent";
-import { showTopBar, TopBarContext } from "../topbar/TopBar";
-=======
-import BaseComponent from "../../util/types/BaseComponent";
 import { showTopBar } from "../topbar/TopBar";
->>>>>>> c03d0a77
 import MapLocation from "../../util/types/MapLocation";
 import { parseMapLocation, parseMaxSize, parseMinSize, parsePrefSize } from "../../util/component-util/SizeUtil";
 import useMouseListener from "../../hooks/event-hooks/useMouseListener";
@@ -69,17 +64,7 @@
  * This part of the map will cover positioning and size reporting and wraps the actual map
  * @param baseProps - Initial properties sent by the server for this component
  */
-<<<<<<< HEAD
 const UIMapOSM: FC<IMap & IExtendableMap & IComponentConstants> = (props) => {
-=======
-const UIMapOSM: FC<IMap & IExtendableMap> = (baseProps) => {
-    /** Reference for the map element */
-    const mapRef = useRef<any>(null);
-
-    /** Component constants */
-    const [, [props], layoutStyle,, styleClassNames] = useComponentConstants<IMap & IExtendableMap>(baseProps);
-
->>>>>>> c03d0a77
     /** Extracting onLoadCallback and id from baseProps */
     const {onLoadCallback, id} = props;
 
