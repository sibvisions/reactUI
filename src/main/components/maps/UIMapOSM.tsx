/* Copyright 2022 SIB Visions GmbH
 *
 * Licensed under the Apache License, Version 2.0 (the "License"); you may not
 * use this file except in compliance with the License. You may obtain a copy of
 * the License at
 *
 * http://www.apache.org/licenses/LICENSE-2.0
 *
 * Unless required by applicable law or agreed to in writing, software
 * distributed under the License is distributed on an "AS IS" BASIS, WITHOUT
 * WARRANTIES OR CONDITIONS OF ANY KIND, either express or implied. See the
 * License for the specific language governing permissions and limitations under
 * the License.
 */

import React, { CSSProperties, FC, useCallback, useContext, useEffect, useLayoutEffect, useMemo, useRef, useState } from "react";
import { MapContainer, Marker, Polygon, TileLayer, useMap, useMapEvent } from "react-leaflet";
import 'leaflet/dist/leaflet.css';
import L, { PolylineOptions } from "leaflet";
import tinycolor from 'tinycolor2';
import { appContext } from "../../contexts/AppProvider";
import BaseComponent from "../../util/types/BaseComponent";
import { showTopBar, TopBarContext } from "../topbar/TopBar";
import MapLocation from "../../util/types/MapLocation";
import useLayoutValue from "../../hooks/style-hooks/useLayoutValue";
import useProperties from "../../hooks/data-hooks/useProperties";
import { parseMapLocation, parseMaxSize, parseMinSize, parsePrefSize } from "../../util/component-util/SizeUtil";
import useMouseListener from "../../hooks/event-hooks/useMouseListener";
import usePopupMenu from "../../hooks/data-hooks/usePopupMenu";
import { sendOnLoadCallback } from "../../util/server-util/SendOnLoadCallback";
import { getTabIndex } from "../../util/component-util/GetTabIndex";

import useDataProviderData from "../../hooks/data-hooks/useDataProviderData";
import { sortGroupDataOSM } from "../../util/component-util/SortGroupData";
import { sendMapFetchRequests } from "../../util/server-util/SendMapFetchRequests";
import { sendSetValues } from "../../util/server-util/SendSetValues";
import { sendSaveRequest } from "../../util/server-util/SendSaveRequest";
import IconProps from "../comp-props/IconProps";
import { getMarkerIcon } from "../../util/component-util/GetMarkerIcon";
import { IExtendableMap } from "../../extend-components/maps/ExtendMapGoogle";
import useAddLayoutStyle from "../../hooks/style-hooks/useAddLayoutStyle";
import useComponentConstants from "../../hooks/components-hooks/useComponentConstants";
import { concatClassnames } from "../../util/string-util/ConcatClassnames";

/** Interface for Map components */
export interface IMap extends BaseComponent {
    apiKey?: string
    center?: string
    fillColor?: string
    groupDataBook: string
    groupColumnName?: string
    latitudeColumnName?: string
    lineColor?: string
    longitudeColumnName?: string
    marker?: string
    markerImageColumnName?: string
    pointsDataBook: string
    pointSelectionEnabled?: boolean
    pointSelectionLockedOnCenter?: boolean
    tileProvider?: string
    zoomLevel?: number
    layoutVal?:CSSProperties,
    centerPosition?:MapLocation
}

/**
 * This component displays a map view with OpenStreetMap using leaflet. 
 * This part of the map will cover positioning and size reporting and wraps the actual map
 * @param baseProps - Initial properties sent by the server for this component
 */
const UIMapOSM: FC<IMap & IExtendableMap> = (baseProps) => {
    /** Reference for the map element */
    const mapRef = useRef<any>(null);

    /** Component constants */
    const [,, [props], layoutStyle,, styleClassNames] = useComponentConstants<IMap & IExtendableMap>(baseProps);

    /** Extracting onLoadCallback and id from baseProps */
    const {onLoadCallback, id} = props;

    /** The center position of the map */
    const centerPosition = useMemo(() => parseMapLocation(props.center), [props.center]);

    /** Start zoom value is switched in Google and OSM */
    const startZoom = useMemo(() => props.zoomLevel ? props.zoomLevel : 9, [props.zoomLevel]);

    /** Hook for MouseListener */
    useMouseListener(props.name, mapRef.current ? mapRef.current : undefined, props.eventMouseClicked, props.eventMousePressed, props.eventMouseReleased);

    /** The popup-menu of the map */
    const popupMenu = usePopupMenu(props);

    /** The component reports its preferred-, minimum-, maximum and measured-size to the layout */
    useLayoutEffect(() => {
        if (onLoadCallback && mapRef.current) {
            sendOnLoadCallback(id, props.className, parsePrefSize(props.preferredSize), parseMaxSize(props.maximumSize), parseMinSize(props.minimumSize), mapRef.current, onLoadCallback);
        }
            
    },[onLoadCallback, id, props.preferredSize, props.maximumSize, props.minimumSize]);

    useAddLayoutStyle(mapRef.current, layoutStyle, onLoadCallback);

    /** 
     * Map can't measure itself, because it needs a set height initially --> before the componentsizes are set by the layout,
     * set a default preferredSize (100x100) the layout can use to calculate. 
     */
    if (layoutStyle) {
        return (
<<<<<<< HEAD
            <div ref={mapRef} id={props.name + "-_wrapper"} {...popupMenu} style={layoutStyle} tabIndex={getTabIndex(props.focusable, props.tabIndex)} >
=======
            <div ref={mapRef} className="rc-map-wrapper" {...popupMenu} style={layoutStyle} tabIndex={getTabIndex(props.focusable, props.tabIndex)} >
>>>>>>> 233455d8
                <MapContainer id={props.name} center={centerPosition ? [centerPosition.latitude, centerPosition.longitude] : [0, 0]} zoom={startZoom} style={{height: "100%", width: "100%"}}>
                    <UIMapOSMConsumer {...props} zoomLevel={startZoom} layoutVal={layoutStyle} centerPosition={centerPosition} style={concatClassnames(styleClassNames)} />
                </MapContainer>
            </div>
        )
    }
    else {
        return <div ref={mapRef} style={{width: '100px', height: '100px'}}/>
    }
    

}
export default UIMapOSM

/**
 * This component displays a map view with OpenStreetMap using leaflet.
 * This part of the map, displays the map, adds data, sends requests to the server etc.
 * @param props - props received by container map component
 */
const UIMapOSMConsumer: FC<IMap & IExtendableMap> = (props) => {
    /** Leaflet hook to get map instance */
    const map = useMap();

    /** Reference for markers */
    const markerRefs = useRef<any>([]);

    /** Use context to gain access for contentstore and server methods */
    const context = useContext(appContext);

    /** topbar context to show progress */
    const topbar = useContext(TopBarContext);

    /** ComponentId of the screen */
    const screenName = context.contentStore.getScreenName(props.id, props.pointsDataBook || props.groupDataBook) as string;

    /** The provided data for groups */
    const [providedGroupData] = useDataProviderData(screenName, props.groupDataBook);

    /** The provided data for points/markers */
    const [providedPointData] = useDataProviderData(screenName, props.pointsDataBook);

    /** The marker used for the point Selection.*/
    const [selectedMarker, setSelectedMarker] = useState<any>();

    /** Colors for polygon filling and polygon lines */
    const options:PolylineOptions = {
        color: props.lineColor ? props.lineColor : tinycolor("rgba (200, 0, 0, 210)").toHexString(),
        fillColor: props.fillColor ? props.fillColor : tinycolor("rgba (202, 39, 41, 41)").toHexString(),
        fillOpacity: 1.0
    }

    // Inits the size of the map (no gray borders)
    useEffect(() => {
        map.invalidateSize();
    }, [props.layoutVal?.width, props.layoutVal?.height]);

    /**
     * Returns an array with the server sent groups sorted
     * @returns array with the server sent groups sorted
     */
    const groupsSorted = useMemo(() => {
        return sortGroupDataOSM(providedGroupData, props.groupColumnName, props.latitudeColumnName, props.longitudeColumnName);
    },[providedGroupData, props.groupColumnName, props.latitudeColumnName, props.longitudeColumnName]);

    /** Fetch Mapdata from server and set new default icon because leaflets default doesn't show */
    useEffect(() => {
        //@ts-ignore
        delete L.Icon.Default.prototype._getIconUrl;

        L.Icon.Default.mergeOptions({
            iconRetinaUrl: require("leaflet/dist/images/marker-icon-2x.png"),
            iconUrl: require("leaflet/dist/images/marker-icon.png"),
            shadowUrl: require("leaflet/dist/images/marker-shadow.png")
          });

        showTopBar(sendMapFetchRequests(props.groupDataBook, props.pointsDataBook, context.server), topbar);
    },[context.server, props.groupDataBook, props.pointsDataBook]);

    // When the center changes set map view
    useEffect(() => {
        if (props.centerPosition) {
            map.setView([props.centerPosition.latitude, props.centerPosition.longitude])
        }
    }, [props.centerPosition]);

    /** Set the last marker as selectedMarker */
    useEffect(() => {
        if (markerRefs.current) {
            setSelectedMarker(markerRefs.current.slice(-1).pop())
        }
    }, [providedPointData]);

    /** If there is no center set, set center to selectedMarker Position, if locked on center selectedMarker position is always center */
    useEffect(() => {
        if (selectedMarker) {
            if (!props.center) {
                map.setView(selectedMarker.getLatLng(), props.zoomLevel ? props.zoomLevel : 11);
            }
            if (props.pointSelectionLockedOnCenter) {
                selectedMarker.setLatLng(map.getCenter())
            }
        }
    }, [selectedMarker, map, props.center, props.zoomLevel, props.pointSelectionLockedOnCenter]);

    // When the map is dragged and there is a selectedMarker and locked on center is enabled, set selectedMarker positio to center
    // If the lib user extends the Map with onDrag, call it when the Map is being dragged.
    const onMove = useCallback((e) => {
        if (props.onDrag) {
            props.onDrag(map.getCenter().lat, map.getCenter().lng);
        }

        if (props.pointSelectionLockedOnCenter && selectedMarker) {
            selectedMarker.setLatLng(map.getCenter());
            if (props.onSelectedMarkerChanged) {
                props.onSelectedMarkerChanged(map.getCenter().lat, map.getCenter().lng);
            }
        }
    },[map, selectedMarker, props.pointSelectionLockedOnCenter, props.onDrag, props.onSelectedMarkerChanged]);

    // When dragging is finished, send setValues with marker position to server, timeout with saveRequest ecause it reset the position without
    // If the lib user extends the Map with onDragEnd, call it when the map dragging has ended.
    const onMoveEnd = useCallback((e) => {
        if (props.onDragEnd) {
            props.onDragEnd(map.getCenter().lat, map.getCenter().lng);
        }

        if (props.pointSelectionLockedOnCenter && selectedMarker) {
            sendSetValues(props.pointsDataBook, props.name, [props.latitudeColumnName || "LATITUDE", props.longitudeColumnName || "LONGITUDE"], "", [selectedMarker.getLatLng().lat, selectedMarker.getLatLng().lng], context.server, topbar);
            setTimeout(() => showTopBar(sendSaveRequest(props.pointsDataBook, true, context.server), topbar), 200);
        }
    },[props.pointSelectionLockedOnCenter, selectedMarker, context.server, props.latitudeColumnName, 
       props.longitudeColumnName, props.name, props.pointsDataBook, props.onDragEnd])

    // If selectedMarker is set and pointSelectionEnabled and not locked on center, send a setValues with marker position and a saveRequest to the server
    // If the lib user extends the Icon with onClick, call it when the Map is clicked.
    // If the lib user extends the Map with onSelectedMarkerChanged, call it when the selected-marker changes.
    const onClick = useCallback((e) => {
        if (props.onClick) {
            props.onClick({ originalEvent: e.originalEvent, lat: e.latlng.lat, lng: e.latlng.lng })
        }

        if (selectedMarker && props.pointSelectionEnabled && !props.pointSelectionLockedOnCenter) {
            selectedMarker.setLatLng([e.latlng.lat, e.latlng.lng])
            if (props.onSelectedMarkerChanged) {
                props.onSelectedMarkerChanged(e.latlng.lat, e.latlng.lng);
            }

            sendSetValues(props.pointsDataBook, props.name, [props.latitudeColumnName || "LATITUDE", props.longitudeColumnName || "LONGITUDE"], "", [e.latlng.lat, e.latlng.lng], context.server, topbar);
            setTimeout(() => showTopBar(sendSaveRequest(props.pointsDataBook, true, context.server), topbar), 200);
        }
    },[selectedMarker, props.pointSelectionEnabled, props.pointSelectionLockedOnCenter, context.server, 
       props.latitudeColumnName, props.longitudeColumnName, props.name, props.pointsDataBook, props.onClick])

    useMapEvent('move', onMove);
    useMapEvent('moveend', onMoveEnd)
    useMapEvent('click', onClick);

    return (
        <>
            <TileLayer
                className={props.style}
                attribution='&copy; <a href="http://osm.org/copyright">OpenStreetMap</a> contributors'
                url="https://{s}.tile.openstreetmap.org/{z}/{x}/{y}.png" />
            {
                /** Build markers with icon */
                providedPointData.map((point: any, i: number) => {
                    let iconData:string|IconProps = getMarkerIcon(point, props.markerImageColumnName, props.marker);
                    return <Marker
                        ref={el => markerRefs.current[i] = el}
                        key={props.id + "-Marker-" + i}
                        position={[props.latitudeColumnName ? point[props.latitudeColumnName] : point.LATITUDE ? point.LATITUDE : 0,
                        props.longitudeColumnName ? point[props.longitudeColumnName] : point.LONGITUDE ? point.LONGITUDE : 0]}
                        icon={new L.Icon({
                            iconUrl: context.server.RESOURCE_URL + (typeof iconData === "string" ? iconData as string : (iconData as IconProps).icon),
                            iconAnchor: iconData !== "/com/sibvisions/rad/ui/swing/ext/images/map_defaultmarker.png" ? 
                            (typeof iconData === "string" ? [8, 16] : [((iconData as IconProps).size?.width as number)/2, (iconData as IconProps).size?.height as number]) : [12.5, 41]
                        })} />
                })
            }
            {
                /** Build poligons */
                groupsSorted.map((group, i) => {
                    return <Polygon key={props.id + "-Group-" + i} positions={group.positions} pathOptions={options} />
                })
            }
        </>
    )
}<|MERGE_RESOLUTION|>--- conflicted
+++ resolved
@@ -106,11 +106,7 @@
      */
     if (layoutStyle) {
         return (
-<<<<<<< HEAD
-            <div ref={mapRef} id={props.name + "-_wrapper"} {...popupMenu} style={layoutStyle} tabIndex={getTabIndex(props.focusable, props.tabIndex)} >
-=======
-            <div ref={mapRef} className="rc-map-wrapper" {...popupMenu} style={layoutStyle} tabIndex={getTabIndex(props.focusable, props.tabIndex)} >
->>>>>>> 233455d8
+            <div ref={mapRef} id={props.name + "-_wrapper"} className="rc-map-wrapper" {...popupMenu} style={layoutStyle} tabIndex={getTabIndex(props.focusable, props.tabIndex)} >
                 <MapContainer id={props.name} center={centerPosition ? [centerPosition.latitude, centerPosition.longitude] : [0, 0]} zoom={startZoom} style={{height: "100%", width: "100%"}}>
                     <UIMapOSMConsumer {...props} zoomLevel={startZoom} layoutVal={layoutStyle} centerPosition={centerPosition} style={concatClassnames(styleClassNames)} />
                 </MapContainer>
