/* Copyright 2022 SIB Visions GmbH
 *
 * Licensed under the Apache License, Version 2.0 (the "License"); you may not
 * use this file except in compliance with the License. You may obtain a copy of
 * the License at
 *
 * http://www.apache.org/licenses/LICENSE-2.0
 *
 * Unless required by applicable law or agreed to in writing, software
 * distributed under the License is distributed on an "AS IS" BASIS, WITHOUT
 * WARRANTIES OR CONDITIONS OF ANY KIND, either express or implied. See the
 * License for the specific language governing permissions and limitations under
 * the License.
 */

import React, { CSSProperties, FC, useContext, useMemo, useState } from "react";
import {appContext} from "../../contexts/AppProvider";
import { LayoutContext } from "../../LayoutContext";
import Margins from "./models/Margins";
import BaseComponent from "../../util/types/BaseComponent";
import { useRunAfterLayout } from "../../hooks/components-hooks/useRunAfterLayout";
import COMPONENT_CLASSNAMES from "../COMPONENT_CLASSNAMES";
import { ILayout } from "./Layout";
import Gaps from "./models/Gaps";
import { ORIENTATION } from "./models/Anchor";
import { HORIZONTAL_ALIGNMENT, VERTICAL_ALIGNMENT } from "./models/ALIGNMENT";
import { FlowGrid } from "./models/FlowGrid";
import Dimension from "../../util/types/Dimension";

/**
 * A flow layout arranges components in a directional flow, muchlike lines of text in a paragraph.
 * @param baseProps - the properties sent by the Layout component
 */
const FlowLayout: FC<ILayout> = (baseProps) => {
    /** Extract variables from baseprops */
    const {
        components,
        layout,
        compSizes,
        style,
        id,
        reportSize,
        alignChildrenIfOverflow = true,
        isToolBar,
        parent,
        className,
        panelType,
<<<<<<< HEAD
        name
=======
        hasBorder
>>>>>>> f237af09
    } = baseProps

    /** Use context to gain access for contentstore and server methods */
    const context = useContext(appContext);

    /** Margins of the FlowLayout */
    const margins = new Margins(layout.substring(layout.indexOf(',') + 1, layout.length).split(',').slice(0, 4));

    /** Current state of the calculatedStyle by the FormLayout */
    const [calculatedStyle, setCalculatedStyle] = useState<CSSProperties>();

    const runAfterLayout = useRunAfterLayout();

    /** 
     * Returns a Map, the keys are the ids of the components, the values are the positioning and sizing properties given to the child components 
     * @returns a Map key: component ids, value style properties for components
     */
    const componentSizes = useMemo(() => {
        /** Map which contains component ids as key and positioning and sizing properties as value */
        const sizeMap = new Map<string, CSSProperties>();
        /** Gaps between the components */
        const gaps = new Gaps(layout.substring(layout.indexOf(',') + 1, layout.length).split(',').slice(4, 6));
        /** Horizontal alignment of layout */
        const outerHa = parseInt(layout.split(",")[8]);
        /** Vertical alignment of layout */
        const outerVa = parseInt(layout.split(",")[9]);
        /** Alignment of the components */
        const innerAlignment = parseInt(layout.split(",")[10]);
        /** Wether the layout should be wrapped if there is not enough space for all components */
        const autoWrap = (layout.split(",")[11] === 'true')
        /** If the orientation is horizontal */
        const isRowOrientation = parseInt(layout.split(",")[7]) === ORIENTATION.HORIZONTAL;

        const toolBarsFiltered:[string, BaseComponent][]|undefined = parent ? 
            id.includes("-tbMain") ? 
                [...context.contentStore.getChildren(id, className)] 
            : 
                [...context.contentStore.getChildren(panelType === "Frame-Toolbar" ? id : parent, className)].filter(child => child[1].className === COMPONENT_CLASSNAMES.TOOLBAR) 
        : undefined;

        const children = panelType === "Frame-Toolbar" ? new Map(toolBarsFiltered) : context.contentStore.getChildren(id, className);

        /** Sorts the Childcomponent based on indexOf property */
        const childrenSorted = new Map([...children.entries()].sort((a, b) => {return (a[1].indexOf as number) - (b[1].indexOf as number)}));

        const toolbarGap = isToolBar ? parseInt(window.getComputedStyle(document.documentElement).getPropertyValue('--toolbar-gap')) : 0;

        const toolbarCompExtraGap = isToolBar ? parseInt(window.getComputedStyle(document.documentElement).getPropertyValue('--toolbar-comp-gap')) : 0;

        // Adding an extra gap between components in a toolbar for styling reasons
        if (isToolBar) {
            if (isRowOrientation) {
                gaps.horizontalGap += toolbarCompExtraGap;
            }
            else {
                gaps.verticalGap += toolbarCompExtraGap
            }
        }

        /**
         * Checks if the bar is first toolbar
         * @param id - the id of the toolbar
         * @returns 
         */
         const isFirstToolBar = (id:string) => {
            if (toolBarsFiltered && !id.includes("-tbMain")) {
                return toolBarsFiltered.findIndex(entry => entry[1].id === id) === 0 ? true : false;
            }
            return true;
        }


        /**
         * Checks if the bar is last toolbar
         * @param id - the id of the toolbar
         * @returns 
         */
        const isLastToolBar = (id:string) => {
            if (toolBarsFiltered && !id.includes("-tbMain")) {
                return toolBarsFiltered.findIndex(entry => entry[1].id === id) === toolBarsFiltered.length - 1 ? true : false;
            }
            return false;
        }

        /** If compSizes is set (every component in this layout reported its preferred size) */
        if(compSizes && childrenSorted.size === compSizes.size && context.contentStore.getComponentById(id)?.visible !== false) {
            /**
	         * Gets the factor for an alignment value. The factor will be used
	         * to align the components in the layout.
             * @param alignment - the alignment
             * @returns the factor for an alignment value
             */
            const getAlignmentFactor = (alignment:number) => {
                switch (alignment) {
                    case HORIZONTAL_ALIGNMENT.LEFT:
                    case VERTICAL_ALIGNMENT.TOP:
                        return 0;
                    case HORIZONTAL_ALIGNMENT.CENTER:
                        return 0.5;
                    case HORIZONTAL_ALIGNMENT.RIGHT:
                    case VERTICAL_ALIGNMENT.BOTTOM:
                        return 1;
                    default:
                        console.error('Invalid alignment: ' + alignment);
                        return 0;
                }
            }

            /** Calculates the grid for the FlowLayout */
            const calculateGrid = ():FlowGrid => {
                /** Calculated height of the latest column of the FlowLayout */
                let calcHeight = 0;
                /** Calculated width of the latest row of the FlowLayout */
                let calcWidth = 0;

                /** The width of the FlowLayout */
                let width = 0;
                /** The height of the FlowLayout */
                let height = 0;
                /** The amount of rows in the FlowLayout */
                let anzRows = 1;
                /** The amount of columns in the FlowLayout */
                let anzCols = 1;

                /** If the current component is the first */
                let bFirst = true;

                let tbExtraSize = toolBarsFiltered ? 5 : 0

                childrenSorted.forEach(component => {
                    if (component.visible !== false) {
                        const prefSize = compSizes.get(component.id)?.preferredSize || { width: 0, height: 0 };
                        if (isRowOrientation) {
                            /** If this isn't the first component add the gap between components*/
                            if (!bFirst) {
                                calcWidth += gaps.horizontalGap + toolbarGap;
                            }
                            calcWidth += prefSize.width;
                            /** Check for the tallest component in row orientation */
                            height = Math.max(height, prefSize.height);

                            /** If autowrapping is true and the width of the row is greater than the width of the layout, add a new row */
                            if (!bFirst && autoWrap && (style.width as number) > 0 && calcWidth > (style.width as number)) {
                                calcWidth = prefSize.width;
                                anzRows++;
                            }
                            else if (bFirst) {
                                bFirst = false;
                            }
                            /** Check if the current row is wider than the current width of the FlowLayout */
                            width = Math.max(width, calcWidth);
                        }
                        else {
                            /** If this isn't the first component add the gap between components*/
                            if (!bFirst) {
                                calcHeight += gaps.verticalGap + toolbarGap;
                            }
                            calcHeight += prefSize.height;
                            /** Check for the widest component in row orientation */
                            width = Math.max(width, prefSize.width);

                            /** If autowrapping is true and the height of the column is greater than the height of the layout, add a new column */
                            if (!bFirst && autoWrap && (style.height as number) > 0 && calcHeight > (style.height as number)) {
                                calcHeight = prefSize.height;
                                anzCols++;
                            }
                            else if (bFirst) {
                                bFirst = false;
                            }
                            /** Check if the current column is taller than the current height of the FlowLayout */
                            height = Math.max(height, calcHeight);
                        }
                    }
                });
                if (tbExtraSize !== 0) {
                    isRowOrientation ? width += tbExtraSize : height += tbExtraSize * 2;
                }
                const grid:FlowGrid = {columns: anzCols, rows: anzRows, gridWidth: width, gridHeight: height}
                return grid;
            }

            const flowLayoutInfo = calculateGrid();
            const prefSize:Dimension = { width: (flowLayoutInfo.gridWidth * flowLayoutInfo.columns + gaps.horizontalGap * (flowLayoutInfo.columns-1)),
                                         height: (flowLayoutInfo.gridHeight * flowLayoutInfo.rows + gaps.verticalGap * (flowLayoutInfo.rows-1)) };
            let left:number;
            let width:number;
            const borderWidth = parseInt(window.getComputedStyle(document.documentElement).getPropertyValue("--input-border-width"));

            if (outerHa === HORIZONTAL_ALIGNMENT.STRETCH) {
                left = margins.marginLeft;
                width = (style.width as number);
            }
            else {
                if (style.width) {
                    left = ((style.width as number - (hasBorder && !isNaN(borderWidth) ? borderWidth * 2 : 0)) - prefSize.width) * getAlignmentFactor(outerHa) + margins.marginLeft;
                }
                else {
                    left = 0;
                }
                width = prefSize.width;
            }

            let top:number;
            let height:number;

            if (outerVa === VERTICAL_ALIGNMENT.STRETCH) {
                top = margins.marginTop;
                height = (style.height as number);
            }
            else {
                if (style.height) {
                    top = ((style.height as number) - prefSize.height - (hasBorder && !isNaN(borderWidth) ? borderWidth * 2 : 0)) * getAlignmentFactor(outerVa) + margins.marginTop;
                }
                else {
                    top = 0;
                }
                height = prefSize.height;
            }

            if(top < 0 && !alignChildrenIfOverflow) {
                top = 0;
            }

            /** The FlowLayout width */
            let fW = Math.max(1, width);
            /** The FlowLayout preferred width */
            let fPW = Math.max(1, prefSize.width);
            /** The FlowLayout preferred height*/
            let fH = Math.max(1, height);
            /** The FlowLayout preferred height */
            let fPH = Math.max(1, prefSize.height);
            /** x stores the columns */
            let x = 0;
            /** y stores the rows */
            let y = 0;

            let bFirst = true;
            /**
             * Build the sizemap with each component based on the constraints with their component id as key and css style as value
             * Calculations are taken from "JVxSequenceLayout" I don't want to explain something wrong if I maybe misinterpret something
             * so I won't put comments in the calculation.
             */
            childrenSorted.forEach(component => {
                if (component.visible !== false) {
                    const size = compSizes.get(component.id)?.preferredSize || {width: 0, height: 0};

                    if (isRowOrientation) {
                        if (!bFirst && autoWrap && (style.width as number) > 0 && x + size.width > (style.width as number)) {
                            x = 0;
                            y += (flowLayoutInfo.gridHeight + gaps.verticalGap) * fH / fPH;
                            
                        }

                        if (innerAlignment === VERTICAL_ALIGNMENT.STRETCH) {
                            sizeMap.set(component.id, {
                                left: (left + x * fW / fPW) + (!bFirst ? toolbarGap : 0),
                                top: top + y,
                                width: size.width * fW / fPW,
                                height: flowLayoutInfo.gridHeight * fH / fPH,
                                position: "absolute"
                            });
                        }
                        else {
                            sizeMap.set(component.id, {
                                left: (left + x * fW / fPW) + (!bFirst ? toolbarGap : 0),
                                top: top + y + ((flowLayoutInfo.gridHeight - size.height) * getAlignmentFactor(innerAlignment)) * fH / fPH,
                                width: size.width * fW / fPW,
                                height: size.height * fH / fPH,
                                position: "absolute"
                            });
                        }

                        if (bFirst) {
                            bFirst = false;
                        }

                        x += size.width + gaps.horizontalGap;
                    }
                    else {
                        if (!bFirst && autoWrap && (style.height as number) > 0 && y + size.height > (style.height as number)) {
                            y = 0;
                            x += (flowLayoutInfo.gridWidth + gaps.horizontalGap) * fW / fPW;
                        }
                            
                        if (innerAlignment === HORIZONTAL_ALIGNMENT.STRETCH) {
                            sizeMap.set(component.id, {
                                left: left + x,
                                top: (top + y * fH / fPH) + (!bFirst ? toolbarGap : 0),
                                width: flowLayoutInfo.gridWidth * fW / fPW,
                                height: size.height * fH / fPH,
                                position: "absolute",
                            });
                        }
                        else {
                            sizeMap.set(component.id, {
                                left: left + x + ((flowLayoutInfo.gridWidth - size.width) * getAlignmentFactor(innerAlignment)) * fW / fPW,
                                top: (top + y * fH / fPH) + (!bFirst ? toolbarGap : 0),
                                width: size.width * fW / fPW,
                                height: size.height * fH / fPH,
                                position: "absolute"
                            });
                        }

                        if (bFirst) {
                            bFirst = false;
                        }

                        y += size.height + gaps.verticalGap
                    }
                }
            });

            /** If reportSize is set and the layout has not received a size by their parent layout (if possible) or the size of the layout changed, report the size */
            if((reportSize && !style.width && !style.height) || (prefSize.height !== style.height || prefSize.width !== style.width)) {
                runAfterLayout(() => {
                    reportSize({ height: prefSize.height, width: prefSize.width });
                });
            }
            if (baseProps.popupSize) {
                setCalculatedStyle({ 
                    height: baseProps.popupSize.height, 
                    width: baseProps.popupSize.width, 
                    position: 'relative', 
                    left: toolBarsFiltered?.length ? (!isFirstToolBar(id) && isRowOrientation) ? 5 : 0 : 0,
                    top: toolBarsFiltered?.length ? (!isFirstToolBar(id) && !isRowOrientation) ? 5 : 0 : 0 
                });
            }
            else {
                setCalculatedStyle({ 
                    height: prefSize.height, 
                    width: prefSize.width, 
                    position: 'relative', 
                    left: toolBarsFiltered?.length ? (!isFirstToolBar(id) && isRowOrientation) ? 5 : 0 : 0, 
                    top: toolBarsFiltered?.length ? (!isFirstToolBar(id) && !isRowOrientation) ? 5 : 0 : 0 
                });
            }
        }
        return sizeMap;
    }, [compSizes, style.width, style.height, reportSize, id, context.contentStore]);

    return(
        /** Provide the allowed sizes of the children as a context */
        <LayoutContext.Provider value={componentSizes}>
            <div className="rc-layout-element" data-layout="flow" data-name={name} style={calculatedStyle}>
                {components}
            </div>
        </LayoutContext.Provider>
    )
}
export default FlowLayout<|MERGE_RESOLUTION|>--- conflicted
+++ resolved
@@ -45,11 +45,8 @@
         parent,
         className,
         panelType,
-<<<<<<< HEAD
+        hasBorder,
         name
-=======
-        hasBorder
->>>>>>> f237af09
     } = baseProps
 
     /** Use context to gain access for contentstore and server methods */
