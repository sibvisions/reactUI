--- conflicted
+++ resolved
@@ -13,13 +13,8 @@
  * the License.
  */
 
-<<<<<<< HEAD
-import React, { CSSProperties, FC, useCallback, useContext, useEffect, useMemo, useState } from "react";
+import React, { CSSProperties, FC, useCallback, useContext, useEffect, useMemo, useRef, useState } from "react";
 import {appContext, isDesignerVisible} from "../../contexts/AppProvider";
-=======
-import React, { CSSProperties, FC, useCallback, useContext, useMemo, useRef, useState } from "react";
-import {appContext} from "../../contexts/AppProvider";
->>>>>>> 38d067db
 import {LayoutContext} from "../../LayoutContext";
 import Dimension from "../../util/types/Dimension";
 import { ILayout, isDesignerActive } from "./Layout";
@@ -57,7 +52,6 @@
 
     const runAfterLayout = useRunAfterLayout();
 
-<<<<<<< HEAD
     /** Margins of layout */
     const margins = useMemo(() => new Margins(layout.substring(layout.indexOf(',') + 1, layout.length).split(',').slice(0, 4)), [layout]);
     /** Gaps between the components */
@@ -65,12 +59,9 @@
     /** GridSize of the layout */
     const gridSize = useMemo(() => new GridSize(layout.substring(layout.indexOf(',') + 1, layout.length).split(',').slice(6, 8)), [layout]);
 
-    const children = useMemo(() => context.contentStore.getChildren(id, className), [context.contentStore.flatContent.size]);
-=======
     const children = context.contentStore.getChildren(id, className);
 
     const prevSizeMap = useRef<Map<string, CSSProperties>>(new Map<string, CSSProperties>());
->>>>>>> 38d067db
 
     const gridLayoutAssistant = useMemo(() => {
         if (context.designer && isDesignerVisible(context.designer)) {
@@ -118,15 +109,6 @@
     const componentSizes = useMemo(() => {
         /** Map which contains component ids as key and positioning and sizing properties as value */
         const sizeMap = new Map<string, CSSProperties>();
-<<<<<<< HEAD
-=======
-        /** Margins of layout */
-        const margins = new Margins(layout.substring(layout.indexOf(',') + 1, layout.length).split(',').slice(0, 4));
-        /** Gaps between the components */
-        const gaps = new Gaps(layout.substring(layout.indexOf(',') + 1, layout.length).split(',').slice(4, 6));
-        /** GridSize of the layout */
-        const gridSize = new GridSize(layout.substring(layout.indexOf(',') + 1, layout.length).split(',').slice(6, 8));
->>>>>>> 38d067db
 
         /** If compSizes is set (every component in this layout reported its preferred size) */
         if (compSizes && children.size === compSizes.size && context.contentStore.getComponentById(id)?.visible !== false) {
@@ -290,20 +272,14 @@
             prevSizeMap.current = sizeMap;
             return sizeMap
         }
-<<<<<<< HEAD
-
-        return sizeMap
-    },[layout, compSizes, reportSize, id, style, context.contentStore, components, margins, gaps, gridSize]);
+        return prevSizeMap.current;
+    },[layout, compSizes, reportSize, id, style, context.contentStore]);
 
     useEffect(() => {
         if (context.designer && isDesignerVisible(context.designer) && context.designer.gridLayouts.has(name)) {
             context.designer.gridLayouts.get(name)!.layoutInfo.componentSizes = compSizes;
         }
     }, [compSizes, context.designer?.isVisible]);
-=======
-        return prevSizeMap.current;
-    },[layout, compSizes, reportSize, id, style, context.contentStore])
->>>>>>> 38d067db
 
     return (
         /** Provide the allowed sizes of the children as a context */
