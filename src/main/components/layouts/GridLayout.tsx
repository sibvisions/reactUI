/* Copyright 2022 SIB Visions GmbH
 *
 * Licensed under the Apache License, Version 2.0 (the "License"); you may not
 * use this file except in compliance with the License. You may obtain a copy of
 * the License at
 *
 * http://www.apache.org/licenses/LICENSE-2.0
 *
 * Unless required by applicable law or agreed to in writing, software
 * distributed under the License is distributed on an "AS IS" BASIS, WITHOUT
 * WARRANTIES OR CONDITIONS OF ANY KIND, either express or implied. See the
 * License for the specific language governing permissions and limitations under
 * the License.
 */

import React, { CSSProperties, FC, useContext, useMemo, useState } from "react";
import {appContext} from "../../contexts/AppProvider";
import {LayoutContext} from "../../LayoutContext";
import Dimension from "../../util/types/Dimension";
import { ILayout } from "./Layout";
import CellConstraints from "./models/CellConstraints";
import Gaps from "./models/Gaps";
import GridSize from "./models/GridSize";
import Margins from "./models/Margins";
import { useRunAfterLayout } from "../../hooks/components-hooks/useRunAfterLayout";

/**
 * The GridLayout is a component that lays out a container's
 * components in a rectangular grid.
 * @param baseProps - the properties sent by the Layout component
 */
const GridLayout: FC<ILayout> = (baseProps) => {
    /** Extract variables from baseprops */
    const {
        components,
        layout,
        compSizes,
        style,
        id,
        reportSize,
        className,
        name
    } = baseProps

    /** Current state of the calculatedStyle by the GridLayout */
    const [calculatedStyle, setCalculatedStyle] = useState<CSSProperties>();
    
    /** Use context to gain access for contentstore and server methods */
    const context = useContext(appContext);

    const runAfterLayout = useRunAfterLayout();

    /** 
     * Returns a Map, the keys are the ids of the components, the values are the positioning and sizing properties given to the child components 
     * @returns a Map key: component ids, value style properties for components
     */
    const componentSizes = useMemo(() => {
        /** Map which contains component ids as key and positioning and sizing properties as value */
        const sizeMap = new Map<string, CSSProperties>();
        /** Margins of layout */
        const margins = new Margins(layout.substring(layout.indexOf(',') + 1, layout.length).split(',').slice(0, 4));
        /** Gaps between the components */
        const gaps = new Gaps(layout.substring(layout.indexOf(',') + 1, layout.length).split(',').slice(4, 6));
        /** GridSize of the layout */
        const gridSize = new GridSize(layout.substring(layout.indexOf(',') + 1, layout.length).split(',').slice(6, 8));

        const children = context.contentStore.getChildren(id, className);

        /** If compSizes is set (every component in this layout reported its preferred size) */
        if (compSizes && children.size === compSizes.size && context.contentStore.getComponentById(id)?.visible !== false) {
            /** The widest single grid of all components */
            let maxWidth = 0;
            /** The tallest single grid of all components */
            let maxHeight = 0;

            const size:Dimension = { width: 0, height: 0 }

            let targetColumns = 0;
            let targetRows = 0;
            
            children.forEach(component => {
                if (component.visible !== false) {
                    const constraints = new CellConstraints(component.constraints);
                    const prefSize = compSizes.get(component.id)?.preferredSize || {width: 0, height: 0};

                    const width = (prefSize.width + constraints.gridWidth - 1) / constraints.gridWidth;
                    if (width > maxWidth) {
                        maxWidth = width;
                    }

                    const height = (prefSize.height + constraints.gridHeight - 1) / constraints.gridHeight;
                    if (height > maxHeight) {
                        maxHeight = height;
                    }

                    if (constraints.gridX + constraints.gridWidth > targetColumns) {
                        targetColumns = constraints.gridX + constraints.gridWidth;
                    }
                    if (constraints.gridY + constraints.gridHeight > targetRows) {
                        targetRows = constraints.gridY + constraints.gridHeight;
                    }

                    // /** Calculate how wide one single grid would be for the component based on the preferred width and how many grids the component is wide */
                    // const widthOneField = Math.ceil(prefSize.width / componentConstraints.gridWidth);
                    // /** Calculate how tall one single grid would be for the component based on the preferred height and how many grids the component is tall */
                    // const heightOneField = Math.ceil(prefSize.height / componentConstraints.gridHeight);
                    // if (widthOneField > widest)
                    //     widest = widthOneField;
                    // if (heightOneField > tallest)
                    //     tallest = heightOneField;
                }
            });

            /** If there is a size set by parent layout use that */
            if (style.width && style.height) {
                size.width = style.width as number;
                size.height = style.height as number;
            }
            /** Or take the tallest/widest single grid times the rows/columns minus margins */
            else {
                size.width = maxWidth * targetColumns + margins.marginLeft + margins.marginRight + gaps.horizontalGap * (targetColumns - 1);
                size.height = maxHeight * targetRows + margins.marginTop + margins.marginBottom + gaps.verticalGap * (targetRows - 1);
            }

            const xPosition: number[] = [];
            const yPosition: number[] = [];
            let columnSize: number;
            let rowSize: number;

            if (targetColumns > 0 && targetRows > 0) {
                const totalGapsWidth = (targetColumns - 1) * gaps.horizontalGap;
                const totalGapsHeight = (targetRows - 1) * gaps.verticalGap;

                const totalWidth = size.width - margins.marginRight - totalGapsWidth;
                const totalHeight = size.height - margins.marginBottom - totalGapsHeight;

                columnSize = totalWidth / targetColumns;
                rowSize = totalHeight / targetRows;

                const widthCalcError = totalWidth - columnSize * targetColumns;
				const heightCalcError = totalHeight - rowSize * targetRows;
				let xMiddle = 0;
				if (widthCalcError > 0) {
					xMiddle = (targetColumns / widthCalcError + 1) / 2;
				}
				let yMiddle = 0;
				if (heightCalcError > 0) {
					yMiddle = (targetRows / heightCalcError + 1) / 2;
				}

                xPosition[0] = margins.marginLeft;
                let corrX = 0;
                for (let i = 0; i < targetColumns; i++) {
                    xPosition[i + 1] = xPosition[i] + columnSize + gaps.horizontalGap;
					if (widthCalcError > 0 && corrX * targetColumns / widthCalcError + xMiddle == i) {
						xPosition[i + 1]++;
						corrX++;
					}
                }

                yPosition[0] = margins.marginLeft;
                let corrY = 0;
                for (let i = 0; i < targetRows; i++) {
                    yPosition[i + 1] = yPosition[i] + rowSize + gaps.verticalGap;
					if (heightCalcError > 0 && corrY * targetRows / heightCalcError + yMiddle == i) {
						yPosition[i + 1]++;
						corrY++;
					}
                }
            }

            const getPosition = (pPositions: number[], pIndex: number, pSize: number, pGap: number) => {
                if (pIndex < 0) {
                    return pPositions[0] + pIndex * (pSize + pGap);
                }
                else if (pIndex >= pPositions.length) {
                    return pPositions[pPositions.length - 1] + (pIndex - pPositions.length + 1) * (pSize + pGap);
                }
                else {
                    return pPositions[pIndex];
                }
            }

            /** Calculate the sizes and build the sizeMap with each component based on the constraints with their component id as key and css style as value */
            children.forEach(component => {
                if (component.visible !== false) {
                    const constraints = new CellConstraints(component.constraints);
                    const x = getPosition(xPosition, constraints.gridX, columnSize, gaps.horizontalGap);
                    const y = getPosition(yPosition, constraints.gridY, rowSize, gaps.verticalGap);
                    const width = getPosition(xPosition, constraints.gridX + constraints.gridWidth, columnSize, gaps.horizontalGap) - x - gaps.horizontalGap;
                    const height = getPosition(yPosition, constraints.gridY + constraints.gridHeight, rowSize, gaps.verticalGap) - y - gaps.verticalGap;
                    sizeMap.set(component.id, {
                        height: height,
                        width: width,
                        left: x,
                        top: y,
                        position: "absolute"
                    });
                }

            });
            /** If reportSize is set and the layout has not received a size by their parent layout (if possible) or the size of the layout changed, report the size */
            if ((reportSize && !style.width && !style.height) || (size.height !== style.height || size.width !== style.width)) {
                runAfterLayout(() => {
                    reportSize({height: size.height, width: size.width});
                })
                
            }
            /** Set the state of the calculated Style */
            setCalculatedStyle({height: size.height, width: size.width, position: 'relative'});
        }

        return sizeMap
    },[layout, compSizes, reportSize, id, style, context.contentStore])

    return (
        /** Provide the allowed sizes of the children as a context */
        <LayoutContext.Provider value={componentSizes}>
<<<<<<< HEAD
            <div className="rc-layout-element" data-layout="grid" data-name={name} style={calculatedStyle}>
=======
            <div data-layout="grid" style={calculatedStyle}>
>>>>>>> 1efa3f9d
                {components}
            </div>
        </LayoutContext.Provider>
    )

}
export default GridLayout;<|MERGE_RESOLUTION|>--- conflicted
+++ resolved
@@ -216,11 +216,7 @@
     return (
         /** Provide the allowed sizes of the children as a context */
         <LayoutContext.Provider value={componentSizes}>
-<<<<<<< HEAD
             <div className="rc-layout-element" data-layout="grid" data-name={name} style={calculatedStyle}>
-=======
-            <div data-layout="grid" style={calculatedStyle}>
->>>>>>> 1efa3f9d
                 {components}
             </div>
         </LayoutContext.Provider>
