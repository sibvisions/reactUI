--- conflicted
+++ resolved
@@ -13,13 +13,8 @@
  * the License.
  */
 
-<<<<<<< HEAD
-import React, { CSSProperties, FC, useContext, useEffect, useMemo, useState } from "react";
+import React, { CSSProperties, FC, useCallback, useContext, useEffect, useMemo, useState } from "react";
 import {appContext, isDesignerVisible} from "../../contexts/AppProvider";
-=======
-import React, { CSSProperties, FC, useCallback, useContext, useMemo, useState } from "react";
-import {appContext} from "../../contexts/AppProvider";
->>>>>>> bc757218
 import {LayoutContext} from "../../LayoutContext";
 import Dimension from "../../util/types/Dimension";
 import { ILayout, isDesignerActive } from "./Layout";
@@ -47,7 +42,7 @@
         reportSize,
         className,
         name
-    } = baseProps
+    } = baseProps;
 
     /** Current state of the calculatedStyle by the GridLayout */
     const [calculatedStyle, setCalculatedStyle] = useState<CSSProperties>();
@@ -57,13 +52,14 @@
 
     const runAfterLayout = useRunAfterLayout();
 
-<<<<<<< HEAD
     /** Margins of layout */
     const margins = useMemo(() => new Margins(layout.substring(layout.indexOf(',') + 1, layout.length).split(',').slice(0, 4)), [layout]);
     /** Gaps between the components */
     const gaps = useMemo(() => new Gaps(layout.substring(layout.indexOf(',') + 1, layout.length).split(',').slice(4, 6)), [layout]);
     /** GridSize of the layout */
     const gridSize = useMemo(() => new GridSize(layout.substring(layout.indexOf(',') + 1, layout.length).split(',').slice(6, 8)), [layout]);
+
+    const children = useMemo(() => context.contentStore.getChildren(id, className), [context.contentStore.flatContent.size]);
 
     const gridLayoutAssistant = useMemo(() => {
         if (context.designer && isDesignerVisible(context.designer)) {
@@ -103,9 +99,6 @@
             return null;
         }
     }, [gridLayoutAssistant]);
-=======
-    const children = useMemo(() => context.contentStore.getChildren(id, className), [context.contentStore.flatContent.size]);
->>>>>>> bc757218
 
     /** 
      * Returns a Map, the keys are the ids of the components, the values are the positioning and sizing properties given to the child components 
@@ -114,9 +107,6 @@
     const componentSizes = useMemo(() => {
         /** Map which contains component ids as key and positioning and sizing properties as value */
         const sizeMap = new Map<string, CSSProperties>();
-
-
-        
 
         /** If compSizes is set (every component in this layout reported its preferred size) */
         if (compSizes && children.size === compSizes.size && context.contentStore.getComponentById(id)?.visible !== false) {
