/* Copyright 2022 SIB Visions GmbH
 *
 * Licensed under the Apache License, Version 2.0 (the "License"); you may not
 * use this file except in compliance with the License. You may obtain a copy of
 * the License at
 *
 * http://www.apache.org/licenses/LICENSE-2.0
 *
 * Unless required by applicable law or agreed to in writing, software
 * distributed under the License is distributed on an "AS IS" BASIS, WITHOUT
 * WARRANTIES OR CONDITIONS OF ANY KIND, either express or implied. See the
 * License for the specific language governing permissions and limitations under
 * the License.
 */

/** React imports */
import React, { FC, useCallback, useEffect, useLayoutEffect, useRef, useState } from "react";
import { Tree, TreeExpandedKeysType, TreeSelectionParams } from 'primereact/tree';
import IBaseComponent from "../../util/types/IBaseComponent";
import { createFetchRequest, createSelectTreeRequest } from "../../factories/RequestFactory";
import TreePath from "../../model/TreePath";
import { showTopBar } from "../topbar/TopBar";
import { handleFocusGained, onFocusLost } from "../../util/server-util/FocusUtil";
import TreeNode from "primereact/treenode";
import useAllDataProviderData from "../../hooks/data-hooks/useAllDataProviderData";
import useAllRowSelect from "../../hooks/data-hooks/useAllRowSelect";
import { getMetaData } from "../../util/data-util/GetMetaData";
import { getSelfJoinedRootReference } from "../../util/data-util/GetSelfJoinedRootReference";
import REQUEST_KEYWORDS from "../../request/REQUEST_KEYWORDS";
import { SelectFilter } from "../../request/data/SelectRowRequest";
import { sendOnLoadCallback } from "../../util/server-util/SendOnLoadCallback";
import { parseMaxSize, parseMinSize, parsePrefSize } from "../../util/component-util/SizeUtil";
import usePopupMenu from "../../hooks/data-hooks/usePopupMenu";
import { concatClassnames } from "../../util/string-util/ConcatClassnames";
import { IExtendableTree } from "../../extend-components/tree/ExtendTree";
import MetaDataResponse, { MetaDataReference } from "../../response/data/MetaDataResponse";
import { IComponentConstants } from "../BaseComponent";

/** Interface for Tree */
export interface ITree extends IBaseComponent {
    dataBooks: string[],
    detectEndNode: boolean
}

interface CustomTreeNode extends TreeNode {
    pageKeyHelper: string,
    data: any
}

type TreeMap = Map<string, string>;

/**
 * Returns the referenced node based on the given pathdFilter
 * @param path - the path
 * @returns the referenced node based on the given path
 */
function getNode(nodes: CustomTreeNode[], path: TreePath) {
    let tempNode = nodes[path.get(0)];
    for (let i = 1; i < path.length(); i++) {
        tempNode = (tempNode?.children ?? [])[path.get(i)] as CustomTreeNode;
    }
    return tempNode
};

/**
 * This component displays a Tree based on server sent databooks
 * @param baseProps - Initial properties sent by the server for this component
 */
const UITree: FC<ITree & IExtendableTree & IComponentConstants> = (props) => {
    /** Name of the screen */
    const screenName = props.context.contentStore.getScreenName(props.id, props.dataBooks && props.dataBooks.length ? props.dataBooks[0] : undefined) as string;

    /** The data provided by the databooks */
    const providedData = useAllDataProviderData(screenName, props.dataBooks);

    /** The selected rows of each databook */
    const selectedRows = useAllRowSelect(screenName, props.dataBooks);

    const [treeDataChanged, setTreeDataChanged] = useState<{ dataBook: string, data: any[]|undefined, pageKey: string, delete: boolean }>({ dataBook: "", data: undefined, pageKey: "", delete: false });

    /** 
     * A Map of the current state of every node with their respective referenced column, the nodes
     * The keys are the nodes saved as TreePath and the value is the parents primary key/referenced column
     */
    const treeData = useRef<TreeMap>(new Map());

    const lastExpandedLength = useRef<number>(0);

    /** Current state of the node objects which are handled by PrimeReact to display in the Tree */
    const [nodes, setNodes] = useState<CustomTreeNode[]>([]);

    const oldNodesLength = useRef<number|undefined>(undefined)

    /** State of the keys of the nodes which are expanded */
    const [expandedKeys, setExpandedKeys] = useState<TreeExpandedKeysType>({});

    /** State of the key of a single node that is selected */
    const [selectedKey, setSelectedKey] = useState<any>();

    const [isInitialized, setInitialized] = useState(false);

    /** Extracting onLoadCallback and id from baseProps */
    const { onLoadCallback, id, detectEndNode } = props;

    /** Helper Methods */

    /**
     * Returns true if the given databook is self-joined (references itself in masterReference) false if it isn't
     * @param dataBook - the databook to check
     * @returns true if the given databook is self-joined false if it isn't
     */
     const isSelfJoined = useCallback((dataBook:string) => {
        const metaData = getMetaData(screenName, dataBook, props.context.contentStore, undefined);
        if (metaData?.masterReference) {
            return metaData.masterReference.referencedDataBook === dataBook;
        } else {
            return false;
        }
    }, [
        props.context.contentStore, 
        screenName
    ]);

    /**
     * Returns the name of the databook of given level, if the level is too high,
     * an empty string is returned unless the last databook is self-joined,
     * then the self-joined databook is returned.
     * @param level - the level of depth
     * @returns the name of the databook of given level
     */
     const getDataBookName = useCallback((level:number) => {
        if (level < props.dataBooks.length) {
            return props.dataBooks[level]
        } else {
            const dataBook = props.dataBooks[props.dataBooks.length-1];
            return isSelfJoined(dataBook) ? dataBook : "";
        }
    }, [
        isSelfJoined, 
        props.dataBooks
    ]);

    /**
     * Returns the correct datarow based on the given path or an empty object if none was found
     * @param path - the wanted path/datarow
     * @param referencedRow - the referenced parent row of the wanted path/datarow
     * @returns the correct datarow based on the given path or an empty object if none was found
     */
     const getDataRow = useCallback((path:TreePath, referencedRow:any) => {
        const dataBookName = getDataBookName(path.length() - 1);
        const metaData = getMetaData(screenName, dataBookName, props.context.contentStore, undefined)
        const dataPage = providedData.get(dataBookName);
        const reference = getReference(dataBookName, metaData as MetaDataResponse, path);
        if (dataPage) {
            if (path.length() === 1) {
                //if path length is 1 there is only a current in the dataprovider map except for self-joined
                //in that case the root reference (pks of parent with null) is chosen. path.getLast() because it
                //is the index of the saved row.
                return dataPage.get(
                    isSelfJoined(dataBookName) 
                        ? getSelfJoinedRootReference(reference!.columnNames)
                        : "current"
                )[path.getLast()];
            } else {
                //In the dataprovider map, the key to the datapage are the referenced columns and their value of the parent stringified.
                //So the parent row (referencedRow) gets stringified and the last of the path is used to get the correct row.
                return dataPage.get(referencedRow)[path.getLast()];
            }  
        }
        return {}
    }, [
        screenName,
        providedData, 
        getDataBookName
    ]);

    const getReference = (dataBook:string, metaData:MetaDataResponse, parentPath: TreePath) => {
        if (isSelfJoined(dataBook) && metaData!.rootReference && dataBook !== getDataBookName(parentPath.length() - 1)) {
            return metaData!.rootReference ?? metaData!.masterReference;
        }
        else {
            return metaData!.masterReference
        }
    }

    const getFilterObj = (metaData: MetaDataResponse, reference: MetaDataReference, data:any) => {
        const arr = metaData!.masterReference!.columnNames.map((columnName) => {
            // Is there a reference to the parent table?
            if (!reference!.columnNames.includes(columnName)) {
              return null;
            }
    
            // Get the name of the column in the parent table.
            const parentColumn = reference!.referencedColumnNames[reference!.columnNames.indexOf(columnName)];
    
            // Get the value of the column in the parent table.
            if (data[parentColumn] !== undefined) {
              return data[parentColumn];
            } else {
              return null;
            }
        });

        return {
            columnNames: reference.columnNames,
            values: arr
        };
    }

    /**
     * Either sends a fetch to receive the next datarows and adds them to the parent node
     * or just adds the nodes to the parent nodes if the data is already fetched.
     * @param fetchObj - the datarow which childrens are to be fetched
     * @param nodeReference - the reference to the node to add the children
     */
    const getChildrenForDataRow = useCallback((fetchObj:any, nodeReference: CustomTreeNode) => {
        if(!nodeReference) {
            return Promise.reject();
        }
        const tempTreeMap:Map<string, any> = new Map<string, any>();
        const parentPath = new TreePath(
            typeof nodeReference.key === "string" 
                ? JSON.parse(nodeReference.key) 
                : typeof nodeReference.key === "undefined" 
                    ? [] 
                    : [nodeReference.key]
        );
        const fetchDataPage = getDataBookName(parentPath.length());
        const metaData = getMetaData(screenName, fetchDataPage, props.context.contentStore, undefined);
        const reference = getReference(fetchDataPage, metaData as MetaDataResponse, parentPath);
        
        const filter = getFilterObj(metaData as MetaDataResponse, reference as MetaDataReference, fetchObj);
        const pkObj:any = {}
        filter.columnNames.forEach((key, i) => pkObj[key] = filter.values[i])

        /**
         * Adds the child nodes to the referenced Node, if they aren't already added
         * also adds the child nodes to the treedata
         * @param builtData - the fetched data
         */
        const addNodesToParent = (builtData:any[]) => {
            nodeReference.leaf = builtData.length === 0;
            builtData.forEach((data, i) => {
                const path = parentPath.getChildPath(i);
                nodeReference.children = (nodeReference.children ? nodeReference.children : []) as CustomTreeNode[];
                const isPotentialParent = getDataBookName(path.length()) !== "";
                const childPkObj:any = {}
                if (getDataBookName(path.length())) {
                    const childDataPage = getDataBookName(path.length());
                    const childMetaData = getMetaData(screenName, childDataPage, props.context.contentStore, undefined);
                    const childReference = getReference(childDataPage, childMetaData as MetaDataResponse, path);
                    const childFilter = getFilterObj(childMetaData as MetaDataResponse, childReference as MetaDataReference, data);
                    childFilter.columnNames.forEach((key, i) => childPkObj[key] = childFilter.values[i]);
                }
                if (!nodeReference.children.some((child:any) => child.key === path.toString())) {
                    (nodeReference.children as CustomTreeNode[]).push({
                        key: path.toString(),
                        label: metaData!.columnView_tree_.length ? data[metaData!.columnView_tree_[0]] : undefined,
                        leaf: !isPotentialParent,
                        pageKeyHelper: isPotentialParent ? getDataBookName(path.length() - 1) + "_" + JSON.stringify(childPkObj) : "",
                        data: data
                    });
                }
                tempTreeMap.set(path.toString(), JSON.stringify(childPkObj));            
            })
        }

        return new Promise<{ treeMap: TreeMap }>(async (resolve, reject) => {
            if (metaData?.masterReference !== undefined) {
                //stringify the pkObj to create the key for the datapages in dataprovider map
                const pkObjStringified = JSON.stringify(pkObj);
                if (fetchDataPage && !providedData.get(fetchDataPage).has(pkObjStringified)) {
                    const fetchReq = createFetchRequest();
                    fetchReq.fromRow = 0;
                    fetchReq.rowCount = -1;
                    fetchReq.dataProvider = fetchDataPage;
                    fetchReq.filter = filter;
                    await showTopBar(props.context.server.sendRequest(fetchReq, REQUEST_KEYWORDS.FETCH)
                        .then(() => {
                            const builtData = providedData.get(fetchDataPage).get(pkObjStringified);
                            addNodesToParent(builtData);
                        }), props.topbar)
                } else {
                    //the data is already fetched so don't send a fetch and get the data by pkObjStringified
                    const builtData = providedData.get(fetchDataPage).get(pkObjStringified);
                    addNodesToParent(builtData);
                }
                resolve({treeMap: tempTreeMap})
            } else {
                reject()
            }
        })
    }, [
        props.context.contentStore, 
        props.context.server, 
        screenName, 
        getDataBookName, 
        props.dataBooks, 
        providedData
    ]);

    /**
     * This event is called when a node is selected, it builds the select tree request and sends it to the server
     * If the lib user extends the Tree with onRowSelect, call it when a row is selected.
     * @param event 
     */
    const handleRowSelection = (event:TreeSelectionParams) => {
        if (event.value && typeof event.value === "string") {
            const selectedFilters:Array<SelectFilter|null> = []
            const selectedDatabooks = props.dataBooks;
            let path = new TreePath(JSON.parse(event.value));
            
            if (props.onRowSelect) {
                props.onRowSelect({ originalEvent: event,  selectedRow: getDataRow(path, treeData.current.get(path.toString()))});
            }

            //filters are build path upwards
            while (path.length()) {
                const dataBook = getDataBookName(path.length() -1)
                const dataRow = getDataRow(path, treeData.current.get(path.getParentPath().toString()));
                const metaData = getMetaData(screenName, dataBook, props.context.contentStore) as MetaDataResponse;

                const primaryKeys = metaData ? metaData.primaryKeyColumns ? metaData.primaryKeyColumns : metaData.columns.map(col => col.name) : [];
                selectedFilters.push({
                    columnNames: primaryKeys,
                    values: primaryKeys.map((pk: string) => dataRow[pk])
                });
                path = path.getParentPath();
            }
            //array needs to be reversed so server can process them
            selectedFilters.reverse();

            //for databooks below, which are not selected/deselected add null to the filters
            while (selectedFilters.length < selectedDatabooks.length) {
                selectedFilters.push(null)
            }
            //If the databook is self-joined fill the array with its name
            while (selectedDatabooks.length < selectedFilters.length && isSelfJoined(selectedDatabooks.slice(-1).pop() as string)) {
                selectedDatabooks.push(selectedDatabooks.slice(-1).pop() as string)
            }
            const selectReq = createSelectTreeRequest();
            selectReq.componentId = props.name;
            selectReq.dataProvider = props.dataBooks
            selectReq.filter = selectedFilters;
            showTopBar(props.context.server.sendRequest(selectReq, REQUEST_KEYWORDS.SELECT_TREE), props.topbar);
        }
    }

    /** The component reports its preferred-, minimum-, maximum and measured-size to the layout */
    useLayoutEffect(() => {
        const wrapperRef = props.forwardedRef.current;
        if (wrapperRef && nodes.length !== oldNodesLength.current) {
            oldNodesLength.current = nodes.length;
            sendOnLoadCallback(
                id, 
                props.className, 
                parsePrefSize(props.preferredSize), 
                parseMaxSize(props.maximumSize), 
                parseMinSize(props.minimumSize), 
                wrapperRef, 
                onLoadCallback
            )
        }
    }, [
        onLoadCallback, 
        id, 
        props.preferredSize, 
        props.maximumSize, 
        props.minimumSize,
        props.className,
        nodes
    ]);

    /**
     * Subscribes to TreeChange, when triggered, states are reset so the Tree can rebuild itself
     * as it is initializing.
     * @returns unsubscribing from TreeChange
     */
    useEffect(() => {
        const updateRebuildTree = () => {
            setExpandedKeys(prevKeys => ({...prevKeys}));
        }
        if (props.dataBooks && props.dataBooks.length) {
            props.context.subscriptions.subscribeToTreeChange(props.dataBooks[0], updateRebuildTree);
        }

<<<<<<< HEAD
        props.context.subscriptions.subscribeToTreeDataChange(props.dataBooks.join("_"), (dataBook:string, data: any[], pageKeyHelper:string) => setTreeDataChanged({ dataBook: dataBook, data: data, pageKey: pageKeyHelper}))
=======
        context.subscriptions.subscribeToTreeDataChange(props.dataBooks.join("_"), (dataBook:string, data: any[], pageKeyHelper:string, pDelete: boolean) => setTreeDataChanged({ dataBook: dataBook, data: data, pageKey: pageKeyHelper, delete: pDelete}))
>>>>>>> bc757218
        
        return () => {
            if (props.dataBooks && props.dataBooks.length) {
                props.context.subscriptions.unsubscribeFromTreeChange(props.dataBooks[0], updateRebuildTree);
            }
            props.context.subscriptions.unsubscribeFromTreeDataChange(props.dataBooks.join("_"));
        }
    }, [
        props.context.subscriptions, 
        props.dataBooks
    ]);

    /**
     * Inits the tree: gets the data of the first level and adds them to nodes
     * calls fetches if necessary and sets the treedata
     */
    useEffect(() => {
        if (props.dataBooks && props.dataBooks.length) {
            const firstLvlDataBook = props.dataBooks[0];
            const metaData = getMetaData(screenName, firstLvlDataBook, props.context.contentStore, undefined);
            let tempTreeMap = treeData.current;

            /**
             * When the first databook is self-joined, the root page must be fetched always.
             * Sets self-joined "null" datapage in dataprovider map
             * @returns the datarows of the root page
             */
            const fetchRoot = async () => {
                const fetchReq = createFetchRequest();
                fetchReq.dataProvider = firstLvlDataBook;
                fetchReq.fromRow = 0;
                fetchReq.rowCount = -1;
                fetchReq.filter = {
                    columnNames: [],
                    values: []
                }
                fetchReq.rootKey = true;
                const fetchResponse = await showTopBar(props.context.server.sendRequest(fetchReq, REQUEST_KEYWORDS.FETCH), props.topbar);
                if (fetchResponse && fetchResponse.length) {
                    const rootKey = props.context.contentStore.getDataBook(screenName, firstLvlDataBook)?.rootKey;
                    if (rootKey) {
                        return providedData.get(firstLvlDataBook).get(rootKey)
                    }
                }
                return []
            }

            const buildNodes = async (data: any[] = []) => {
                const newNodes = [...nodes];
                await Promise.allSettled(data.map(async (dataRow, i) => {
                    const path = new TreePath(i);
                    const isPotentialParent = getDataBookName(path.length()) !== "";
                    const childDataPage = getDataBookName(1);
                    const childMetaData = getMetaData(screenName, childDataPage, props.context.contentStore, undefined);
                    const reference = getReference(childDataPage, childMetaData as MetaDataResponse, new TreePath())
                    const filter = getFilterObj(childMetaData as MetaDataResponse, reference as MetaDataReference, dataRow);
                    const pkObj:any = {}
                    filter.columnNames.forEach((key, i) => pkObj[key] = filter.values[i]);
                    const addedNode: CustomTreeNode = {
                        key: path.toString(),
                        label: metaData!.columnView_tree_.length ? dataRow[metaData!.columnView_tree_[0]] : undefined,
                        leaf: !isPotentialParent,
                        pageKeyHelper: isPotentialParent ? firstLvlDataBook + "_" + JSON.stringify(pkObj) : "",
                        data: dataRow
                    };

                    newNodes[i] = addedNode;

                    if (detectEndNode !== false) {
                        await getChildrenForDataRow(dataRow, addedNode).then((res: any) => {
                            tempTreeMap = new Map([...tempTreeMap, ...res.treeMap])
                        });
                    }

                    tempTreeMap.set(path.toString(), JSON.stringify(pkObj));
                }));
                treeData.current = new Map([...treeData.current, ...tempTreeMap]);
                setNodes(newNodes);
                setInitialized(true);
            }

            fetchRoot().then((res: any) => buildNodes(res))
        }
    }, [providedData.size]);

    /**
     * Check if we have all the data for the tree we need if the expanded keys change
     * If the lib user extends the Tree with onTreeChange, call it when the Tree is expanded/shrinks or changes.
     */
     useEffect(() => {
        if (props.onTreeChange) {
            props.onTreeChange(expandedKeys);
        }
        
        async function growTree(){
            const newNodes = [...nodes];
            let tempTreeData = new Map(treeData.current);
            
            if(lastExpandedLength.current < Object.keys(expandedKeys).length) {
                const key = Object.keys(expandedKeys)[Object.keys(expandedKeys).length - 1];
                const path = new TreePath(JSON.parse(key));
                const node = getNode(newNodes, path);
                if (node) {
                    if (detectEndNode !== false) {
                        //Only fetch if there is another databook underneath
                        if (getDataBookName(path.length())) {
                            const dataRowChildren:any[] = providedData.get(getDataBookName(path.length())).get(treeData.current.get(key));
                            if(dataRowChildren) {
                                await Promise.allSettled(dataRowChildren.map((data, i) => 
                                    getChildrenForDataRow(data, node.children ? node.children[i] as CustomTreeNode : node)
                                        .then((res:any) => tempTreeData = new Map([...tempTreeData, ...res.treeMap]))
                                ))
                                .then(() => treeData.current = new Map([...treeData.current, ...tempTreeData]));
                            }
                        }
                    } 
                    else {
                        await getChildrenForDataRow(getDataRow(path, tempTreeData.get(path.getParentPath().toString())), node)
                            .then(res => tempTreeData = new Map([...tempTreeData, ...res.treeMap]))
                        treeData.current = new Map([...treeData.current, ...tempTreeData])
                    }
                }
            }
            lastExpandedLength.current = Object.keys(expandedKeys).length;
            setNodes(newNodes);
        }
        if(isInitialized) growTree();
    }, [ expandedKeys, isInitialized ]);

    const getTreePathFromSelectedRows = () => {
        const treePathArray:number[] = [];
        selectedRows.forEach((value, key) => {
            if (value) {
                if (key === getDataBookName(Number.MAX_SAFE_INTEGER) && isSelfJoined(key)) {
                    if (value.treePath) {
                        treePathArray.push(...value.treePath.toArray());
                    }
                }
                treePathArray.push(value.index);
            }
        });
        return new TreePath(treePathArray.filter(v => v > -1));
    }

    /**
     * If the selectedRows change, generate the tree selectedKey and expandedKey
     */
    useEffect(() => {
        if (props.dataBooks && props.dataBooks.length) {
            const selected = selectedRows.get(props.dataBooks[0]);
            if (selected) {
                const treePath: TreePath = getTreePathFromSelectedRows();
                setSelectedKey(treePath.toString());
                setExpandedKeys(prevState => {
                    const newState = ({...prevState, ...treePath.toArray().slice(0, -1).reduce((a, n, i, arr) => ({...a, [`[${arr.slice(0, i + 1).join(',')}]`]: true}) , {})});
                    return JSON.stringify(prevState) === JSON.stringify(newState) ? prevState : newState;
                });
            }
        }
    }, [selectedRows]);

    useEffect(() => {
        if (treeDataChanged.delete) {
            const tP = getTreePathFromSelectedRows();
            const parentNode = getNode(nodes, new TreePath(tP.getParentPath().toArray()));
            if (parentNode.children) {
                parentNode.children.splice(parentNode.children.findIndex(childNode => childNode.key === tP.toString()), 1);
            }
        }
        else {
            if (treeDataChanged.data && !treeDataChanged.pageKey.includes("noMasterRow")) {
                const getNodes = (arr: CustomTreeNode[], identifier: string, type: "pageKey"|"key") => {
                    let nodesToReturn:CustomTreeNode[] = [];
    
                    const recurse = (arr: CustomTreeNode[]) => {
                        for (const node of arr) {
                            if ((type === "pageKey" && node.pageKeyHelper === identifier) || (type === "key" && node.key === identifier)) {
                                nodesToReturn.push(node);
                            }
    
                            if (node.children) {
                                recurse(node.children as CustomTreeNode[]);
                            }
                        }
                    }
    
                    recurse(arr);
                    return nodesToReturn;
                }
<<<<<<< HEAD

                recurse(arr);
                return nodesToReturn;
            }

            const nodesCopy = [...nodes];
            const baseNodeData = getDataBookName(0) === treeDataChanged.dataBook && props.context.contentStore.getDataBook(screenName, getDataBookName(0))!.rootKey === treeDataChanged.pageKey;
            const metaData = getMetaData(screenName, treeDataChanged.dataBook, props.context.contentStore) as MetaDataResponse;
            let parentNodes:CustomTreeNode[] = [];
            if (!baseNodeData) {
                if (metaData) {
                    if (metaData.masterReference) {
                        let parentNodeKey = "";
                        parentNodeKey = metaData.masterReference!.referencedDataBook + "_" + treeDataChanged.pageKey;
                        parentNodes = getNodes(nodesCopy, parentNodeKey, "pageKey");
                    }
                    else {
                        console.warn("masterreference for databook: ", treeDataChanged.dataBook + " in tree: " + props.name + "not set!")
=======
    
                const nodesCopy = [...nodes];
                const baseNodeData = getDataBookName(0) === treeDataChanged.dataBook && context.contentStore.getDataBook(screenName, getDataBookName(0))!.rootKey === treeDataChanged.pageKey;
                const metaData = getMetaData(screenName, treeDataChanged.dataBook, context.contentStore) as MetaDataResponse;
                let parentNodes:CustomTreeNode[] = [];
                if (!baseNodeData) {
                    if (metaData) {
                        if (metaData.masterReference) {
                            let parentNodeKey = "";
                            if (isSelfJoined(treeDataChanged.dataBook)) {
                                parentNodeKey = metaData.rootReference!.referencedDataBook + "_" + treeDataChanged.pageKey;
                                parentNodes = getNodes(nodesCopy, parentNodeKey, "pageKey");
        
                                if (!parentNodes.length) {
                                    parentNodeKey = metaData.masterReference!.referencedDataBook + "_" + treeDataChanged.pageKey;
                                    parentNodes = getNodes(nodesCopy, parentNodeKey, "pageKey");
                                }
                            }
                            else {
                                parentNodeKey = metaData.masterReference!.referencedDataBook + "_" + treeDataChanged.pageKey;
                                parentNodes = getNodes(nodesCopy, parentNodeKey, "pageKey");
                            }
                        }
                        else {
                            console.warn("masterreference for databook: ", treeDataChanged.dataBook + " in tree: " + props.name + "not set!")
                        }
    
>>>>>>> bc757218
                    }
                }
<<<<<<< HEAD
            }

            if (!baseNodeData && !parentNodes.length) {
                return;
            }

            const newNodes:CustomTreeNode[] = [];

            treeDataChanged.data.forEach((dataRow, index) => {
                let isPotentialParent = baseNodeData && getDataBookName(1) !== "";
                const createNode = (parentNode: CustomTreeNode|undefined) => {
                    const parentPath = new TreePath(parentNode ? JSON.parse(parentNode.key as string) : []);
                    const path = parentPath.getChildPath(index);
                    const childPkObj:any = {}
                    if (getDataBookName(path.length())) {
                        const childDataPage = getDataBookName(path.length());
                        const childMetaData = getMetaData(screenName, childDataPage, props.context.contentStore, undefined);
                        const childReference = getReference(childDataPage, childMetaData as MetaDataResponse, path);
                        const childFilter = getFilterObj(childMetaData as MetaDataResponse, childReference as MetaDataReference, dataRow);
                        childFilter.columnNames.forEach((key, i) => childPkObj[key] = childFilter.values[i]);
                    }
                    isPotentialParent = isPotentialParent || (parentNode !== undefined && getDataBookName(path.length()) !== "");
                    let newNode:CustomTreeNode = {
                        key: path.toString(),
                        label: metaData!.columnView_tree_.length ? dataRow[metaData!.columnView_tree_[0]] : undefined,
                        leaf: !isPotentialParent,
                        pageKeyHelper: isPotentialParent ? getDataBookName(parentPath.length()) + "_" + JSON.stringify(childPkObj) : "",
                        data: dataRow
                    }
=======
>>>>>>> bc757218
    
                if (!baseNodeData && !parentNodes.length) {
                    return;
                }
    
                const newNodes:CustomTreeNode[] = [];
    
                treeDataChanged.data.forEach((dataRow, index) => {
                    let isPotentialParent = baseNodeData && getDataBookName(1) !== "";
                    const createNode = (parentNode: CustomTreeNode|undefined) => {
                        const parentPath = new TreePath(parentNode ? JSON.parse(parentNode.key as string) : []);
                        const path = parentPath.getChildPath(index);
                        const childPkObj:any = {}
                        if (getDataBookName(path.length())) {
                            const childDataPage = getDataBookName(path.length());
                            const childMetaData = getMetaData(screenName, childDataPage, context.contentStore, undefined);
                            const childReference = getReference(childDataPage, childMetaData as MetaDataResponse, path);
                            const childFilter = getFilterObj(childMetaData as MetaDataResponse, childReference as MetaDataReference, dataRow);
                            childFilter.columnNames.forEach((key, i) => childPkObj[key] = childFilter.values[i]);
                        }
                        isPotentialParent = isPotentialParent || (parentNode !== undefined && getDataBookName(path.length()) !== "");
                        let newNode:CustomTreeNode = {
                            key: path.toString(),
                            label: metaData!.columnView_tree_.length ? dataRow[metaData!.columnView_tree_[0]] : undefined,
                            leaf: !isPotentialParent,
                            pageKeyHelper: isPotentialParent ? getDataBookName(parentPath.length()) + "_" + JSON.stringify(childPkObj) : "",
                            data: dataRow
                        }
        
                        const oldNode = getNode(nodes, path);
                        if (oldNode) {
                            newNode = { ...newNode, children: oldNode.children };
        
                            if (oldNode.leaf) {
                                newNode = { ...newNode, leaf: true }
                            }
                        }
                        newNodes.push(newNode);
                    }
                    if (parentNodes.length) {
                        parentNodes.forEach(parentNode => {
                            createNode(parentNode);
                        })
                    }
                    else {
                        createNode(undefined);
                    }
    
                });
    
                if (baseNodeData) {
                    setNodes(newNodes);
                }
                else {
                    if (parentNodes) {
                        parentNodes.forEach(parentNode => {
                            parentNode.children = newNodes;
                        })
                    }
                    setNodes(nodesCopy);
                }
            }
        }
    }, [treeDataChanged])

    const focused = useRef<boolean>(false);
    
    return (
        <span 
            ref={props.forwardedRef}
            id={props.name} 
            style={props.layoutStyle}
            tabIndex={props.tabIndex ? props.tabIndex : 0}
            onFocus={(event) => {
                if (!focused.current) {
                    handleFocusGained(props.name, props.className, props.eventFocusGained, props.focusable, event, props.name, props.context)
                    focused.current = true;
                }
            }}
            onBlur={event => {
                if (props.forwardedRef.current && !props.forwardedRef.current.contains(event.relatedTarget as Node)) {
                    if (props.eventFocusLost) {
                        onFocusLost(props.name, props.context.server);
                    }
                    focused.current = false;
                }
            }}
            {...usePopupMenu(props)}
        >  
            <Tree
                className={concatClassnames("rc-tree", props.styleClassNames)}
                value={nodes}
                selectionMode="single"
                selectionKeys={selectedKey}
                expandedKeys={expandedKeys}
                onToggle={e => setExpandedKeys(e.value)}
                onSelectionChange={handleRowSelection}
            />
        </span>
    )
}
export default UITree<|MERGE_RESOLUTION|>--- conflicted
+++ resolved
@@ -384,11 +384,7 @@
             props.context.subscriptions.subscribeToTreeChange(props.dataBooks[0], updateRebuildTree);
         }
 
-<<<<<<< HEAD
-        props.context.subscriptions.subscribeToTreeDataChange(props.dataBooks.join("_"), (dataBook:string, data: any[], pageKeyHelper:string) => setTreeDataChanged({ dataBook: dataBook, data: data, pageKey: pageKeyHelper}))
-=======
-        context.subscriptions.subscribeToTreeDataChange(props.dataBooks.join("_"), (dataBook:string, data: any[], pageKeyHelper:string, pDelete: boolean) => setTreeDataChanged({ dataBook: dataBook, data: data, pageKey: pageKeyHelper, delete: pDelete}))
->>>>>>> bc757218
+        props.context.subscriptions.subscribeToTreeDataChange(props.dataBooks.join("_"), (dataBook:string, data: any[], pageKeyHelper:string, pDelete: boolean) => setTreeDataChanged({ dataBook: dataBook, data: data, pageKey: pageKeyHelper, delete: pDelete}))
         
         return () => {
             if (props.dataBooks && props.dataBooks.length) {
@@ -578,30 +574,10 @@
                     recurse(arr);
                     return nodesToReturn;
                 }
-<<<<<<< HEAD
-
-                recurse(arr);
-                return nodesToReturn;
-            }
-
-            const nodesCopy = [...nodes];
-            const baseNodeData = getDataBookName(0) === treeDataChanged.dataBook && props.context.contentStore.getDataBook(screenName, getDataBookName(0))!.rootKey === treeDataChanged.pageKey;
-            const metaData = getMetaData(screenName, treeDataChanged.dataBook, props.context.contentStore) as MetaDataResponse;
-            let parentNodes:CustomTreeNode[] = [];
-            if (!baseNodeData) {
-                if (metaData) {
-                    if (metaData.masterReference) {
-                        let parentNodeKey = "";
-                        parentNodeKey = metaData.masterReference!.referencedDataBook + "_" + treeDataChanged.pageKey;
-                        parentNodes = getNodes(nodesCopy, parentNodeKey, "pageKey");
-                    }
-                    else {
-                        console.warn("masterreference for databook: ", treeDataChanged.dataBook + " in tree: " + props.name + "not set!")
-=======
     
                 const nodesCopy = [...nodes];
-                const baseNodeData = getDataBookName(0) === treeDataChanged.dataBook && context.contentStore.getDataBook(screenName, getDataBookName(0))!.rootKey === treeDataChanged.pageKey;
-                const metaData = getMetaData(screenName, treeDataChanged.dataBook, context.contentStore) as MetaDataResponse;
+                const baseNodeData = getDataBookName(0) === treeDataChanged.dataBook && props.context.contentStore.getDataBook(screenName, getDataBookName(0))!.rootKey === treeDataChanged.pageKey;
+                const metaData = getMetaData(screenName, treeDataChanged.dataBook, props.context.contentStore) as MetaDataResponse;
                 let parentNodes:CustomTreeNode[] = [];
                 if (!baseNodeData) {
                     if (metaData) {
@@ -625,41 +601,8 @@
                             console.warn("masterreference for databook: ", treeDataChanged.dataBook + " in tree: " + props.name + "not set!")
                         }
     
->>>>>>> bc757218
-                    }
-                }
-<<<<<<< HEAD
-            }
-
-            if (!baseNodeData && !parentNodes.length) {
-                return;
-            }
-
-            const newNodes:CustomTreeNode[] = [];
-
-            treeDataChanged.data.forEach((dataRow, index) => {
-                let isPotentialParent = baseNodeData && getDataBookName(1) !== "";
-                const createNode = (parentNode: CustomTreeNode|undefined) => {
-                    const parentPath = new TreePath(parentNode ? JSON.parse(parentNode.key as string) : []);
-                    const path = parentPath.getChildPath(index);
-                    const childPkObj:any = {}
-                    if (getDataBookName(path.length())) {
-                        const childDataPage = getDataBookName(path.length());
-                        const childMetaData = getMetaData(screenName, childDataPage, props.context.contentStore, undefined);
-                        const childReference = getReference(childDataPage, childMetaData as MetaDataResponse, path);
-                        const childFilter = getFilterObj(childMetaData as MetaDataResponse, childReference as MetaDataReference, dataRow);
-                        childFilter.columnNames.forEach((key, i) => childPkObj[key] = childFilter.values[i]);
-                    }
-                    isPotentialParent = isPotentialParent || (parentNode !== undefined && getDataBookName(path.length()) !== "");
-                    let newNode:CustomTreeNode = {
-                        key: path.toString(),
-                        label: metaData!.columnView_tree_.length ? dataRow[metaData!.columnView_tree_[0]] : undefined,
-                        leaf: !isPotentialParent,
-                        pageKeyHelper: isPotentialParent ? getDataBookName(parentPath.length()) + "_" + JSON.stringify(childPkObj) : "",
-                        data: dataRow
-                    }
-=======
->>>>>>> bc757218
+                    }
+                }
     
                 if (!baseNodeData && !parentNodes.length) {
                     return;
@@ -675,7 +618,7 @@
                         const childPkObj:any = {}
                         if (getDataBookName(path.length())) {
                             const childDataPage = getDataBookName(path.length());
-                            const childMetaData = getMetaData(screenName, childDataPage, context.contentStore, undefined);
+                            const childMetaData = getMetaData(screenName, childDataPage, props.context.contentStore, undefined);
                             const childReference = getReference(childDataPage, childMetaData as MetaDataResponse, path);
                             const childFilter = getFilterObj(childMetaData as MetaDataResponse, childReference as MetaDataReference, dataRow);
                             childFilter.columnNames.forEach((key, i) => childPkObj[key] = childFilter.values[i]);
