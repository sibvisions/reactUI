--- conflicted
+++ resolved
@@ -24,11 +24,8 @@
 import { TopBarContextType } from "../topbar/TopBar";
 import { IEditor } from "./IEditor";
 import { isCellEditorReadOnly } from "./text/UIEditorText";
-<<<<<<< HEAD
 import useRepaintResizer from "../../hooks/designer-hooks/useRepaintResizer";
-=======
 import { SelectFilter } from "../../request/data/SelectRowRequest";
->>>>>>> f7d85b92
 
 /** Interface which contains values the CellEditorWrapper passes down to the CellEditor it renders */
 export interface ICellEditorWrapperProps {
@@ -79,15 +76,11 @@
             selectedRow: selectedRow,
             cellStyle: cellStyle,
             isReadOnly: isReadOnly,
-<<<<<<< HEAD
             cellFormatting: props.cellFormatting,
             colIndex: props.colIndex,
-=======
-            cellFormatting: baseProps.cellFormatting,
-            colIndex: baseProps.colIndex,
-            styleClassNames: styleClassNames,
-            filter: baseProps.filter
->>>>>>> f7d85b92
+            cellFormatting: props.cellFormatting,
+            colIndex: props.colIndex,
+            filter: props.filter
         }
     );
 }
