/* Copyright 2022 SIB Visions GmbH
 *
 * Licensed under the Apache License, Version 2.0 (the "License"); you may not
 * use this file except in compliance with the License. You may obtain a copy of
 * the License at
 *
 * http://www.apache.org/licenses/LICENSE-2.0
 *
 * Unless required by applicable law or agreed to in writing, software
 * distributed under the License is distributed on an "AS IS" BASIS, WITHOUT
 * WARRANTIES OR CONDITIONS OF ANY KIND, either express or implied. See the
 * License for the specific language governing permissions and limitations under
 * the License.
 */
import React, { CSSProperties, FC, useCallback, useEffect, useLayoutEffect, useMemo, useRef, useState } from "react";
import { Calendar } from 'primereact/calendar';
import { format, parse, isValid, formatISO, startOfDay } from 'date-fns'
import tinycolor from "tinycolor2";
import { handleFocusGained, onFocusLost } from "../../../util/server-util/FocusUtil";
import { IRCCellEditor } from "../CellEditorWrapper";
import { ICellEditor } from "../IEditor";
import { getTextAlignment } from "../../comp-props/GetAlignments";
import { getDateLocale, getGlobalLocale } from "../../../util/other-util/GetDateLocale";
import { sendOnLoadCallback } from "../../../util/server-util/SendOnLoadCallback";
import { parseMaxSize, parseMinSize, parsePrefSize } from "../../../util/component-util/SizeUtil";
import { sendSetValues } from "../../../util/server-util/SendSetValues";
import useMultipleEventHandler from "../../../hooks/event-hooks/useMultipleEventHandler";
import { handleEnterKey } from "../../../util/other-util/HandleEnterKey";
import usePopupMenu from "../../../hooks/data-hooks/usePopupMenu";
import { concatClassnames } from "../../../util/string-util/ConcatClassnames";
import { getTabIndex } from "../../../util/component-util/GetTabIndex";
import useMouseListener from "../../../hooks/event-hooks/useMouseListener";
import { IExtendableDateEditor } from "../../../extend-components/editors/ExtendDateEditor";
import useRequestFocus from "../../../hooks/event-hooks/useRequestFocus";
import useDesignerUpdates from "../../../hooks/style-hooks/useDesignerUpdates";
import useHandleDesignerUpdate from "../../../hooks/style-hooks/useHandleDesignerUpdate";
import { formatInTimeZone, toDate } from 'date-fns-tz'
import { IComponentConstants } from "../../BaseComponent";

/** Interface for cellEditor property of DateCellEditor */
export interface ICellEditorDate extends ICellEditor {
    dateFormat?: string,
    isAmPmEditor: boolean,
    isDateEditor: boolean,
    isHourEditor: boolean,
    isMinuteEditor: boolean,
    isSecondEditor: boolean,
    isTimeEditor: boolean,
    timeZone?: string,
    locale?: string
}

/** Interface for DateCellEditor */
export interface IEditorDate extends IRCCellEditor {
    cellEditor: ICellEditorDate
}

// Supported date-time formats
const dateTimeFormats = [
    "dd.MM.yyyy HH:mm", 
    "dd-MM-yyyy HH:mm", 
    "dd/MM/yyyy HH:mm", 
    "dd.MMMMM.yy HH:mm", 
    "dd-MMMMM-yyyy HH:mm", 
    "dd/MMMM/yyyyy HH:mm",
]

// Supported date formats
const dateFormats = [
    "dd.MM.yyyy", 
    "dd-MM-yyyy", 
    "dd/MM/yyyy", 
    "dd.MMMMM.yy", 
    "dd-MMMMM-yyyy", 
    "dd/MMMM/yyyyy"
]

// Parses a date-string through multiple formats
const parseMultiple = (
    dateString: string,
    formatString: string[],
    referenceDate: Date,
    options?: Parameters<typeof parse>[3]
) => {
    let result;
    for (let i = 0; i < formatString.length; i++) {
        if(!formatString[i]) continue;
        result = parse(dateString, formatString[i], referenceDate, options);
        if (isValid(result)) { break; }
    }
    return result;
}

/**
 * The DateCellEditor displays an input field to enter a date value and a button
 * which opens a datepicker to choose a date and change the value in its databook
 * @param props - Initial properties sent by the server for this component
 */
const UIEditorDate: FC<IEditorDate & IExtendableDateEditor & IComponentConstants> = (props) => {
    /** Reference for the calendar element */
    const calendar = useRef<CustomCalendar>(null);

    /** Reference for calendar input element */
    const calendarInput = useRef<HTMLInputElement>(null);

    /** The current locale of the editor, if there is no locale set use the globallocale */
    const locale = useMemo(() => {
        if (props.cellEditor.locale) {
            return getDateLocale(props.cellEditor.locale);
        }
        else {
            return getGlobalLocale();
        }
    }, [props.cellEditor.locale]);

    /**
     * Returns true, if the given date is a valid date
     * @param inputDate - the date to be checked
     */
    const isValidDate = (inputDate:any) => {
        return inputDate instanceof Date && !isNaN(inputDate.getTime());
    }

    /** Use the set timezone for the editor or the timezone in the appsettings */
    const timeZone = useMemo(() => props.cellEditor.timeZone ? props.cellEditor.timeZone : props.context.appSettings.timeZone, [props.cellEditor.timeZone]);

    /** True, if for some reason the editor would throw an error, disables the editor */
    const [hasError, setHasError] = useState<boolean>(false);

    /** Converts the selectedValue to the correct Timezone */
    const convertToTimeZone = useCallback((viewDate:boolean) => {
        if (props.selectedRow && props.selectedRow.data[props.columnName] && isValidDate(new Date(props.selectedRow.data[props.columnName]))) {
            if (hasError) {
                setHasError(false)
            }
            return toDate(formatInTimeZone(new Date(props.selectedRow.data[props.columnName]), timeZone, 'yyyy-MM-dd HH:mm:ss', { locale: locale }));
        }
        else if (viewDate) {
            // if (hasError) {
            //     setHasError(false)
            // }
            return new Date();
        }
        else if (props.selectedRow && props.selectedRow.data[props.columnName] && !isValidDate(new Date(props.selectedRow.data[props.columnName])) && !hasError) {
            setHasError(true)
        } 
        return undefined
        
    }, [props.selectedRow, props.columnName, locale, timeZone, hasError])

    /** The current datevalue */
    const [dateValue, setDateValue] = useState<any>(convertToTimeZone(false));

    /** True, if the overlaypanel is visible */
    const [visible, setVisible] = useState<boolean>(false);

    /** The month/year which is currently displayed */
    const [viewDate, setViewDate] = useState<any>(convertToTimeZone(true));

    /** True, if the user has changed the value */
    const startedEditing = useRef<boolean>(false);

    const hasChanged = useRef<boolean>(false);

    /** Extracting onLoadCallback and id from props */
    const {onLoadCallback, id} = props;

    /** Current state of dateFormat for PrimeReact Calendar */
    const dateFormat = props.cellEditor.dateFormat;

    /** The horizontal- and vertical alignments */
    const textAlignment = useMemo(() => getTextAlignment(props), [props]);

    /** Wether the DateCellEditor is a time-editor */
    const showTime = props.cellEditor.isTimeEditor;

    /** Wether the DateCellEditor should show seconds */
    const showSeconds = props.cellEditor.isSecondEditor;

    /** Wether the DateCellEditor should only show time and no date */
    const timeOnly = props.cellEditor.isTimeEditor && !props.cellEditor.isDateEditor;

    /** Reference if the date has already been save to avoid multiple setValue calls */
    const alreadySaved = useRef<boolean>(false);

    /** Reference if the DateCellEditor is already focused */
    const focused = useRef<boolean>(false);

    /** The button background-color, taken from the "primary-color" variable of the css-scheme */
    const btnBgd = useMemo(() => window.getComputedStyle(document.documentElement).getPropertyValue('--primary-color'), [props.designerUpdate]);

    /** Handles the requestFocus property */
    useRequestFocus(id, props.requestFocus, calendarInput.current as HTMLElement|undefined, props.context);

    /** The component reports its preferred-, minimum-, maximum and measured-size to the layout */
    useLayoutEffect(() => {
        if (onLoadCallback && props.forwardedRef.current) {
            sendOnLoadCallback(
                id,
                props.cellEditor.className,
                parsePrefSize(props.preferredSize), 
                parseMaxSize(props.maximumSize), 
                parseMinSize(props.minimumSize), 
                props.forwardedRef.current, 
                onLoadCallback
            )
        }
    },[onLoadCallback, id, props.preferredSize, props.maximumSize, props.minimumSize, props.cellEditor.dateFormat]);

<<<<<<< HEAD
=======
    /** Retriggers the size-measuring and sets the layoutstyle to the component */
    useHandleDesignerUpdate(
        designerUpdate,
        wrapperRef.current,
        props.layoutStyle,
        (clone: HTMLElement) => sendOnLoadCallback(
            id,
            props.cellEditor.className,
            parsePrefSize(props.preferredSize),
            parseMaxSize(props.maximumSize),
            parseMinSize(props.minimumSize),
            clone,
            onLoadCallback
        ),
        onLoadCallback,
        props.cellEditor.dateFormat
    );

>>>>>>> 20bf9e15
    // When the cell-editor is opened focus the input and forward the pressed key when opening, on unmount save the date-input if the screen is still opened
    useEffect(() => {
        setTimeout(() => {
            if (calendarInput.current && props.isCellEditor) {
                calendarInput.current?.focus()
                if (props.passedKey) {
                    //TODO: Value changing isn't very good here but setting the state is not possible because the state needs to be a date...
                    calendarInput.current.value = props.passedKey
                }
            }
        },0);

        return () => {
            if (props.context.contentStore.activeScreens.map(screen => screen.name).indexOf(props.screenName) !== -1 && props.isCellEditor && startedEditing.current) {
                handleDateInput();
            }
        }
    },[])

    // If the editor is readonly, disable the button to open the datepicker
    useEffect(() => {
        if (calendar.current) {
            //@ts-ignore
            const btnElem = calendar.current.container.querySelector("button");
            if (props.isReadOnly || hasError) {
                if (!btnElem.disabled) {
                    btnElem.disabled = true;
                }
            }
            else if (btnElem.disabled && !hasError) {
                btnElem.disabled = false;
            }
        }
    }, [props.isReadOnly])

    // Sets the date-value and the view-date when the selectedRow changes
    useEffect(() => {
        setDateValue(convertToTimeZone(false));
        setViewDate(convertToTimeZone(true));
        
    },[props.selectedRow]);

    // If the lib user extends the DateCellEditor with onChange, call it when slectedRow changes.
    useEffect(() => {
        if (props.onChange) {
            props.onChange(props.selectedRow && props.selectedRow.data[props.columnName] && isValidDate(new Date(props.selectedRow.data[props.columnName])) ? new Date(props.selectedRow.data[props.columnName]) : undefined)
        }
    }, [props.selectedRow, props.onChange])

    // Checks if the time has changed to hide the overlay if the date has been selected directly
    const timeChanged = (newDate: Date, oldDate: Date) => {
        if (!oldDate || newDate.getHours() !== oldDate.getHours() || newDate.getMinutes() !== oldDate.getMinutes() || newDate.getSeconds() !== oldDate.getSeconds()) {
            return true;
        }
        return false;
    }

    /**
     * When a date is entered in the inputfield in some possible formats, use date-fns parse to get its date object, then call sendSetValues
     * to send the date to the server and remove PrimeReact time if necassary
     */
    const handleDateInput = () => {
        let inputDate:Date = new Date();
        //@ts-ignore
        const emptyValue = calendarInput.current.value === "";

        if (showTime) {
            //@ts-ignore
            inputDate = parseMultiple(calendarInput.current.value, [
                props.cellEditor.dateFormat || '', 
                ...dateTimeFormats,
                ...dateFormats
            ], new Date(), { locale: locale });
        }
        else {
            //@ts-ignore
            inputDate = parseMultiple(calendarInput.current.value, [
                props.cellEditor.dateFormat || '', 
                ...dateFormats
            ], new Date(), { locale: locale });
        }

        let dateToSend:Date|null = inputDate;
        
        if (isValidDate(inputDate)) {
            setDateValue(inputDate);
            dateToSend = toDate(formatInTimeZone(inputDate, Intl.DateTimeFormat().resolvedOptions().timeZone, 'yyyy-MM-dd HH:mm:ss', { locale: locale }), { timeZone: timeZone });
        }
        else if (emptyValue) {
            dateToSend = null;
            setDateValue(null);
        }
        else {
            dateToSend = props.selectedRow && props.selectedRow.data[props.columnName] ? new Date(props.selectedRow.data[props.columnName]) : null;
            setDateValue(convertToTimeZone(false));
        }
        
        sendSetValues(
            props.dataRow,
            props.name,
            props.columnName,
            props.columnName,
            isValidDate(dateToSend) ? (dateToSend as Date).getTime() : null,
            props.context.server, 
            props.topbar,
            props.rowNumber);
        startedEditing.current = false;
    }

    // When "enter" or "tab" are pressed save the entry and close the editor, when escape is pressed don't save and close the editor
    useMultipleEventHandler(calendar.current && calendarInput.current ? 
        //@ts-ignore
        [calendarInput.current, calendar.current.container.querySelector("button")] : undefined, "keydown", (event:KeyboardEvent) => {
        if (['ArrowUp', 'ArrowDown', 'ArrowLeft', 'ArrowRight', 'Enter', 'Tab', 'Escape'].indexOf(event.key) === -1 && !startedEditing.current) {
            startedEditing.current = true;
        }
        event.stopPropagation();

        if (props.onInput) {
            props.onInput(event as KeyboardEvent)
        }

        if (event.key === "Enter") {
            handleDateInput();
            alreadySaved.current = true;
            handleEnterKey(event, event.target, props.name, props.stopCellEditing);
            if (calendar.current) {
                setVisible(false);
                if ((event.target as HTMLElement).tagName === "BUTTON") {
                    if (props.eventFocusLost) {
                        onFocusLost(props.name, props.context.server);
                    }
                }
            }
        }
        else if (event.key === "Tab") {
            handleDateInput();
            alreadySaved.current = true;
            if (props.isCellEditor && props.stopCellEditing) {
                props.stopCellEditing(event);
            }
            else if (calendar.current) {
                setVisible(false);
                if ((event.target as HTMLElement).tagName === "BUTTON") {
                    if (props.eventFocusLost) {
                        onFocusLost(props.name, props.context.server);
                    }
                }
            }
        }
        else if (event.key === "Escape" && props.isCellEditor && props.stopCellEditing) {
            props.stopCellEditing(event);
        }
    });

    return (
        <span 
            ref={props.forwardedRef}
            id={!props.isCellEditor ? props.name : undefined}
            aria-label={props.ariaLabel} 
            {...usePopupMenu(props)} 
            aria-expanded={visible} 
            style={{
                ...props.layoutStyle
            } as CSSProperties}>
            <CustomCalendar
                ref={calendar}
                inputRef={calendarInput}
                className={concatClassnames(
                    "rc-editor-text",
                    "rc-editor-date",
                    props.columnMetaData?.nullable === false ? "required-field" : "",
                    props.isCellEditor ? "open-cell-editor" : undefined,
                    props.focusable === false ? "no-focus-rect" : "",
                    props.borderVisible === false ? "invisible-border" : "",
                    props.isReadOnly ? "rc-input-readonly" : "",
                    props.styleClassNames
                )}
                panelClassName="rc-editor-date-panel"
                inputClassName={concatClassnames("p-date-input")}
                style={{
                    '--background': btnBgd,
                    '--hoverBackground': tinycolor(btnBgd).darken(5).toString()
                }}
                monthNavigator
                yearNavigator
                yearRange="1900:2030"
                dateFormat={dateFormat}
                showTime={showTime}
                showSeconds={showSeconds}
                timeOnly={timeOnly}
                visible={visible}
                hourFormat={props.cellEditor.isAmPmEditor ? "12" : "24"}
                showIcon
                showOnFocus={false}
                inputStyle={{ 
                    ...textAlignment, 
                    ...props.cellStyle,
                    borderRight: "none" 
                }}
                value={isValidDate(dateValue) ? new Date(dateValue) : undefined}
                appendTo={document.body}
                onChange={event => {
                    //@ts-ignore
                    setDateValue(event.value ? event.value : null);
                    hasChanged.current = true;
                    
                    if (showTime && event.value && !timeChanged(event.value as Date, dateValue)) {
                        (calendar.current as any).hideOverlay();
                    }

                    if (calendarInput.current) {
                        calendarInput.current.focus();
                    }
                }}
                onFocus={(event) => {
                    if (!focused.current) {
                        handleFocusGained(props.name, props.cellEditor.className, props.eventFocusGained, props.focusable, event, props.name, props.context, props.isCellEditor)
                        focused.current = true;
                    }
                }}
                onBlur={event => {
                    if (props.onBlur) {
                        props.onBlur(event);
                    }

                    if (startedEditing.current) {
                        !alreadySaved.current ? handleDateInput() : alreadySaved.current = false
                    }

                    // Check if the relatedTarget isn't in the dropdown and only then send focus lost. DateEditor also wants to send blur when clicking the overlay.
                    //@ts-ignore
                    if (!visible && !calendar.current.container.contains(event.relatedTarget)) {
                        if (props.eventFocusLost) {
                            onFocusLost(props.name, props.context.server);
                        }
                        focused.current = false;
                    }
                }}
                onHide={() => {
                    if (hasChanged.current) {
                        handleDateInput();
                        hasChanged.current = false;
                    }
                }}
                tabIndex={props.isCellEditor ? -1 : getTabIndex(props.focusable, props.tabIndex)}
                readOnlyInput={props.isReadOnly || hasError}
                //disabled={props.isReadOnly || hasError}
                onVisibleChange={event => {
                    setVisible(prevState => !prevState);
                    if (!focused.current) {
                        handleFocusGained(props.name, props.cellEditor.className, props.eventFocusGained, props.focusable, event, props.name, props.context, props.isCellEditor)
                        focused.current = true;
                    }
                    if (event.type === 'outside') {
                        if (props.eventFocusLost) {
                            onFocusLost(props.name, props.context.server);
                        }
                        focused.current = false;
                    }
                }}
                tooltip={props.toolTipText}
                tooltipOptions={{ position: "left" }}
                viewDate={viewDate}
                onViewDateChange={(e) => setViewDate(e.value)}
                placeholder={props.cellEditor_placeholder_}
            />
        </span>

    )
}
export default UIEditorDate

class CustomCalendar extends Calendar {
    formatDateTime(date: Date) {
        let formattedValue = null;
        if (date) {
            formattedValue = this.props.dateFormat ? format(date, this.props.dateFormat, { locale: this.props.locale ? getDateLocale(this.props.locale) : getGlobalLocale() }) : formatISO(date);
        }

        return formattedValue;
    }
    parseDateTime(text: string) {
        let date = parseMultiple(text, [this.props.dateFormat || '', ...dateFormats], new Date(), { locale: this.props.locale ? getDateLocale(this.props.locale) : getGlobalLocale() }) || new Date();

        if (this.props.timeOnly) {
            date = new Date();
            date.setHours(date.getHours());
            date.setMinutes(date.getMinutes());
            date.setSeconds(date.getSeconds());
        } else if (!this.props.showTime) {
            date = startOfDay(date);
        }
        return date;
    }
}<|MERGE_RESOLUTION|>--- conflicted
+++ resolved
@@ -207,27 +207,6 @@
         }
     },[onLoadCallback, id, props.preferredSize, props.maximumSize, props.minimumSize, props.cellEditor.dateFormat]);
 
-<<<<<<< HEAD
-=======
-    /** Retriggers the size-measuring and sets the layoutstyle to the component */
-    useHandleDesignerUpdate(
-        designerUpdate,
-        wrapperRef.current,
-        props.layoutStyle,
-        (clone: HTMLElement) => sendOnLoadCallback(
-            id,
-            props.cellEditor.className,
-            parsePrefSize(props.preferredSize),
-            parseMaxSize(props.maximumSize),
-            parseMinSize(props.minimumSize),
-            clone,
-            onLoadCallback
-        ),
-        onLoadCallback,
-        props.cellEditor.dateFormat
-    );
-
->>>>>>> 20bf9e15
     // When the cell-editor is opened focus the input and forward the pressed key when opening, on unmount save the date-input if the screen is still opened
     useEffect(() => {
         setTimeout(() => {
