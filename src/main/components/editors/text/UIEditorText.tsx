--- conflicted
+++ resolved
@@ -273,13 +273,8 @@
 
     /** The component reports its preferred-, minimum-, maximum and measured-size to the layout, password ref has a inconsistency */
     useLayoutEffect(() => {
-<<<<<<< HEAD
-        if(onLoadCallback && props.forwardedRef.current && fieldType !== FieldTypes.HTML) {
+        if (onLoadCallback && props.forwardedRef.current && fieldType !== FieldTypes.HTML) {
             sendOnLoadCallback(id, props.cellEditor?.className ? props.cellEditor.className : CELLEDITOR_CLASSNAMES.TEXT, parsePrefSize(props.preferredSize), parseMaxSize(props.maximumSize), parseMinSize(props.minimumSize), props.forwardedRef.current, onLoadCallback);
-=======
-        if (onLoadCallback && textRef.current && fieldType !== FieldTypes.HTML) {
-            sendOnLoadCallback(id, props.cellEditor?.className ? props.cellEditor.className : CELLEDITOR_CLASSNAMES.TEXT, parsePrefSize(props.preferredSize), parseMaxSize(props.maximumSize), parseMinSize(props.minimumSize), textRef.current, onLoadCallback);
->>>>>>> 85ad8c1c
         }
     },[onLoadCallback, id, props.cellEditor?.contentType, props.preferredSize, props.maximumSize, props.minimumSize]);
 
