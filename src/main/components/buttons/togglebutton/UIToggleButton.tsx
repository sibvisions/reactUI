--- conflicted
+++ resolved
@@ -154,13 +154,8 @@
                 tabIndex={btnStyle.tabIndex}
                 checked={checked}
                 onChange={handleOnChange}
-<<<<<<< HEAD
-                onFocus={props.eventFocusGained ? () => onFocusGained(props.name, props.context.server) : undefined}
+                onFocus={(event) => handleFocusGained(props.name, props.className, props.eventFocusGained, props.focusable, event, props.name, props.context)}
                 onBlur={props.eventFocusLost ? () => onFocusLost(props.name, props.context.server) : undefined}
-=======
-                onFocus={(event) => handleFocusGained(props.name, props.className, props.eventFocusGained, props.focusable, event, props.name, context)}
-                onBlur={props.eventFocusLost ? () => onFocusLost(props.name, context.server) : undefined}
->>>>>>> 2d1988d6
                 tooltip={props.toolTipText}
                 tooltipOptions={{ position: "left" }}>
                     {isHTML && props.text && <RenderButtonHTML text={props.text} />}
