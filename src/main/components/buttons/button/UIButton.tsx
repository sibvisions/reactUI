import React, { FC, useLayoutEffect, useRef } from "react";
import { Button } from "primereact/button";
import tinycolor from 'tinycolor2';
import { useButtonMouseImages, useMouseListener, usePopupMenu, useComponentConstants, useButtonStyling } from "../../zhooks";
<<<<<<< HEAD

/** Other imports */
import { createDispatchActionRequest } from "../../../factories/RequestFactory";
=======
import { createPressButtonRequest } from "../../../factories/RequestFactory";
import { REQUEST_ENDPOINTS } from "../../../request";
>>>>>>> e196e57c
import { IButton } from "..";
import { concatClassnames, sendOnLoadCallback, parsePrefSize, parseMinSize, parseMaxSize, checkComponentName, isCompDisabled } from "../../util";
import { showTopBar } from "../../topbar/TopBar";
import { onFocusGained, onFocusLost } from "../../util/SendFocusRequests";
import { REQUEST_ENDPOINTS } from "../../../request";

/**
 * This component displays a basic button
 * @param baseProps - Initial properties sent by the server for this component
 */
const UIButton: FC<IButton> = (baseProps) => {
    /** Reference for the button element */
    const buttonRef = useRef<any>(null);

    /** Reference for the span that is wrapping the button containing layout information */
    const buttonWrapperRef = useRef<HTMLSpanElement>(null);

    /** Component constants for contexts, properties and style */
    const [context, topbar, [props], layoutStyle, translation, compStyle] = useComponentConstants<IButton>(baseProps);

    /** Style properties for the button */
    const btnStyle = useButtonStyling(props, layoutStyle, compStyle, buttonRef.current)

    /** Extracting onLoadCallback and id from baseProps */
    const { onLoadCallback, id } = baseProps;

    /** Hook to display mouseOverImages and mousePressedImage */
    useButtonMouseImages(btnStyle.iconProps, btnStyle.pressedIconProps, btnStyle.mouseOverIconProps, buttonRef.current ? buttonRef.current : undefined);

    /** Hook for MouseListener */
    useMouseListener(props.name, buttonWrapperRef.current ? buttonWrapperRef.current : undefined, props.eventMouseClicked, props.eventMousePressed, props.eventMouseReleased);

    /** The component reports its preferred-, minimum-, maximum and measured-size to the layout */
    useLayoutEffect(() => {
        if (buttonRef.current) {
            sendOnLoadCallback(id, props.className, parsePrefSize(props.preferredSize), parseMaxSize(props.maximumSize), parseMinSize(props.minimumSize), buttonRef.current, onLoadCallback);
        }
    }, [onLoadCallback, id, props.preferredSize, props.maximumSize, props.minimumSize, props.text]);


    /** When the button is clicked, a pressButtonRequest is sent to the server with the buttons name as componentId */
    const onButtonPress = () => {
        if (props.eventAction) {
            const req = createDispatchActionRequest();
            req.componentId = props.name;
            showTopBar(context.server.sendRequest(req, REQUEST_ENDPOINTS.DISPATCH_ACTION), topbar);
        }
    }

    return (
        <span ref={buttonWrapperRef} style={layoutStyle}>
            <Button
                id={checkComponentName(props.name)}
                ref={buttonRef}
                className={concatClassnames(
                    "rc-button",
                    !btnStyle.borderPainted ? "border-notpainted" : "",
                    props.style?.includes("hyperlink") ? "p-button-link" : "",
                    btnStyle.borderPainted && tinycolor(btnStyle.style.background?.toString()).isDark() ? "bright-button" : "dark-button",
                    props.borderOnMouseEntered ? "mouse-border" : "",
                    `gap-${btnStyle.iconGapPos}`,
                    btnStyle.iconDirection,
                    props.parent?.includes("TB") ? "rc-toolbar-button" : "",
                    btnStyle.iconDirection && btnStyle.style.alignItems === "center" ? "no-center-gap" : "",
                )}
                style={{
                    ...btnStyle.style,
                    background: undefined,
                    borderColor: undefined,
                    '--btnJustify': btnStyle.style.justifyContent,
                    '--btnAlign': btnStyle.style.alignItems,
                    '--btnPadding': btnStyle.style.padding ? btnStyle.style.padding : undefined,
                    '--background': btnStyle.style.background,
                    '--hoverBackground': tinycolor(btnStyle.style.background?.toString()).darken(5).toString(),
                    ...(btnStyle.iconProps?.icon ? {
                        '--iconWidth': `${btnStyle.iconProps.size?.width}px`,
                        '--iconHeight': `${btnStyle.iconProps.size?.height}px`,
                        '--iconColor': btnStyle.iconProps.color,
                        '--iconImage': `url(${context.server.RESOURCE_URL + btnStyle.iconProps.icon})`,
                        '--iconTextGap': `${props.imageTextGap || 4}px`,
                        '--iconCenterGap': `${btnStyle.iconCenterGap}px`
                    } : {})
                } as any}
                label={props.text}
                aria-label={props.ariaLabel}
                icon={btnStyle.iconProps ? concatClassnames(btnStyle.iconProps.icon, 'rc-button-icon') : undefined}
                iconPos={btnStyle.iconPos}
                tabIndex={props.focusable === false ? -1 : btnStyle.tabIndex}
                onClick={onButtonPress}
                onFocus={(event) => {
                    if (props.eventFocusGained) {
                        onFocusGained(props.name, context.server);
                    }
                    else {
                        if (props.focusable === false) {
                            event.preventDefault();
                        }
                    }
                }}
                onBlur={props.eventFocusLost ? () => onFocusLost(props.name, context.server) : undefined}
                disabled={isCompDisabled(props)}
                tooltip={props.toolTipText}
                tooltipOptions={{ position: "left" }}
                {...usePopupMenu(props)}
            />
        </span>
    )
}
export default UIButton;<|MERGE_RESOLUTION|>--- conflicted
+++ resolved
@@ -2,14 +2,7 @@
 import { Button } from "primereact/button";
 import tinycolor from 'tinycolor2';
 import { useButtonMouseImages, useMouseListener, usePopupMenu, useComponentConstants, useButtonStyling } from "../../zhooks";
-<<<<<<< HEAD
-
-/** Other imports */
 import { createDispatchActionRequest } from "../../../factories/RequestFactory";
-=======
-import { createPressButtonRequest } from "../../../factories/RequestFactory";
-import { REQUEST_ENDPOINTS } from "../../../request";
->>>>>>> e196e57c
 import { IButton } from "..";
 import { concatClassnames, sendOnLoadCallback, parsePrefSize, parseMinSize, parseMaxSize, checkComponentName, isCompDisabled } from "../../util";
 import { showTopBar } from "../../topbar/TopBar";
