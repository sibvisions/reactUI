--- conflicted
+++ resolved
@@ -1,14 +1,8 @@
-<<<<<<< HEAD
-/** React imports */
 import { ReactElement, useCallback, useContext, useEffect, useMemo, useRef, useState } from "react";
-
-/** 3rd Party imports */
-=======
-import { ReactElement, useCallback, useContext, useEffect, useRef, useState } from "react";
->>>>>>> e196e57c
 import _ from "underscore";
 import { appContext } from "../../AppProvider";
 import { componentHandler, createCustomComponentWrapper } from "../../factories/UIFactory";
+import BaseComponent from "../BaseComponent";
 import { Dimension } from "../util";
 
 export type ComponentSizes = {
