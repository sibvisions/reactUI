--- conflicted
+++ resolved
@@ -8,6 +8,7 @@
 import { BaseResponse, RESPONSE_NAMES } from "../../response";
 import { showTopBar, TopBarContext } from "../topbar/TopBar";
 import { addCSSDynamically, Timer } from "../util";
+import { appVersion } from "../../AppSettings";
 
 /**
  * Sends and handles the startup of the application
@@ -413,14 +414,12 @@
                     designToSet = data.design;
                 }
 
-<<<<<<< HEAD
                 if (data.version) {
                     context.appSettings.version = parseInt(data.version);
                     context.server.endpointMap = context.server.setEndPointMap(parseInt(data.version));
-                }
-
-                setStartupProperties(startUpRequest, props.embedOptions ? props.embedOptions : urlParams);
-=======
+                    appVersion.version = parseInt(data.version)
+                }
+
                 //setStartupProperties(startUpRequest, props.embedOptions ? props.embedOptions : urlParams);
             }).then(() => {
                 fetch('devconfig.json').then((r) => r.json()).then((data) => {
@@ -430,7 +429,6 @@
                 })
                 .then(() => setStartupProperties(startUpRequest, props.embedOptions ? props.embedOptions : urlParams))
                 .catch(() => () => setStartupProperties(startUpRequest, props.embedOptions ? props.embedOptions : urlParams))
->>>>>>> 5e91dff7
             }).catch(() => {
                 setStartupProperties(startUpRequest, props.embedOptions ? props.embedOptions : urlParams);
             });
