--- conflicted
+++ resolved
@@ -147,11 +147,7 @@
                 props.focusable === false ? "no-focus-rect" : "",
                 props.styleClassNames
             )}
-<<<<<<< HEAD
-            style={{...props.layoutStyle, ...props.compStyle, justifyContent: alignments.ha, alignItems: alignments.va}}
-=======
-            style={{...layoutStyle, ...compStyle, overflow: "hidden", justifyContent: alignments.ha, alignItems: alignments.va}}
->>>>>>> 2d1988d6
+            style={{...props.layoutStyle, ...props.compStyle, overflow: "hidden", justifyContent: alignments.ha, alignItems: alignments.va}}
             tabIndex={getTabIndex(props.focusable, props.tabIndex)}
         >
             <Tooltip target={"#" + props.name} />
