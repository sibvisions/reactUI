/* Copyright 2022 SIB Visions GmbH
 *
 * Licensed under the Apache License, Version 2.0 (the "License"); you may not
 * use this file except in compliance with the License. You may obtain a copy of
 * the License at
 *
 * http://www.apache.org/licenses/LICENSE-2.0
 *
 * Unless required by applicable law or agreed to in writing, software
 * distributed under the License is distributed on an "AS IS" BASIS, WITHOUT
 * WARRANTIES OR CONDITIONS OF ANY KIND, either express or implied. See the
 * License for the specific language governing permissions and limitations under
 * the License.
 */

import React, { FC, useEffect, useLayoutEffect, useMemo, useState } from "react";
import IBaseComponent from "../../util/types/IBaseComponent";
import { Tooltip } from "primereact/tooltip";
import { isFAIcon } from "../../hooks/event-hooks/useButtonMouseImages";
import { parseIconData } from "../comp-props/ComponentProperties";
import useImageStyle from "../../hooks/style-hooks/useImageStyle";
import usePopupMenu from "../../hooks/data-hooks/usePopupMenu";
import { getAlignments } from "../comp-props/GetAlignments";
import Dimension from "../../util/types/Dimension";
import { parseMaxSize, parseMinSize, parsePrefSize } from "../../util/component-util/SizeUtil";
import { sendOnLoadCallback } from "../../util/server-util/SendOnLoadCallback";
import { concatClassnames } from "../../util/string-util/ConcatClassnames";
import { getTabIndex } from "../../util/component-util/GetTabIndex";
import { IExtendableIcon } from "../../extend-components/icon/ExtendIcon";
import { IComponentConstants } from "../BaseComponent";

interface IIcon extends BaseComponent {
    preserveAspectRatio?: boolean
}

/**
 * This component displays either a FontAwesome icon or an image sent by the server
 * @param baseProps - Initial properties sent by the server for this component
 */
<<<<<<< HEAD
const UIIcon: FC<IBaseComponent & IExtendableIcon & IComponentConstants> = (props) => {
=======
const UIIcon: FC<IIcon & IExtendableIcon> = (baseProps) => {
    /** Reference for the span that is wrapping the icon containing layout information */
    const iconRef = useRef<HTMLSpanElement>(null);

    /** Component constants */
    const [context,, [props], layoutStyle, compStyle, styleClassNames] = useComponentConstants<IIcon & IExtendableIcon>(baseProps);

>>>>>>> 9c697d41
    /** Properties for icon */
    const iconProps = useMemo(() => parseIconData(props.foreground, props.image), [props.foreground, props.image]);

    /** Extracting onLoadCallback, id and alignments from baseProps */
    const {onLoadCallback, id, horizontalAlignment, verticalAlignment} = props;

    /**CSS properties for icon */
    const imageStyle = useImageStyle(horizontalAlignment, verticalAlignment, undefined, undefined, props.preserveAspectRatio);

    /** True, if the icon is loaded */
    const [iconIsLoaded, setIconIsLoaded] = useState<boolean>(false);

    /** The popup-menu of the ImageViewer */
    const popupMenu = usePopupMenu(props);

    /** The alignment of the component */
    const alignments = useMemo(() => getAlignments(props), [props.horizontalAlignment, props.verticalAlignment]);

    const [iconSize, setIconSize] = useState<Dimension|null>(null);
    
    /**
     * When the icon is loaded, measure the icon and then report its preferred-, minimum-, maximum and measured-size to the layout.
     * Only gets called when the icon is an image and not FontAwesome
     * @param event - icon load event
     */
    const iconLoaded = (event: React.SyntheticEvent<HTMLImageElement, Event>) => {
        const prefSize:Dimension = {width: 0, height: 0}
        if (props.preferredSize) {
            const parsedSize = parsePrefSize(props.preferredSize) as Dimension
            prefSize.height = parsedSize.height;
            prefSize.width = parsedSize.width;
        } 
        else {
            prefSize.height = event.currentTarget.height;
            prefSize.width = event.currentTarget.width;
        }

        setIconSize({ width: prefSize.width, height: prefSize.height });

        if (onLoadCallback) {
            sendOnLoadCallback(id, props.className, prefSize, parseMaxSize(props.maximumSize), parseMinSize(props.minimumSize), undefined, onLoadCallback);
        }

        setIconIsLoaded(true);
    }

    /** The component reports its preferred-, minimum-, maximum and measured-size to the layout when the icon is a FontAwesome icon */
    useLayoutEffect(() => {
        if(onLoadCallback && props.forwardedRef.current) {
            if (props.image?.includes('FontAwesome') || !props.image) {
                let prefSize = parsePrefSize(props.preferredSize);
                if (!props.image && props.background) {
                    if (!props.preferredSize) {
                        prefSize = { height: 1, width: 1 }
                    }
                }
                sendOnLoadCallback(id, props.className, prefSize, parseMaxSize(props.maximumSize), parseMinSize(props.minimumSize), props.forwardedRef.current, onLoadCallback)
            }
        }
    },[onLoadCallback, id, props.image, props.preferredSize, props.maximumSize, props.minimumSize]);

    // If the lib user extends the Icon with onChange, call it when the image changes.
    useEffect(() => {
        if (props.onChange) {
            props.onChange(props.image)
        }
    }, [props.image])

    /** 
    * Returns wether the icon is a FontAwesome icon or an image sent by the server 
    * @returns Iconelement based on if the icon is FontAwesome or server sent image
    */
    const iconOrImage = (icon:string|undefined) => {
        if (icon) {
            if(isFAIcon(icon))
                return (
                    <i 
                        id={props.name} 
                        {...popupMenu} 
                        className={icon} 
                        style={{ 
                            color: iconProps.color, 
                            fontSize: iconProps.size?.height 
                        }} 
                        data-pr-tooltip={props.toolTipText} 
                        data-pr-position="left" />
                )
            else {
                return (
                <img
                    id={props.name}
                    {...popupMenu}
                    alt="icon"
                    src={props.context.server.RESOURCE_URL + icon}
                    className={imageStyle && iconIsLoaded ? imageStyle : ""}
                    style={iconSize ? { width: !imageStyle.includes("image-h-stretch") ? iconSize.width : undefined, height: !imageStyle.includes("image-v-stretch") ? iconSize.height : undefined } : undefined}
                    onLoad={iconLoaded}
                    onError={iconLoaded}
                    data-pr-tooltip={props.toolTipText}
                    data-pr-position="left" />
                )
            } 
        }
        else {
            return (
                <div style={{background: props.background}} />
            )
        }
    }

    return (
        <span 
            ref={props.forwardedRef} 
            id={props.name + "-_wrapper"}
            className={concatClassnames(
                "rc-icon", 
                props.focusable === false ? "no-focus-rect" : "",
                props.styleClassNames
            )}
            style={{...props.layoutStyle, ...props.compStyle, overflow: "hidden", justifyContent: alignments.ha, alignItems: alignments.va}}
            tabIndex={getTabIndex(props.focusable, props.tabIndex)}
        >
            <Tooltip target={"#" + props.name} />
            {iconOrImage(iconProps.icon)}
        </span>
    )
}
export default UIIcon<|MERGE_RESOLUTION|>--- conflicted
+++ resolved
@@ -29,7 +29,7 @@
 import { IExtendableIcon } from "../../extend-components/icon/ExtendIcon";
 import { IComponentConstants } from "../BaseComponent";
 
-interface IIcon extends BaseComponent {
+interface IIcon extends IBaseComponent {
     preserveAspectRatio?: boolean
 }
 
@@ -37,17 +37,7 @@
  * This component displays either a FontAwesome icon or an image sent by the server
  * @param baseProps - Initial properties sent by the server for this component
  */
-<<<<<<< HEAD
-const UIIcon: FC<IBaseComponent & IExtendableIcon & IComponentConstants> = (props) => {
-=======
-const UIIcon: FC<IIcon & IExtendableIcon> = (baseProps) => {
-    /** Reference for the span that is wrapping the icon containing layout information */
-    const iconRef = useRef<HTMLSpanElement>(null);
-
-    /** Component constants */
-    const [context,, [props], layoutStyle, compStyle, styleClassNames] = useComponentConstants<IIcon & IExtendableIcon>(baseProps);
-
->>>>>>> 9c697d41
+const UIIcon: FC<IIcon & IExtendableIcon & IComponentConstants> = (props) => {
     /** Properties for icon */
     const iconProps = useMemo(() => parseIconData(props.foreground, props.image), [props.foreground, props.image]);
 
