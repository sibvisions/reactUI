/* Copyright 2022 SIB Visions GmbH
 *
 * Licensed under the Apache License, Version 2.0 (the "License"); you may not
 * use this file except in compliance with the License. You may obtain a copy of
 * the License at
 *
 * http://www.apache.org/licenses/LICENSE-2.0
 *
 * Unless required by applicable law or agreed to in writing, software
 * distributed under the License is distributed on an "AS IS" BASIS, WITHOUT
 * WARRANTIES OR CONDITIONS OF ANY KIND, either express or implied. See the
 * License for the specific language governing permissions and limitations under
 * the License.
 */

// API docs for ChartJS Version used in Prime React - https://www.chartjs.org/docs/2.7.3/
// https://github.com/chartjs/Chart.js/issues/5224

import React, { FC, useLayoutEffect, useMemo } from "react";
import { Chart } from 'primereact/chart';
import 'chartjs-adapter-date-fns';
import tinycolor from "tinycolor2";
import IBaseComponent from "../../util/types/IBaseComponent";
import getSettingsFromCSSVar from "../../util/html-util/GetSettingsFromCSSVar";
import useDataProviderData from "../../hooks/data-hooks/useDataProviderData";
import useRowSelect from "../../hooks/data-hooks/useRowSelect";
import { parseMaxSize, parseMinSize, parsePrefSize } from "../../util/component-util/SizeUtil";
import useFetchMissingData from "../../hooks/data-hooks/useFetchMissingData";
import { sendOnLoadCallback } from "../../util/server-util/SendOnLoadCallback";
import { getTabIndex } from "../../util/component-util/GetTabIndex";
import usePopupMenu from "../../hooks/data-hooks/usePopupMenu";
import { translation } from "../../util/other-util/Translation";
import * as _ from 'underscore';
import { createSelectRowRequest } from "../../factories/RequestFactory";
import useMetaData from "../../hooks/data-hooks/useMetaData";
import MetaDataResponse from "../../response/data/MetaDataResponse";
import { showTopBar } from "../topbar/TopBar";
import REQUEST_KEYWORDS from "../../request/REQUEST_KEYWORDS";
import { concatClassnames } from "../../util/string-util/ConcatClassnames";
import { IComponentConstants } from "../BaseComponent";
import Dimension from "../../util/types/Dimension";
import CELLEDITOR_CLASSNAMES from "../editors/CELLEDITOR_CLASSNAMES";
import { getGlobalLocale } from "../../util/other-util/GetDateLocale";

/** Interface for Chartproperties sent by server */
export interface IChart extends IBaseComponent, IComponentConstants {
    chartStyle: number
    dataBook: string
    xColumnName: string
    xColumnLabel: string
    yColumnNames: string[]
    yColumnLabels: string[]
    xAxisTitle: string
    yAxisTitle: string
    data: Array<Array<any>>
    title: string
}

/** 
 * enum for different Chartstyles 
 */
enum CHART_STYLES {
    /** Style constant for showing a line chart. */
    LINES = 0,
    /** Style constant for showing an area chart. */
    AREA = 1,
    /** Style constant for showing a bar chart. */
    BARS = 2,
    /** Style constant for showing a pie chart. */
    PIE = 3,
    /** Style constant for showing an step line chart. */
    STEPLINES = 100,
    /** Style constant for showing an area chart. */
    STACKEDAREA = 101,
    /** Style constant for showing an area chart. */
    STACKEDPERCENTAREA = 201,
    /** Style constant for showing a stacked bar chart. */
    STACKEDBARS = 102,
    /** Style constant for showing a stacked bar chart. */
    STACKEDPERCENTBARS = 202,
    /** Style constant for showing a overlapped bar chart. */
    OVERLAPPEDBARS = 302,
    /** Style constant for showing a bar chart. */
    HBARS = 1002,
    /** Style constant for showing a stacked bar chart. */
    STACKEDHBARS = 1102,
    /** Style constant for showing a stacked bar chart. */
    STACKEDPERCENTHBARS = 1202,
    /** Style constant for showing a overlapped bar chart. */
    OVERLAPPEDHBARS = 1302,
    /** Style constant for showing a ring chart. */
    RING = 103,
}

const pointStyles = [
    'rect',
    'circle',
    'triangle',
    'star',
    'cross',
    'dash',
    'rectRot',
    'crossRot',
    'line',
    'rectRounded',
]

/**
 * Retrieves the point style for the given index. 
 * The point styles are returned in the order of the point styles list and start from the beginning if the end of the list is reached.
 * @param idx - The index to get the point style for
 * @param points - A custom list of point styles to use for retrieval
 * @returns 
 */
function getPointStyle(idx: number, points?: string[]) {
    const p = points || pointStyles;
    return p[idx % p.length];
}

const colors = [
    'rgba(255, 99, 132, 0.7)',
    'rgba(54, 162, 235, 0.7)',
    'rgba(255, 206, 86, 0.7)',
    'rgba(75, 192, 192, 0.7)',
    'rgba(153, 102, 255, 0.7)',
    'rgba(255, 159, 64, 0.7)'
]

let pieColorHelper = 0;

/**
 * Retrieves the color for the given index. 
 * The colors are returned in the order of the colors list and start from the beginning if the end of the list is reached.
 * @param idx - The index to get the color for
 * @param opacity - The opacity of the color
 * @param customColors - A custom list of colors to use for retrieval
 * @returns 
 */
function getColor(idx: number, opacity = 1, customColors?: string[], pie?:boolean) {
    const c = customColors || colors;
    const cv = pie ? c[pieColorHelper] : c[idx % c.length];

    if (pie) {
        if (pieColorHelper === c.length - 1) {
            pieColorHelper = 0;
        }
        else {
            pieColorHelper++
        }
    }
    return opacity < 1 ?  tinycolor(cv).setAlpha(opacity).toRgbString() : cv;
}

/**
 * returns true if one or more of the values in the given array are not a number
 * @param values - A list of values to check
 * @returns true if there is a non numeric value in the list
 */
function someNaN(values:any[]) {
    return values && values.some(v => typeof v !== 'number' || isNaN(v));
}

/**
 * Generates a list of axis labels based on the given values.
 * If the given values are all numbers a list of numbers from the minimum to maximum value is generated
 * If some of the values are non numeric a list of unique values is returned
 * @param values - A list of values
 * @param translation - A list of possible translation for non numeric values
 * @returns A list of axis labels for a chart
 */
function getLabels(values:any[], translation?: Map<string,string>, onlyIfNaN: boolean = false) {
    if (values.length) {
        if(someNaN(values)) {
            //if one of the labels is not a number return a list of the unique label values
            const labels = [...(new Set(values))];
            if(translation) {
                return labels.map(l => translation.get(l) || l)
            } else {
                return labels;
            }
        } else {
            if (onlyIfNaN) {
                return null;
            }
            //if all labels are numbers generate list from min to max
            const from = Math.min(...values) - 1;
            const to = Math.max(...values) + 1;
            const diff = to - from + 1;
            return [...Array(diff).keys()].map(k => from + k)
        }
    }
    return [];
}

/**
 * This component displays charts with various styles
 * @param baseProps - Initial properties sent by the server for this component
 */
const UIChart: FC<IChart> = (props) => {
    /** ComponentId of the screen */
    const screenName = props.context.contentStore.getScreenName(props.id, props.dataBook) as string;

    /** The data provided by the databook */
    const [providerData]:any[][] = useDataProviderData(screenName, props.dataBook);

    /** get the currently selected row */
    const [selectedRow] = useRowSelect(screenName, props.dataBook);

    /** Extracting onLoadCallback and id from baseProps */
    const {onLoadCallback, id} = props;

    /** The metadata for the given databook */
    const metaData:MetaDataResponse|undefined = useMetaData(screenName, props.dataBook) as MetaDataResponse|undefined

    /** process the providerData to geta usable data list as well as the min & max values */
    const [data, min, max, xmin, xmax] = useMemo(() => {
        let { yColumnNames, xColumnName, chartStyle } = props;
        yColumnNames = yColumnNames || [];
        xColumnName = xColumnName || 'X';
        const row = providerData.map(dataRow => dataRow[xColumnName]);
        const labels = getLabels(row, undefined, true);
        const hasStringLabels = someNaN(row);

        const percentage = [
            CHART_STYLES.STACKEDPERCENTAREA, 
            CHART_STYLES.STACKEDPERCENTBARS, 
            CHART_STYLES.STACKEDPERCENTHBARS
        ].includes(chartStyle);

        const stacked = [
            CHART_STYLES.STACKEDAREA, 
            CHART_STYLES.STACKEDBARS, 
            CHART_STYLES.STACKEDHBARS,
            CHART_STYLES.STACKEDPERCENTAREA,
            CHART_STYLES.STACKEDPERCENTBARS,
            CHART_STYLES.STACKEDPERCENTHBARS,
        ].includes(chartStyle);

        const horizontal = [
            CHART_STYLES.HBARS,
            CHART_STYLES.STACKEDHBARS,
            CHART_STYLES.STACKEDPERCENTHBARS,
            CHART_STYLES.OVERLAPPEDHBARS,
        ].includes(chartStyle);

        const pie = [
            CHART_STYLES.PIE,
            CHART_STYLES.RING,
        ].includes(chartStyle);

        let xmin = Number.MAX_SAFE_INTEGER;
        let xmax = Number.MIN_SAFE_INTEGER;

        let data:{x: number, y:number}[][] = yColumnNames.map(name => {
            //if this is a pie chart and there are multiple y-values 
            //only use the selected row as data or the first one 
            // -> y-values are compared in pie chart
            return (pie && yColumnNames.length > 1 ? selectedRow ? [selectedRow] : providerData.slice(0, 1) : providerData)
            .reduce<{x: number, y: number}[]>((agg, dataRow, idx) => {
                //get the index of the x-value in the labels

                const getLIDX = () => {
                    if (labels) {
                        return labels.indexOf(dataRow[xColumnName])
                    }
                    else {
                        const foundColumnDefinition = metaData?.columns.find(column => column.name === xColumnName);
                        if (foundColumnDefinition) {
                            if (foundColumnDefinition.cellEditor.className === CELLEDITOR_CLASSNAMES.DATE) {
                                return new Date(dataRow[xColumnName]);
                            }
                        }
                        return dataRow[xColumnName];
                    }
                }

                const lidx = getLIDX();
                //use that label index to assign the summed value over all rows at the correct index
                //so that label & value match up in the rendered chart
                //agg[lidx] = (agg[lidx] || 0) + dataRow[name];

                const foundIndex = agg.findIndex(xy => xy ? xy.x === lidx : false);
                if (foundIndex !== -1) {
                    agg[foundIndex] = { x: lidx, y: (agg[foundIndex] ? agg[foundIndex].y || 0 : 0) + parseFloat(dataRow[name]) };
                }
                else {
                    agg[idx] = { x: lidx, y: (agg[idx] ? agg[idx].y || 0 : 0) + parseFloat(dataRow[name]) };
                }
                xmin = Math.min(xmin, lidx); 
                xmax = Math.max(xmax, lidx);
                return agg; 
            }, [])
        })

        //generate the sum of all y-values
        const sum = data.reduce((agg, d) => {
            d.forEach((v, idx) => agg[idx] = {x: v.x, y: (agg[idx] ? agg[idx].y || 0 : 0) + v.y})
            return agg;
        }, []);

        //default min & max are 0-100 for percentage values
        let min = 0;
        let max = 100;

        if(pie) {
            //in a pie or ring chart we only need the total sum 
            const pieSum = sum.reduce((agg, v) => agg + v.y, 0);
            if(data.length > 1) {
                //if there are multiple y-axes sum the values
                data = [data.map(d => d.reduce((agg, v) => {
                    return { x: v.x, y: agg.y + v.y }
                }, { x: 0, y: 0 }))]
            }
            data = data.map(d => d.map(v => {
                return { x: v.x, y: 100 * v.y / pieSum } 
            }))
        } 
        else if (percentage) {
            //convert values to percentages
            data = data.map(d => d.map((v, idx) => {
                return { x: v.x, y: 100 * v.y / sum[idx].y }
            }))
        } 
        else {
            //find the actual minimum and maximum values
            const minReducedArray = data.reduce((agg, d) => {
                d.forEach((v, idx) => stacked ? 
                    agg[idx] = sum[idx] : 
                    agg[idx] = { x: v.x, y: Math.min(agg[idx] ? agg[idx].y || 0 : 0, v.y || 0) }
                ); 
                return agg;
            }, []).filter(Boolean);
            const minArray = minReducedArray.map(xy => xy.y);
            min = Math.min(0, ...minArray);

            const maxReducedArray = data.reduce((agg, d) => {
                d.forEach((v, idx) => stacked ? 
                    agg[idx] = sum[idx] : 
                    agg[idx] = { x: v.x, y: Math.max(agg[idx] ? agg[idx].y || 0 : 0, v.y || 0) }
                ); 
                return agg;
            }, []).filter(Boolean)
            const maxArray = maxReducedArray.map(xy => xy.y);
            max = Math.max(1, ...maxArray) + 1;    
        }

        if (!pie) {
            data = data.map(d => d.reduce<any[]>((agg, v, idx) => {
                agg.push({ x: v.x, y: v.y });
                return agg;
            }, []));
        }

        if (horizontal && !hasStringLabels) {
            //if the chart is horizontal and has no string labels reverese the order
            data.forEach(d => {
                d.reverse();
            });
        }
        
        return [data, min, max, xmin, xmax];
    }, [providerData, props.yColumnNames, props.xColumnName, props.chartStyle])

    /**
     * Chart type to be displayed
     * @returns the chart type
     */
    const chartType = useMemo(() => {
        switch (props.chartStyle) {
            case CHART_STYLES.PIE:
                return "pie";
            case CHART_STYLES.RING: 
                return "doughnut";
            case CHART_STYLES.BARS: 
            case CHART_STYLES.STACKEDBARS: 
            case CHART_STYLES.STACKEDPERCENTBARS: 
            case CHART_STYLES.OVERLAPPEDBARS: 
            case CHART_STYLES.HBARS: 
            case CHART_STYLES.STACKEDHBARS: 
            case CHART_STYLES.STACKEDPERCENTHBARS: 
            case CHART_STYLES.OVERLAPPEDHBARS: 
                return "bar";
            case CHART_STYLES.LINES: 
            case CHART_STYLES.AREA: 
            case CHART_STYLES.STEPLINES: 
            case CHART_STYLES.STACKEDAREA: 
            case CHART_STYLES.STACKEDPERCENTAREA: 
            default:
                return "line";
        }
    },[props.chartStyle])

    /**
     * Returns the data of a chart and how it should be displayed
     * @returns the data of a chart and how it should be displayed
     */
    const chartData = useMemo(() => {
        let { chartStyle = CHART_STYLES.LINES, yColumnLabels, yColumnNames, xColumnName } = props;
        yColumnLabels = yColumnLabels || [];
        yColumnNames = yColumnNames || [];
        xColumnName = xColumnName || 'X';

        const overlapped = [
            CHART_STYLES.OVERLAPPEDBARS,
            CHART_STYLES.OVERLAPPEDHBARS,
        ].includes(chartStyle);

        const horizontal = [
            CHART_STYLES.HBARS,
            CHART_STYLES.STACKEDHBARS,
            CHART_STYLES.STACKEDPERCENTHBARS,
            CHART_STYLES.OVERLAPPEDHBARS,
        ].includes(chartStyle);

        const pie = [
            CHART_STYLES.PIE,
            CHART_STYLES.RING,
        ].includes(chartStyle);

        //get the actual x-values from the provided data
        const rows = providerData.map(dataRow => dataRow[xColumnName]);
        //if pie chart & multiple y-Axes use the y column labels otherwise generate labels based on x-values
        //const labels = pie && yColumnLabels.length > 1 ? yColumnLabels : getLabels(rows, translation);
        const hasStringLabels = someNaN(rows);
        const {colors, points, overlapOpacity} = getSettingsFromCSSVar({
            colors: {
                cssVar: '--chart-colors',
                transform: 'csv'
            },            
            points: {
                cssVar: '--chart-points',
                transform: 'csv'
            },
            overlapOpacity:  {
                cssVar: '--chart-overlap-opacity',
                transform: 'float',
                defaultValue: .5
            }
        }, props.forwardedRef.current);

        const opacity = [
            CHART_STYLES.AREA,
            CHART_STYLES.OVERLAPPEDBARS,
            CHART_STYLES.OVERLAPPEDHBARS
        ].includes(chartStyle) ? overlapOpacity : 1;

        const primeChart = {
            //a dataset per y-Axis unless for a pie chart where we only need a single data set
            datasets: (pie ? ['X'] : yColumnNames).map((name, idx) => {
                const singleColor = getColor(idx, opacity, colors, pie);
                const axisID = overlapped ? `axis-${idx}` : "axis-0";

                return {
                    ...(horizontal ? { yAxisID: axisID, xAxisID: 'caxis-0' } : { xAxisID: axisID, yAxisID: 'caxis-0' }),
                    label: data[idx],
                    data: pie && data[idx] ? data[idx].map(v => v.y) :  data[idx],
                    ...(!pie ? {parsing: {
                        xAxisKey: horizontal ? 'y' : 'x',
                        yAxisKey: horizontal ? 'x' : 'y'
                    }} : {}),
                    backgroundColor: [CHART_STYLES.PIE, CHART_STYLES.RING].includes(chartStyle) ? 
                        [...Array(providerData.length).keys()].map((k, idx2) => data[idx] && data[idx][idx2] ? getColor(idx2, opacity, colors, pie) : undefined) : singleColor,
                    borderColor: ![CHART_STYLES.PIE, CHART_STYLES.RING, CHART_STYLES.AREA, CHART_STYLES.STACKEDAREA].includes(chartStyle) ? singleColor : undefined,
                    borderWidth: 1,
                    fill: [CHART_STYLES.AREA, CHART_STYLES.STACKEDAREA, CHART_STYLES.STACKEDPERCENTAREA].includes(chartStyle) ? 'origin' : false,
                    lineTension: 0,
                    pointStyle: getPointStyle(idx, points),
                    pointRadius: CHART_STYLES.LINES === chartStyle ? 4 : 0,
                    pointHitRadius: 7,
                    stepped: CHART_STYLES.STEPLINES === chartStyle,
                    barPercentage: hasStringLabels && overlapped ? (0.9 - (idx * 0.15)) : 0.9,
                    categoryPercentage: 0.8,
                }
            }),
            labels: yColumnNames
        }
        return primeChart
    },[providerData, props.chartStyle, props.yColumnLabels]);

    /**
     * Returns options for display mostly for legend and axes
     * @param style - chartstyle pie, bar...
     * @returns options for display
     */
    const options = useMemo(() => {
        const { chartStyle = CHART_STYLES.LINES, xAxisTitle, yAxisTitle, yColumnNames, yColumnLabels = [], xColumnName, title: chartTitle } = props;

        const percentage = [
            CHART_STYLES.STACKEDPERCENTAREA, 
            CHART_STYLES.STACKEDPERCENTBARS, 
            CHART_STYLES.STACKEDPERCENTHBARS
        ].includes(chartStyle);

        const pie = [
            CHART_STYLES.PIE,
            CHART_STYLES.RING,
        ].includes(chartStyle);

        const overlapped = [
            CHART_STYLES.OVERLAPPEDBARS,
            CHART_STYLES.OVERLAPPEDHBARS,
        ].includes(chartStyle);

        const stacked = [
            CHART_STYLES.STACKEDAREA, 
            CHART_STYLES.STACKEDBARS, 
            CHART_STYLES.STACKEDHBARS,
            CHART_STYLES.STACKEDPERCENTAREA,
            CHART_STYLES.STACKEDPERCENTBARS,
            CHART_STYLES.STACKEDPERCENTHBARS,
        ].includes(chartStyle);

        const horizontal = [
            CHART_STYLES.HBARS,
            CHART_STYLES.STACKEDHBARS,
            CHART_STYLES.STACKEDPERCENTHBARS,
            CHART_STYLES.OVERLAPPEDHBARS,
        ].includes(chartStyle);

        const title = {
            display: true,
            text: chartTitle,
        }

<<<<<<< HEAD
        const preferredSize = props.layoutStyle?.height && props.layoutStyle.width ? ({ width: props.layoutStyle.width, height: props.layoutStyle.height } as Dimension) : parsePrefSize(props.preferredSize) || parsePrefSize(props.maximumSize) || {width: 1.3, height: 1};
=======
        

        const preferredSize = layoutStyle?.height && layoutStyle.width ? ({ width: layoutStyle.width, height: layoutStyle.height } as Dimension) : parsePrefSize(props.preferredSize) || parsePrefSize(props.maximumSize) || {width: 1.3, height: 1};
>>>>>>> 629a6392
        const aspectRatio = Math.round(preferredSize.width / preferredSize.height);

        const rows = providerData.map(dataRow => dataRow[xColumnName]);
        const labels = pie && yColumnLabels.length > 1 ? yColumnLabels : getLabels(rows, translation);
        const hasStringLabels = someNaN(providerData.map(dataRow => dataRow[xColumnName]));

        const isDateXColumn = () => {
            return metaData?.columns.find(column => column.name === xColumnName)?.cellEditor.className === CELLEDITOR_CLASSNAMES.DATE;
        }

        const tooltip = {
            callbacks: {
                label: (context: any) => {
                    const { formattedValue, raw } = context;
                    let value = formattedValue;
                    if(pie && !value) {
                        value = raw;
                    }

                    if (pie || percentage) {
                        if (providerData[context.dataIndex] && providerData[context.dataIndex][xColumnName] !== undefined) {
                            return `${providerData[context.dataIndex][xColumnName] + ': ' + parseFloat(value).toFixed(2).replace('.00', '')}%`
                        }
                        else {
                            return `${parseFloat(value).toFixed(2).replace('.00', '')}%`
                        }
                    }
                    else {
                        return formattedValue;
                    }
                }
            }
        }

        if ([CHART_STYLES.PIE, CHART_STYLES.RING].includes(chartStyle)) {
            return {
                aspectRatio,
                plugins: {
                    title,
                    tooltip,
                    legend: {
                        display: false
                    },
                },
            }
        } else {
            const getAxisType = () => {
                if (isDateXColumn()) {
                    return "time";
                }
                else if (hasStringLabels) {
                    return "category";
                }
                return "linear";
            }
            let axes:any[] = (overlapped ? yColumnNames : ["x"]).map((v, idx) => ({
                id: `axis-${idx}`,
                axis: horizontal ? 'y' : 'x',
                display: !idx,
                type: getAxisType(),
                title: {
                    display: true,
                    text: xAxisTitle,
                },
                stacked,
                bounds: "ticks",
                ticks: {
                    callback: (value:any) => {
                        //truncate
                        value = (hasStringLabels ? labels![value] : value.toString()) || '';
                        return value.length > 12 ? `${value.substr(0, 10)}...` : value
                    } 
                },
                offset: hasStringLabels,
                grid: {
                    offset: hasStringLabels
                },
                ...(hasStringLabels ? { labels } : {
                    suggestedMin: xmin,
                    suggestedMax: xmax,
                }),
                ...(isDateXColumn() ? {
                    min: new Date(xmin),
                    max: new Date(xmax),
                    adapters: {
                        date: {
                            locale: getGlobalLocale()
                        }
                    }
                } : {})
            }));

            axes.push({
                id: 'caxis-0',
                type: 'linear',
                axis: horizontal ? 'x' : 'y',
                title: {
                    display: true,
                    text: yAxisTitle,
                },
                stacked,
                min,
                ...(percentage ? { max } : { suggestedMax: max }),
                ticks: {
                    ...(percentage ? {callback: (value:any) => `${value}%`} : {})
                },
            });

            return {
                plugins: {
                    title,
                    tooltip,
                    legend: {
                        position: 'bottom'
                    },
                },
                locale: getGlobalLocale(),
                aspectRatio,
                labels: {
                    usePointStyle: true,
                },
                onClick: (e:any) => {
                    var elementArr = e.chart.getElementsAtEventForMode(e, 'nearest', { intersect: true }, false);
                    if (elementArr.length) {
                        const firstPoint = elementArr[0];
                        const label = e.chart.data.labels[firstPoint.datasetIndex];
                        const value = e.chart.data.datasets[firstPoint.datasetIndex].data[firstPoint.index];
                        const obj:any = {}
                        obj[label] = value.y;
                        obj[xColumnName] = value.x;
                        const foundData = providerData.find(data => data[label] === obj[label] && data[xColumnName] === obj[xColumnName]);
                        if (foundData) {
                            const selectReq = createSelectRowRequest();
                            selectReq.componentId = props.name;
                            selectReq.dataProvider = props.dataBook;
                            selectReq.filter = {
                                columnNames: metaData?.primaryKeyColumns || [],
                                values: Object.values(_.pick(foundData, metaData?.primaryKeyColumns || []))
                            }
                            selectReq.selectedColumn = label
                            showTopBar(props.context.server.sendRequest(selectReq, REQUEST_KEYWORDS.SELECT_COLUMN, undefined, undefined, true), props.topbar);
                        }

                    }
                },
                scales: {
                    ...axes.reduce((agg, axis) => {
                        agg[axis['id']] = axis;
                        return agg;
                    }, {})
                },
                indexAxis: horizontal ? 'y' : 'x',
            }
        }
    }, [props.chartStyle, providerData, props.layoutStyle?.width, props.layoutStyle?.height, metaData]);

    /** Fetches the data from the databook if the data isn't available */
    useFetchMissingData(screenName, props.dataBook);

    /** The component reports its preferred-, minimum-, maximum and measured-size to the layout */
    useLayoutEffect(() => {
        if (props.forwardedRef.current) {
            sendOnLoadCallback(
                id,
                props.className,
                parsePrefSize(props.preferredSize), 
                parseMaxSize(props.maximumSize), 
                parseMinSize(props.minimumSize), 
                props.forwardedRef.current, 
                onLoadCallback
            )
        }
    },[onLoadCallback, id, props.preferredSize, props.minimumSize, props.maximumSize]);

    return (
        <span ref={props.forwardedRef} id={props.name} className={concatClassnames("rc-chart", props.styleClassNames)} style={props.layoutStyle} tabIndex={getTabIndex(props.focusable, props.tabIndex)}>
            <Chart
                type={chartType}
                data={chartData}
                options={options}
                {...usePopupMenu(props)} />
        </span>
    )
}
export default UIChart<|MERGE_RESOLUTION|>--- conflicted
+++ resolved
@@ -522,13 +522,7 @@
             text: chartTitle,
         }
 
-<<<<<<< HEAD
         const preferredSize = props.layoutStyle?.height && props.layoutStyle.width ? ({ width: props.layoutStyle.width, height: props.layoutStyle.height } as Dimension) : parsePrefSize(props.preferredSize) || parsePrefSize(props.maximumSize) || {width: 1.3, height: 1};
-=======
-        
-
-        const preferredSize = layoutStyle?.height && layoutStyle.width ? ({ width: layoutStyle.width, height: layoutStyle.height } as Dimension) : parsePrefSize(props.preferredSize) || parsePrefSize(props.maximumSize) || {width: 1.3, height: 1};
->>>>>>> 629a6392
         const aspectRatio = Math.round(preferredSize.width / preferredSize.height);
 
         const rows = providerData.map(dataRow => dataRow[xColumnName]);
