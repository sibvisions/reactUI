/* Copyright 2022 SIB Visions GmbH
 *
 * Licensed under the Apache License, Version 2.0 (the "License"); you may not
 * use this file except in compliance with the License. You may obtain a copy of
 * the License at
 *
 * http://www.apache.org/licenses/LICENSE-2.0
 *
 * Unless required by applicable law or agreed to in writing, software
 * distributed under the License is distributed on an "AS IS" BASIS, WITHOUT
 * WARRANTIES OR CONDITIONS OF ANY KIND, either express or implied. See the
 * License for the specific language governing permissions and limitations under
 * the License.
 */

import React, { FC, useEffect, useRef } from "react";
import { Tooltip } from 'primereact/tooltip';
import IBaseComponent from "../../util/types/IBaseComponent";
import usePopupMenu from "../../hooks/data-hooks/usePopupMenu";
import { getAlignments, translateTextAlign } from "../comp-props/GetAlignments";
import useMouseListener from "../../hooks/event-hooks/useMouseListener";
import { sendOnLoadCallback } from "../../util/server-util/SendOnLoadCallback";
import { parseMaxSize, parseMinSize, parsePrefSize } from "../../util/component-util/SizeUtil";

import { concatClassnames } from "../../util/string-util/ConcatClassnames";
import { getTabIndex } from "../../util/component-util/GetTabIndex";
import { IExtendableLabel } from "../../extend-components/label/ExtendLabel";
import useIsHTMLText from "../../hooks/components-hooks/useIsHTMLText";
import useAddLayoutStyle from "../../hooks/style-hooks/useAddLayoutStyle";
import * as _ from "underscore"
import { IPanel } from "../panels/panel/UIPanel";
import { IComponentConstants } from "../BaseComponent";
import { isDesignerVisible } from "../../contexts/AppProvider";

/**
 * Displays a simple label
 * @param baseProps - Initial properties sent by the server for this component
 */
const UILabel: FC<IBaseComponent & IExtendableLabel & IComponentConstants> = (props) => {
    /** Reference for label element */
    const labelRef = useRef<HTMLSpanElement>(null);

    /** Extracting onLoadCallback and id from baseProps */
    const {onLoadCallback, id} = props;

    /** Alignments for label */
    const lblAlignments = getAlignments(props);

    /** The text-alignment of the label */
    const lblTextAlignment = translateTextAlign(props.horizontalAlignment);

    /** True, if the label contains html */
    const isHTML = useIsHTMLText(props.text);

    /** Hook for MouseListener */
    useMouseListener(props.name, wrapRef.current ? wrapRef.current : undefined, props.eventMouseClicked, props.eventMousePressed, props.eventMouseReleased);

<<<<<<< HEAD
    /** The component reports its preferred-, minimum-, maximum and measured-size to the layout */
    useEffect(() => {
        if (labelRef.current && onLoadCallback) {
            if (isDesignerVisible(props.context.designer) && props.context.designer?.isDragging && props.name.startsWith("new_")) {
                sendOnLoadCallback(id, props.className, parsePrefSize(props.preferredSize), parseMaxSize(props.maximumSize), parseMinSize(props.minimumSize), labelRef.current, onLoadCallback)
            }
            else {
                const debounced = _.debounce(() => sendOnLoadCallback(id, props.className, parsePrefSize(props.preferredSize), parseMaxSize(props.maximumSize), parseMinSize(props.minimumSize), labelRef.current, onLoadCallback), 100)
                debounced()
            }
        }
    }, [onLoadCallback, id, props.preferredSize, props.maximumSize, props.minimumSize, props.text, props.layoutStyle?.width, props.layoutStyle?.height]);
=======
    /** Subscribes to designer-changes so the components are updated live */
    const designerUpdate = useDesignerUpdates("label");

    const initialReport = useRef<boolean>(true);

    useEffect(() => {
        if (labelRef.current && onLoadCallback && !initialReport.current) {
            const debounced = _.debounce(() => sendOnLoadCallback(id, props.className, parsePrefSize(props.preferredSize), parseMaxSize(props.maximumSize), parseMinSize(props.minimumSize), labelRef.current, onLoadCallback), 100)
            debounced()
        }
    }, [layoutStyle?.width, layoutStyle?.height])

    /** The component reports its preferred-, minimum-, maximum and measured-size to the layout */
    useEffect(() => {
        if (labelRef.current && onLoadCallback) {
            sendOnLoadCallback(id, props.className, parsePrefSize(props.preferredSize), parseMaxSize(props.maximumSize), parseMinSize(props.minimumSize), labelRef.current, onLoadCallback);
            initialReport.current = false;
        }
    }, [onLoadCallback, id, props.preferredSize, props.maximumSize, props.minimumSize, props.text]);

    /** Retriggers the size-measuring and sets the layoutstyle to the component */
    useHandleDesignerUpdate(
        designerUpdate,
        labelRef.current,
        layoutStyle,
        (clone: HTMLElement) => sendOnLoadCallback(
            id,
            props.className,
            parsePrefSize(props.preferredSize),
            parseMaxSize(props.maximumSize),
            parseMinSize(props.minimumSize),
            clone,
            onLoadCallback
        ),
        onLoadCallback, 
        props.text, 
        wrapRef.current
    );
>>>>>>> 38d067db

    // If the lib user extends the label with onChange, call it when the label-text changes.
    useEffect(() => {
        if (props.onChange) {
            props.onChange(props.text)
        }
    }, [props.text]);

    //useAddLayoutStyle(wrapRef.current, layoutStyle, onLoadCallback, props.text);

    /** DangerouslySetInnerHTML because a label should display HTML tags as well e.g. <b> label gets bold */
    return(
        <>
        <Tooltip target={"#" + props.name + "-text"} />
        <span
            {...usePopupMenu(props)}
            ref={props.forwardedRef}
            id={props.name}
            className={concatClassnames(
                "rc-label",
                isHTML ? " rc-label-html" : "",
                props.eventMousePressed ? "mouse-pressed-event" : "",
                props.styleClassNames
            )}
            style={{
                //When the label is html, flex direction is column va and ha alignments need to be swapped
                justifyContent: !isHTML ? lblAlignments.ha : lblAlignments.va,
                alignItems: !isHTML ? lblAlignments.va : lblAlignments.ha,
                ...lblTextAlignment,
                ...props.layoutStyle,
                ...props.compStyle
            }}
            tabIndex={getTabIndex(props.focusable, props.tabIndex)}>
            <span 
                id={props.name + "-text"} 
                ref={labelRef} 
                dangerouslySetInnerHTML={{ __html: props.text as string }} 
                data-pr-tooltip={props.toolTipText} 
                data-pr-position="left"
                layoutstyle-wrapper={props.name} />
        </span>
        </>
    )
}
export default UILabel<|MERGE_RESOLUTION|>--- conflicted
+++ resolved
@@ -18,7 +18,6 @@
 import IBaseComponent from "../../util/types/IBaseComponent";
 import usePopupMenu from "../../hooks/data-hooks/usePopupMenu";
 import { getAlignments, translateTextAlign } from "../comp-props/GetAlignments";
-import useMouseListener from "../../hooks/event-hooks/useMouseListener";
 import { sendOnLoadCallback } from "../../util/server-util/SendOnLoadCallback";
 import { parseMaxSize, parseMinSize, parsePrefSize } from "../../util/component-util/SizeUtil";
 
@@ -26,11 +25,8 @@
 import { getTabIndex } from "../../util/component-util/GetTabIndex";
 import { IExtendableLabel } from "../../extend-components/label/ExtendLabel";
 import useIsHTMLText from "../../hooks/components-hooks/useIsHTMLText";
-import useAddLayoutStyle from "../../hooks/style-hooks/useAddLayoutStyle";
 import * as _ from "underscore"
-import { IPanel } from "../panels/panel/UIPanel";
 import { IComponentConstants } from "../BaseComponent";
-import { isDesignerVisible } from "../../contexts/AppProvider";
 
 /**
  * Displays a simple label
@@ -52,26 +48,6 @@
     /** True, if the label contains html */
     const isHTML = useIsHTMLText(props.text);
 
-    /** Hook for MouseListener */
-    useMouseListener(props.name, wrapRef.current ? wrapRef.current : undefined, props.eventMouseClicked, props.eventMousePressed, props.eventMouseReleased);
-
-<<<<<<< HEAD
-    /** The component reports its preferred-, minimum-, maximum and measured-size to the layout */
-    useEffect(() => {
-        if (labelRef.current && onLoadCallback) {
-            if (isDesignerVisible(props.context.designer) && props.context.designer?.isDragging && props.name.startsWith("new_")) {
-                sendOnLoadCallback(id, props.className, parsePrefSize(props.preferredSize), parseMaxSize(props.maximumSize), parseMinSize(props.minimumSize), labelRef.current, onLoadCallback)
-            }
-            else {
-                const debounced = _.debounce(() => sendOnLoadCallback(id, props.className, parsePrefSize(props.preferredSize), parseMaxSize(props.maximumSize), parseMinSize(props.minimumSize), labelRef.current, onLoadCallback), 100)
-                debounced()
-            }
-        }
-    }, [onLoadCallback, id, props.preferredSize, props.maximumSize, props.minimumSize, props.text, props.layoutStyle?.width, props.layoutStyle?.height]);
-=======
-    /** Subscribes to designer-changes so the components are updated live */
-    const designerUpdate = useDesignerUpdates("label");
-
     const initialReport = useRef<boolean>(true);
 
     useEffect(() => {
@@ -79,7 +55,7 @@
             const debounced = _.debounce(() => sendOnLoadCallback(id, props.className, parsePrefSize(props.preferredSize), parseMaxSize(props.maximumSize), parseMinSize(props.minimumSize), labelRef.current, onLoadCallback), 100)
             debounced()
         }
-    }, [layoutStyle?.width, layoutStyle?.height])
+    }, [props.layoutStyle?.width, props.layoutStyle?.height])
 
     /** The component reports its preferred-, minimum-, maximum and measured-size to the layout */
     useEffect(() => {
@@ -88,26 +64,6 @@
             initialReport.current = false;
         }
     }, [onLoadCallback, id, props.preferredSize, props.maximumSize, props.minimumSize, props.text]);
-
-    /** Retriggers the size-measuring and sets the layoutstyle to the component */
-    useHandleDesignerUpdate(
-        designerUpdate,
-        labelRef.current,
-        layoutStyle,
-        (clone: HTMLElement) => sendOnLoadCallback(
-            id,
-            props.className,
-            parsePrefSize(props.preferredSize),
-            parseMaxSize(props.maximumSize),
-            parseMinSize(props.minimumSize),
-            clone,
-            onLoadCallback
-        ),
-        onLoadCallback, 
-        props.text, 
-        wrapRef.current
-    );
->>>>>>> 38d067db
 
     // If the lib user extends the label with onChange, call it when the label-text changes.
     useEffect(() => {
