/* Copyright 2022 SIB Visions GmbH
 *
 * Licensed under the Apache License, Version 2.0 (the "License"); you may not
 * use this file except in compliance with the License. You may obtain a copy of
 * the License at
 *
 * http://www.apache.org/licenses/LICENSE-2.0
 *
 * Unless required by applicable law or agreed to in writing, software
 * distributed under the License is distributed on an "AS IS" BASIS, WITHOUT
 * WARRANTIES OR CONDITIONS OF ANY KIND, either express or implied. See the
 * License for the specific language governing permissions and limitations under
 * the License.
 */

import React, { FC, useEffect, useRef } from "react";
import { Tooltip } from 'primereact/tooltip';
import IBaseComponent from "../../util/types/IBaseComponent";
import usePopupMenu from "../../hooks/data-hooks/usePopupMenu";
import { getAlignments, translateTextAlign } from "../comp-props/GetAlignments";
import useMouseListener from "../../hooks/event-hooks/useMouseListener";
import { sendOnLoadCallback } from "../../util/server-util/SendOnLoadCallback";
import { parseMaxSize, parseMinSize, parsePrefSize } from "../../util/component-util/SizeUtil";

import { concatClassnames } from "../../util/string-util/ConcatClassnames";
import { getTabIndex } from "../../util/component-util/GetTabIndex";
import { IExtendableLabel } from "../../extend-components/label/ExtendLabel";
import useIsHTMLText from "../../hooks/components-hooks/useIsHTMLText";
import useAddLayoutStyle from "../../hooks/style-hooks/useAddLayoutStyle";
import * as _ from "underscore"
import { IPanel } from "../panels/panel/UIPanel";
<<<<<<< HEAD
import { IComponentConstants } from "../BaseComponent";
import { isDesignerVisible } from "../../contexts/AppProvider";
=======
import useHandleDesignerUpdate from "../../hooks/style-hooks/useHandleDesignerUpdate";
import useDesignerUpdates from "../../hooks/style-hooks/useDesignerUpdates";
>>>>>>> 85ad8c1c

/**
 * Displays a simple label
 * @param baseProps - Initial properties sent by the server for this component
 */
const UILabel: FC<IBaseComponent & IExtendableLabel & IComponentConstants> = (props) => {
    /** Reference for label element */
    const labelRef = useRef<HTMLSpanElement>(null);

    /** Extracting onLoadCallback and id from baseProps */
    const {onLoadCallback, id} = props;

    /** Alignments for label */
    const lblAlignments = getAlignments(props);

    /** The text-alignment of the label */
    const lblTextAlignment = translateTextAlign(props.horizontalAlignment);

    /** True, if the label contains html */
    const isHTML = useIsHTMLText(props.text);

    /** Hook for MouseListener */
    useMouseListener(props.name, labelRef.current ? labelRef.current : undefined, props.eventMouseClicked, props.eventMousePressed, props.eventMouseReleased);

    /** Subscribes to designer-changes so the components are updated live */
    const designerUpdate = useDesignerUpdates("label");

    /** The component reports its preferred-, minimum-, maximum and measured-size to the layout */
    useEffect(() => {
        if (labelRef.current && onLoadCallback) {
            if (isDesignerVisible(props.context.designer) && props.context.designer?.isDragging && props.name.startsWith("new_")) {
                sendOnLoadCallback(id, props.className, parsePrefSize(props.preferredSize), parseMaxSize(props.maximumSize), parseMinSize(props.minimumSize), labelRef.current, onLoadCallback)
            }
            else {
                const debounced = _.debounce(() => sendOnLoadCallback(id, props.className, parsePrefSize(props.preferredSize), parseMaxSize(props.maximumSize), parseMinSize(props.minimumSize), labelRef.current, onLoadCallback), 100)
                debounced()
            }
        }
    }, [onLoadCallback, id, props.preferredSize, props.maximumSize, props.minimumSize, props.text, props.layoutStyle?.width, props.layoutStyle?.height]);

    /** Retriggers the size-measuring and sets the layoutstyle to the component */
    useHandleDesignerUpdate(
        designerUpdate,
        labelRef.current,
        layoutStyle,
        (clone: HTMLElement) => sendOnLoadCallback(
            id,
            props.className,
            parsePrefSize(props.preferredSize),
            parseMaxSize(props.maximumSize),
            parseMinSize(props.minimumSize),
            clone,
            onLoadCallback
        ),
        onLoadCallback, 
        props.text, 
        wrapRef.current
    );

    // If the lib user extends the label with onChange, call it when the label-text changes.
    useEffect(() => {
        if (props.onChange) {
            props.onChange(props.text)
        }
    }, [props.text]);

<<<<<<< HEAD
    useAddLayoutStyle(props.className, props.forwardedRef.current, props.layoutStyle, onLoadCallback, props.text);
=======
    //useAddLayoutStyle(wrapRef.current, layoutStyle, onLoadCallback, props.text);
>>>>>>> 85ad8c1c

    /** DangerouslySetInnerHTML because a label should display HTML tags as well e.g. <b> label gets bold */
    return(
        <>
        <Tooltip target={"#" + props.name + "-text"} />
        <span
            {...usePopupMenu(props)}
            ref={props.forwardedRef}
            id={props.name}
            className={concatClassnames(
                "rc-label",
                isHTML ? " rc-label-html" : "",
                props.eventMousePressed ? "mouse-pressed-event" : "",
                props.styleClassNames
            )}
            style={{
                //When the label is html, flex direction is column va and ha alignments need to be swapped
                justifyContent: !isHTML ? lblAlignments.ha : lblAlignments.va,
                alignItems: !isHTML ? lblAlignments.va : lblAlignments.ha,
                ...lblTextAlignment,
                ...props.layoutStyle,
                ...props.compStyle
            }}
            tabIndex={getTabIndex(props.focusable, props.tabIndex)}>
            <span 
                id={props.name + "-text"} 
                ref={labelRef} 
                dangerouslySetInnerHTML={{ __html: props.text as string }} 
                data-pr-tooltip={props.toolTipText} 
                data-pr-position="left"
                layoutstyle-wrapper={props.name} />
        </span>
        </>
    )
}
export default UILabel<|MERGE_RESOLUTION|>--- conflicted
+++ resolved
@@ -29,13 +29,8 @@
 import useAddLayoutStyle from "../../hooks/style-hooks/useAddLayoutStyle";
 import * as _ from "underscore"
 import { IPanel } from "../panels/panel/UIPanel";
-<<<<<<< HEAD
 import { IComponentConstants } from "../BaseComponent";
 import { isDesignerVisible } from "../../contexts/AppProvider";
-=======
-import useHandleDesignerUpdate from "../../hooks/style-hooks/useHandleDesignerUpdate";
-import useDesignerUpdates from "../../hooks/style-hooks/useDesignerUpdates";
->>>>>>> 85ad8c1c
 
 /**
  * Displays a simple label
@@ -60,9 +55,6 @@
     /** Hook for MouseListener */
     useMouseListener(props.name, labelRef.current ? labelRef.current : undefined, props.eventMouseClicked, props.eventMousePressed, props.eventMouseReleased);
 
-    /** Subscribes to designer-changes so the components are updated live */
-    const designerUpdate = useDesignerUpdates("label");
-
     /** The component reports its preferred-, minimum-, maximum and measured-size to the layout */
     useEffect(() => {
         if (labelRef.current && onLoadCallback) {
@@ -76,25 +68,6 @@
         }
     }, [onLoadCallback, id, props.preferredSize, props.maximumSize, props.minimumSize, props.text, props.layoutStyle?.width, props.layoutStyle?.height]);
 
-    /** Retriggers the size-measuring and sets the layoutstyle to the component */
-    useHandleDesignerUpdate(
-        designerUpdate,
-        labelRef.current,
-        layoutStyle,
-        (clone: HTMLElement) => sendOnLoadCallback(
-            id,
-            props.className,
-            parsePrefSize(props.preferredSize),
-            parseMaxSize(props.maximumSize),
-            parseMinSize(props.minimumSize),
-            clone,
-            onLoadCallback
-        ),
-        onLoadCallback, 
-        props.text, 
-        wrapRef.current
-    );
-
     // If the lib user extends the label with onChange, call it when the label-text changes.
     useEffect(() => {
         if (props.onChange) {
@@ -102,11 +75,7 @@
         }
     }, [props.text]);
 
-<<<<<<< HEAD
-    useAddLayoutStyle(props.className, props.forwardedRef.current, props.layoutStyle, onLoadCallback, props.text);
-=======
     //useAddLayoutStyle(wrapRef.current, layoutStyle, onLoadCallback, props.text);
->>>>>>> 85ad8c1c
 
     /** DangerouslySetInnerHTML because a label should display HTML tags as well e.g. <b> label gets bold */
     return(
