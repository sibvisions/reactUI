--- conflicted
+++ resolved
@@ -57,19 +57,8 @@
     /** The component reports its preferred-, minimum-, maximum and measured-size to the layout */
     useEffect(() => {
         if (labelRef.current && onLoadCallback) {
-<<<<<<< HEAD
-            const workscreenComponent = props.context.contentStore.getComponentByName(props.context.contentStore.getScreenName(id) as string);
-            if (workscreenComponent && props.context.contentStore.isPopup((workscreenComponent as IPanel))) {
-                const debounced = _.debounce(() => sendOnLoadCallback(id, props.className, parsePrefSize(props.preferredSize), parseMaxSize(props.maximumSize), parseMinSize(props.minimumSize), labelRef.current, onLoadCallback), 100)
-                debounced()
-            }
-            else {
-                sendOnLoadCallback(id, props.className, parsePrefSize(props.preferredSize), parseMaxSize(props.maximumSize), parseMinSize(props.minimumSize), labelRef.current, onLoadCallback)
-            }
-=======
             const debounced = _.debounce(() => sendOnLoadCallback(id, props.className, parsePrefSize(props.preferredSize), parseMaxSize(props.maximumSize), parseMinSize(props.minimumSize), labelRef.current, onLoadCallback), 100)
             debounced()
->>>>>>> 63a8d022
         }
     }, [onLoadCallback, id, props.preferredSize, props.maximumSize, props.minimumSize, props.text, props.layoutStyle?.width, props.layoutStyle?.height]);
 
