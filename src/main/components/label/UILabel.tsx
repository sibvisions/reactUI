--- conflicted
+++ resolved
@@ -13,11 +13,10 @@
  * the License.
  */
 
-import React, { FC, useEffect, useLayoutEffect, useMemo, useRef, useState } from "react";
+import React, { FC, useEffect, useRef } from "react";
 import { Tooltip } from 'primereact/tooltip';
 import IBaseComponent from "../../util/types/IBaseComponent";
 import usePopupMenu from "../../hooks/data-hooks/usePopupMenu";
-import useComponentConstants from "../../hooks/components-hooks/useComponentConstants";
 import { getAlignments, translateTextAlign } from "../comp-props/GetAlignments";
 import useMouseListener from "../../hooks/event-hooks/useMouseListener";
 import { sendOnLoadCallback } from "../../util/server-util/SendOnLoadCallback";
@@ -28,12 +27,9 @@
 import { IExtendableLabel } from "../../extend-components/label/ExtendLabel";
 import useIsHTMLText from "../../hooks/components-hooks/useIsHTMLText";
 import useAddLayoutStyle from "../../hooks/style-hooks/useAddLayoutStyle";
-<<<<<<< HEAD
-import { IComponentConstants } from "../BaseComponent";
-=======
 import * as _ from "underscore"
 import { IPanel } from "../panels/panel/UIPanel";
->>>>>>> 81f427dd
+import { IComponentConstants } from "../BaseComponent";
 
 /**
  * Displays a simple label
@@ -43,12 +39,6 @@
     /** Reference for label element */
     const labelRef = useRef<HTMLSpanElement>(null);
 
-<<<<<<< HEAD
-=======
-    /** Component constants */
-    const [context,, [props], layoutStyle, compStyle, styleClassNames] = useComponentConstants<BaseComponent & IExtendableLabel>(baseProps);
-
->>>>>>> 81f427dd
     /** Extracting onLoadCallback and id from baseProps */
     const {onLoadCallback, id} = props;
 
@@ -67,8 +57,8 @@
     /** The component reports its preferred-, minimum-, maximum and measured-size to the layout */
     useEffect(() => {
         if (labelRef.current && onLoadCallback) {
-            const workscreenComponent = context.contentStore.getComponentByName(context.contentStore.getScreenName(id) as string);
-            if (workscreenComponent && context.contentStore.isPopup((workscreenComponent as IPanel))) {
+            const workscreenComponent = props.context.contentStore.getComponentByName(props.context.contentStore.getScreenName(id) as string);
+            if (workscreenComponent && props.context.contentStore.isPopup((workscreenComponent as IPanel))) {
                 const debounced = _.debounce(() => sendOnLoadCallback(id, props.className, parsePrefSize(props.preferredSize), parseMaxSize(props.maximumSize), parseMinSize(props.minimumSize), labelRef.current, onLoadCallback), 100)
                 debounced()
             }
