--- conflicted
+++ resolved
@@ -10,15 +10,8 @@
     }
 
     if (name.includes(".")) {
-<<<<<<< HEAD
-        return name.replace(".", "");
-    }
-
-    return name;
-=======
         checkedName = name.replace(".", "");
     }
 
     return checkedName;
->>>>>>> 68c52107
 }