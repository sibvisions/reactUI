/** React imports */
import React, { createContext, FC, useCallback, useContext, useEffect, useLayoutEffect, useMemo, useRef, useState } from "react"

/** 3rd Party imports */
import { Column } from "primereact/column";
import { DataTable } from "primereact/datatable";
import _ from "underscore";

/** Hook imports */
import { useProperties, 
         useDataProviderData, 
         useRowSelect, 
         useOutsideClick, 
         useMultipleEventHandler, 
         useSortDefinitions, 
         useEventHandler} from "../zhooks";

/** Other imports */
import BaseComponent from "../BaseComponent";
import { LayoutContext } from "../../LayoutContext";
import { appContext } from "../../AppProvider";
import { createFetchRequest, createInsertRecordRequest, createSelectRowRequest, createSortRequest } from "../../factories/RequestFactory";
import { REQUEST_ENDPOINTS, SortDefinition, SelectFilter } from "../../request";
import { MetaDataResponse } from "../../response";
import { getMetaData, parsePrefSize, parseMinSize, parseMaxSize, sendOnLoadCallback, Dimension, concatClassnames, focusComponent } from "../util";
import { cellRenderer, displayEditor } from "./CellDisplaying";


/** Interface for Table */
export interface TableProps extends BaseComponent{
    classNameComponentRef: string,
    columnLabels: Array<string>,
    columnNames: Array<string>,
    dataBook: string,
    tableHeaderVisible?: boolean
    autoResize?: boolean,
    enterNavigationMode?: number,
    tabNavigationMode?: number
}

enum Navigation {
    NAVIGATION_NONE = 0,
    NAVIGATION_CELL_AND_FOCUS = 1,
    NAVIGATION_CELL_AND_ROW_AND_FOCUS = 2,
    NAVIGATION_ROW_AND_FOCUS = 3
}

enum CellVisibility {
    FULL_VISIBLE = 2,
    PART_VISIBLE = 1,
    NOT_VISIBLE = 0
}

/** Type for CellEditor */
type CellEditor = {
    pk: any
    compId: string
    name: string
    cellData: any,
    dataProvider: string,
    colName: string,
    metaData: MetaDataResponse | undefined,
    resource: string,
    cellId: ISelectedCell,
    tableContainer?: any,
    selectNext:Function,
    selectPrevious:Function,
    enterNavigationMode:number,
    tabNavigationMode:number
}

interface ISelectedCell {
    selectedCellId?:string
}

export const SelectedCellContext = createContext<ISelectedCell>({})

/**
 * This component displays either just the value of the cell or an in-cell editor
 * @param props - props received by Table
 */
const CellEditor: FC<CellEditor> = (props) => {
    /** State if editing is currently possible */
    const [edit, setEdit] = useState(false);

    /** Reference for element wrapping the cell value/editor */
    const wrapperRef = useRef(null);

    /** Use context to gain access for contentstore and server methods */
    const context = useContext(appContext);

    const cellContext = useContext(SelectedCellContext);

    /** Metadata of the columns */
    const columnMetaData = props.metaData?.columns.find(column => column.name === props.colName);

    /** The current state of either the entire selected row or the value of the column of the selectedrow of the databook sent by the server */
    const [selectedRow] = useRowSelect(props.compId, props.metaData!.dataProvider);

    /** State if the CellEditor is currently waiting for the selectedRow */
    const [waiting, setWaiting] = useState<boolean>(false);

    /** When a new selectedRow is set, set waiting to false */
    useEffect(() => {        
        const pickedVals = _.pick(selectedRow, Object.keys(props.pk))
        if (waiting && _.isEqual(pickedVals, props.pk)) {
            setWaiting(false);
        }
    }, [selectedRow, edit])

    useEffect(() => {
        if (edit && cellContext.selectedCellId !== props.cellId.selectedCellId) {
            setEdit(false)
        }
    }, [cellContext.selectedCellId]);

    const stopCellEditing = (event?:KeyboardEvent) => {
        setEdit(false);
        if (event) {
            if (event.key === "Enter") {
                if (event.shiftKey) {
                    props.selectPrevious(props.enterNavigationMode);
                }
                else {
                    props.selectNext(props.enterNavigationMode);
                }
            }
            else if (event.key === "Tab") {
                event.preventDefault();
                if (event.shiftKey) {
                    props.selectPrevious(props.tabNavigationMode);
                }
                else {
                    props.selectNext(props.tabNavigationMode);
                }
            }
        }
        else {
            props.selectNext(props.enterNavigationMode);
        }
        props.tableContainer.focus()
    };

    /** Hook which detects if there was a click outside of the element (to close editor) */
    useOutsideClick(wrapperRef, setEdit, columnMetaData);

    const handleCellKeyDown = (e:KeyboardEvent) => {
        if (cellContext.selectedCellId === props.cellId.selectedCellId) {
            switch (e.key) {
                case "F2":
                        setEdit(true);
                    break;
            }
        }

    }

    useEventHandler(document.body, "keydown", (e:any) => handleCellKeyDown(e));

    /** Either return the correctly rendered value or a in-cell editor */
    return (columnMetaData?.cellEditor?.directCellEditor || columnMetaData?.cellEditor?.preferredEditorMode === 1) ?
        ((edit && !waiting) ? 
            <div ref={wrapperRef}>
                {displayEditor(columnMetaData, props, stopCellEditing)}
            </div>
        :
            <div
                className="cell-data"
                onClick={event => {
                    if (columnMetaData?.cellEditor?.className !== "ImageViewer" && !columnMetaData?.cellEditor?.directCellEditor) {
                        setWaiting(true); 
                        setEdit(true);
                    }
                }}>
                {cellRenderer(columnMetaData, props.cellData, props.resource, context.contentStore.locale, () => {setWaiting(true); setEdit(true)})}
            </div>
        ) : (!edit ? 
            <div
                className="cell-data"
                onDoubleClick={event => columnMetaData?.cellEditor?.className !== "ImageViewer" ? setEdit(true) : undefined}>
                {cellRenderer(columnMetaData, props.cellData, props.resource, context.contentStore.locale, () => {setEdit(true)})}
            </div>
            :
            <div ref={wrapperRef}>
                {displayEditor(columnMetaData, props, stopCellEditing)}
            </div>)
}

/**
 * This component displays a DataTable
 * @param baseProps - Initial properties sent by the server for this component
 */
const UITable: FC<TableProps> = (baseProps) => {
    /** Reference for the div wrapping the Table */
    const wrapRef = useRef<HTMLDivElement>(null);

    /** Reference for the Table */
    const tableRef = useRef(null);

    /** Use context to gain access for contentstore and server methods */
    const context = useContext(appContext);

    /** Use context for the positioning, size informations of the layout */
    const layoutContext = useContext(LayoutContext);

    /** Current state of the properties for the component sent by the server */
    const [props] = useProperties<TableProps>(baseProps.id, baseProps);

    /** ComponentId of the screen */
    const compId = useMemo(() => context.contentStore.getComponentId(props.id) as string, [context.contentStore, props.id]);

    const metaData = getMetaData(compId, props.dataBook, context.contentStore);

    /** The data provided by the databook */
    const [providerData] = useDataProviderData(compId, props.dataBook);

    /** The amount of virtual rows loaded */
    const rows = 40;

    /** The virtual rows filled with data */
    const [virtualRows, setVirtualRows] = useState(providerData.slice(0, rows));

    /** The current firstRow displayed in the table */
    const firstRowIndex = useRef(0);

    /** Virtual scrolling is enabled (lazy loading), if the provided data is greater than 2 times the row value*/
    const virtualEnabled = useMemo(() => {
        return providerData.length > rows * 2
    }, [providerData.length]);

    /** The current sort-definitions */
    const [sortDefinitions] = useSortDefinitions(compId, props.dataBook);

    const [columnOrder, setColumnOrder] = useState<string[]>(metaData!.columnView_table_);

    /** The current state of either the entire selected row or the value of the column of the selectedrow of the databook sent by the server */
    const [selectedRow] = useRowSelect(compId, props.dataBook, undefined, true);

    const selectedRowRef = useRef<any>(selectedRow)

    const pageKeyPressed = useRef<boolean>(false);

    const lastSelectedRowIndex = useRef<number|undefined>(selectedRow ? selectedRow.index : undefined)

    const primaryKeys = metaData?.primaryKeyColumns || ["ID"];

    const [selectedCellId, setSelectedCellId] = useState<ISelectedCell>({selectedCellId: "notSet"});

    const sendSelectRequest = useCallback(async (selectedColumn?:string, filter?:SelectFilter) => {
        const selectReq = createSelectRowRequest();
        selectReq.dataProvider = props.dataBook;
        selectReq.componentId = props.name;
        if (selectedColumn) selectReq.selectedColumn = selectedColumn;
        if (filter) selectReq.filter = filter
        await context.server.sendRequest(selectReq, filter ? REQUEST_ENDPOINTS.SELECT_ROW : REQUEST_ENDPOINTS.SELECT_COLUMN);
    }, [props.dataBook, props.name, context.server])

    const tableSelect = useCallback((multi:boolean, noVirtualSelector?:string, virtualSelector?:string) => {
        if (tableRef.current) {
            if (multi) {
                //@ts-ignore
                return !virtualEnabled ? tableRef.current.table.querySelectorAll(noVirtualSelector) : tableRef.current.container.querySelectorAll(virtualSelector);
            }

            //@ts-ignore
            return !virtualEnabled ? tableRef.current.table.querySelector(noVirtualSelector) : tableRef.current.container.querySelector(virtualSelector);
        }
    },[virtualEnabled]);

    const getNumberOfRowsPerPage = () => {
        //TODO: In the future with custom styles it's possible that the header or row height could have another height!
        return Math.ceil((layoutContext.get(baseProps.id)?.height as number - 41) / 44)
    }

    const isVisible = (ele:HTMLElement, container:HTMLElement, cell:any) => {
        if (ele) {
            const eleLeft = ele.offsetLeft;
            const eleRight = eleLeft + ele.clientWidth;
        
            const containerLeft = container.scrollLeft;
            const containerRight = containerLeft + container.clientWidth;
    
            const eleTop = cell.rowIndex * 37;
            const eleBottom = eleTop + ele.clientHeight;
        
            const containerTop = container.scrollTop;
            const containerBottom = containerTop + container.clientHeight;

            let visLeft:CellVisibility = CellVisibility.NOT_VISIBLE;
            let visTop:CellVisibility = CellVisibility.NOT_VISIBLE;

            if (eleLeft >= containerLeft && eleRight <= containerRight) {
                visLeft = CellVisibility.FULL_VISIBLE;
            }
            if ((eleLeft < containerLeft && containerLeft < eleRight) || (eleLeft < containerRight && containerRight < eleRight)) {
                visLeft = CellVisibility.PART_VISIBLE;
            }

            if (eleTop >= containerTop && eleBottom <= containerBottom) {
                visTop = CellVisibility.FULL_VISIBLE;
            }
            if ((eleTop < containerTop && containerTop < eleBottom) ||(eleTop < containerBottom && containerBottom < eleBottom)) {
                visTop = CellVisibility.PART_VISIBLE;
            }
        
            // The element is fully visible in the container
            return {visLeft: visLeft, visTop: visTop}
        }
        else {
            return {visLeft: CellVisibility.NOT_VISIBLE, visTop: CellVisibility.NOT_VISIBLE}
        }
    };

    const scrollToSelectedCell = (cell:any, isNext:boolean) => {
        setTimeout(() => {
            const selectedElem = tableSelect(false, 'tbody > tr.p-highlight td.p-highlight', '.p-datatable-scrollable-body-table > .p-datatable-tbody > tr.p-highlight td.p-highlight');
            //@ts-ignore
            const container = tableRef.current.container.querySelector(!virtualEnabled ? '.p-datatable-wrapper' : '.p-datatable-scrollable-body');
            //@ts-ignore
            const loadingTable = tableRef.current.container.querySelector('.p-datatable-loading-virtual-table')
            
            if (!loadingTable || window.getComputedStyle(loadingTable).getPropertyValue("display") !== "table") {
                const moveDirections = isVisible(selectedElem, container, cell);
                if (pageKeyPressed.current !== false) {
                    pageKeyPressed.current = false;
                    container.scrollTo(selectedElem ? selectedElem.offsetLeft : 0, cell.rowIndex * 37)
                }
                else if (selectedElem !== null) {
                    let sLeft:number = container.scrollLeft
                    let sTop:number = container.scrollTop

                    if (moveDirections.visLeft !== CellVisibility.FULL_VISIBLE) {
                        sLeft = selectedElem.offsetLeft;
                    }

                    if (moveDirections.visTop === CellVisibility.NOT_VISIBLE) {
                        sTop = cell.rowIndex * 37;
                    }
                    else if (moveDirections.visTop === CellVisibility.PART_VISIBLE) {
                        sTop = container.scrollTop + (isNext ? 37 : -37);
                    }

                    container.scrollTo(sLeft, sTop);
                }
                else {
                    container.scrollTo(container.scrollLeft, cell.rowIndex * 37);
                }
            }
        }, 0)
    }

    /** Creates and returns the selectedCell object */
    const selectedCell = useMemo(() => {
        if (selectedRow) {
            if (selectedRow.selectedColumn) {
                const newCell = {
                    cellIndex: columnOrder.findIndex(column => column === selectedRow.selectedColumn),
                    field: selectedRow.selectedColumn,
                    rowData: selectedRow.data,
                    rowIndex: selectedRow.index,
                    value: selectedRow.data[selectedRow.selectedColumn]
                }
                setSelectedCellId({selectedCellId: props.id + "-" + newCell.rowIndex!.toString() + "-" + newCell.cellIndex.toString()});
                scrollToSelectedCell(newCell, lastSelectedRowIndex.current !== undefined ? lastSelectedRowIndex.current < selectedRow.index : false);
                lastSelectedRowIndex.current = selectedRow.index;
                return newCell
            }
            else {
                sendSelectRequest(columnOrder[0]);
            }
        }
        return undefined
    }, [selectedRow, columnOrder]);

    /** The estimated table width */
    const [estTableWidth, setEstTableWidth] = useState(0);

    const enterNavigationMode = props.enterNavigationMode || Navigation.NAVIGATION_CELL_AND_FOCUS;

    const tabNavigationMode = props.tabNavigationMode || Navigation.NAVIGATION_CELL_AND_FOCUS;

    /** Extracting onLoadCallback and id from baseProps */
    const {onLoadCallback, id} = baseProps



    /**
     * Returns the next sort mode
     * @param mode - the current sort mode
     * @returns the next sort mode
     */
    const getNextSort = (mode?: "Ascending" | "Descending" | "None") => {
        if (mode === "Ascending") {
            return "Descending";
        }
        else if (mode === "Descending") {
            return "None";
        }
        else {
            return "Ascending";
        }
    }

    /** The component reports its preferred-, minimum-, maximum and measured-size to the layout */
    useEffect(() => {
        if(wrapRef.current){
            if(onLoadCallback) {
                if (props.preferredSize) {
                    sendOnLoadCallback(id, parsePrefSize(props.preferredSize), parseMaxSize(props.maximumSize), parseMinSize(props.minimumSize), undefined, onLoadCallback)
                }
                else {
                    /** If the provided data is more than 10, send a fixed height if less, calculate the height */
                    const prefSize:Dimension = {height: providerData.length < 10 ? providerData.length*37 + (props.tableHeaderVisible !== false ? 42 : 2) : 410, width: estTableWidth+4}
                    sendOnLoadCallback(id, prefSize, parseMaxSize(props.maximumSize), parseMinSize(props.minimumSize), undefined, onLoadCallback)
                }  
            }    
        }
    }, [id, onLoadCallback, props.preferredSize, providerData.length, props.maximumSize, props.minimumSize, estTableWidth, props.tableHeaderVisible]);

    /** Determine the estimated width of the table */
    useLayoutEffect(() => {
        if (tableRef.current) {
            let cellDataWidthList:Array<number> = [];
            /** Goes through the rows and their cellData and sets the widest value for each column in a list */
            const goThroughCellData = (trows: any, index: number) => {
                const cellDatas: NodeListOf<HTMLElement> = trows[index].querySelectorAll("td > .cell-data");
                for (let j = 0; j < cellDatas.length; j++) {
                    /** disable auto table layout it needs to be enabled later for column resizing */
                    cellDatas[j].style.setProperty('display', 'inline-block');
                    let tempWidth: number;
                    if (cellDatas[j] !== undefined) {
                        /** If it is a Linked- or DateCellEditor add 70 pixel to its measured width to display the editor properly*/
                        if (cellDatas[j].parentElement?.classList.contains('LinkedCellEditor') || cellDatas[j].parentElement?.classList.contains('DateCellEditor'))
                            tempWidth = cellDatas[j].getBoundingClientRect().width + 30;
                        /** Add 32 pixel to its measured width to display editor properly */
                        else
                            tempWidth = cellDatas[j].getBoundingClientRect().width;

                        /** If the measured width is greater than the current widest width for the column, replace it */
                        if (tempWidth > cellDataWidthList[j]) {
                            cellDataWidthList[j] = tempWidth;
                        }
                            
                    }
                    /** remove inline block */
                    cellDatas[j].style.removeProperty('display')
                }
            }

            /** If there is no lazy loading */
            //@ts-ignore
            if (tableRef.current.table) {
                //@ts-ignore
                const theader = tableRef.current.table.querySelectorAll('th');
                //@ts-ignore
                const trows = tableRef.current.table.querySelectorAll('th, tbody > tr');

                
                /** First set width of headers for columns then rows */
                for (let i = 0; i < theader.length; i++) {
                    cellDataWidthList[i] = theader[i].querySelector('.p-column-title').getBoundingClientRect().width + 34;
                }
                    
                for (let i = 0; i < (trows.length < 20 ? trows.length : 20); i++) {
                    goThroughCellData(trows, i);
                }

                let tempWidth: number = 0;
                cellDataWidthList.forEach(cellDataWidth => {
                    tempWidth += cellDataWidth
                });
                
                /** After finding the correct width set the width for the headers, the rows will get as wide as headers */
                for (let i = 0; i < theader.length; i++) {
                    theader[i].style.setProperty('width',`${100 * cellDataWidthList[i] / tempWidth}%`);
                }
                    

                /** set EstTableWidth for size reporting */
                setEstTableWidth(tempWidth);
            }
            /** If there is lazyloading do the same thing as above but set width not only for header but for column groups and header */
            else {
                //@ts-ignore
                const theader = tableRef.current.container.querySelectorAll('.p-datatable-scrollable-header-table th');
                //@ts-ignore
                const tColGroup = tableRef.current.container.querySelectorAll('.p-datatable-scrollable-body-table > colgroup');
                const tCols1 = tColGroup[0].querySelectorAll('col');
                const tCols2 = tColGroup[1].querySelectorAll('col');
                for (let i = 0; i < theader.length; i++)
                    cellDataWidthList[i] = theader[i].querySelector('.p-column-title').getBoundingClientRect().width + 34;
                //@ts-ignore
                const trows = tableRef.current.container.querySelectorAll('.p-datatable-scrollable-body-table > .p-datatable-tbody > tr');
                for (let i = 0; i < 20; i++)
                    goThroughCellData(trows, i)

                let tempWidth:number = 0;
                cellDataWidthList.forEach(cellDataWidth => {
                    tempWidth += cellDataWidth
                });

                for (let i = 0; i < theader.length; i++) {
                    theader[i].style.setProperty('width', `${100 * cellDataWidthList[i] / tempWidth}%`);
                    tCols1[i].style.setProperty('width', `${100 * cellDataWidthList[i] / tempWidth}%`);
                    tCols2[i].style.setProperty('width', `${100 * cellDataWidthList[i] / tempWidth}%`);
                }

                setEstTableWidth(tempWidth)
            }
        }
    },[]);

    /** When providerData changes set state of virtual rows*/
    useLayoutEffect(() => setVirtualRows(providerData.slice(firstRowIndex.current, firstRowIndex.current+(rows*2))), [providerData]);

    useEffect(() => {
        const allTableColumns = tableSelect(true, "th", ".p-datatable-scrollable-header-table th");
        for (const col of allTableColumns) {
            const sortIcon = col.querySelector('.p-sortable-column-icon');
            col.classList.remove("sort-asc", "sort-des");
            sortIcon.classList.remove("pi-sort-amount-up-alt", "pi-sort-amount-down");
            const columnName = window.getComputedStyle(col).getPropertyValue('--columnName');
            const sortDef = sortDefinitions?.find(sortDef => sortDef.columnName === columnName);
            if (sortDef !== undefined) {
                if (sortDef.mode === "Ascending") {
                    col.classList.add("sort-asc");
                    sortIcon.classList.add("pi-sort-amount-up-alt");
                }
                else if (sortDef.mode === "Descending") {
                    col.classList.add("sort-des");
                    sortIcon.classList.add("pi-sort-amount-down");
                }
            }
        }
    }, [sortDefinitions, tableSelect]);

    useEffect(() => {
            const selectedTds = tableSelect(true, 'tbody > tr:not(.p-highlight) td.p-highlight', '.p-datatable-scrollable-body-table > .p-datatable-tbody > tr:not(.p-highlight) td.p-highlight');
            if (selectedTds) {
                for (const elem of selectedTds) {
                    elem.classList.remove("p-highlight");
                }
            }

            const highlightedRow = tableSelect(false, 'tbody > tr.p-highlight', '.p-datatable-scrollable-body-table > .p-datatable-tbody > tr.p-highlight');
            if (selectedRow) {
                const colIdx = columnOrder.findIndex(col => col === selectedRow.selectedColumn);
                if (highlightedRow && colIdx >= 0 && !highlightedRow.children[colIdx].classList.contains(".p-highlight")) {
                    highlightedRow.children[colIdx].classList.add("p-highlight");
                }
            }
    }, [virtualRows, selectedRow, columnOrder, tableSelect]);

    useEffect(() => {
        selectedRowRef.current = selectedRow
    }, [selectedRow])

    const selectNextCell = useCallback(async (delegateFocus:boolean) => {
        if (selectedRowRef.current !== undefined) {
            const newSelectedColumnIndex = columnOrder.findIndex(column => column === selectedRowRef.current!.selectedColumn) + 1;
            if (newSelectedColumnIndex < columnOrder.length) {
                const newSelectedColumn = columnOrder[newSelectedColumnIndex];
                await sendSelectRequest(newSelectedColumn);
            }
            else if (delegateFocus) {
                focusComponent(props.name, true);
            }
        }
        else if (delegateFocus) {
            focusComponent(props.name, true);
        }
    }, [selectedRow, columnOrder, sendSelectRequest])

    const selectPreviousCell = useCallback(async (delegateFocus:boolean) => {
        if (selectedRowRef.current !== undefined) {
            const newSelectedColumnIndex = columnOrder.findIndex(column => column === selectedRowRef.current!.selectedColumn) - 1;
            if (newSelectedColumnIndex >= 0) {
                const newSelectedColumn = columnOrder[newSelectedColumnIndex];
                await sendSelectRequest(newSelectedColumn);
            }
            else if (delegateFocus) {
                focusComponent(props.name, false);
            }
        }
        else if (delegateFocus) {
            focusComponent(props.name, false);
        }
    }, [selectedRow, columnOrder, sendSelectRequest])

    const selectNextRow = useCallback(async (delegateFocus:boolean) => {
        if (selectedRowRef.current !== undefined) {
            const nextSelectedRowIndex = selectedRowRef.current.index + 1;
            if (nextSelectedRowIndex < providerData.length) {
                let filter:SelectFilter = {
                    columnNames: primaryKeys,
                    values: primaryKeys.map(pk => providerData[nextSelectedRowIndex][pk])
                };
                await sendSelectRequest(undefined, filter);
            }
            else if (delegateFocus) {
                focusComponent(props.name, true);
            }
        }
        else if (delegateFocus) {
            focusComponent(props.name, true);
        }
    }, [selectedRow, primaryKeys, providerData, sendSelectRequest])

    const selectPreviousRow = useCallback(async (delegateFocus:boolean) => {
        if (selectedRowRef.current !== undefined) {
            const prevSelectedRowIndex = selectedRowRef.current.index - 1;
            if (prevSelectedRowIndex >= 0) {
                let filter:SelectFilter = {
                    columnNames: primaryKeys,
                    values: primaryKeys.map(pk => providerData[prevSelectedRowIndex][pk])
                };
                await sendSelectRequest(undefined, filter);
            }
            else if (delegateFocus) {
                focusComponent(props.name, false);
            }
        }
        else if (delegateFocus) {
            focusComponent(props.name, false);
        }
    }, [selectedRow, primaryKeys, providerData, sendSelectRequest])

    const selectNextCellAndRow =  useCallback(async (delegateFocus:boolean) => {
        if (selectedRowRef.current !== undefined) {
            const newSelectedColumnIndex = columnOrder.findIndex(column => column === selectedRowRef.current!.selectedColumn) + 1;
            const nextSelectedRowIndex = selectedRowRef.current.index + 1;
            if (newSelectedColumnIndex < columnOrder.length) {
                const newSelectedColumn = columnOrder[newSelectedColumnIndex];
                await sendSelectRequest(newSelectedColumn);
            }
            else if (nextSelectedRowIndex < providerData.length) {
                let filter:SelectFilter = {
                    columnNames: primaryKeys,
                    values: primaryKeys.map(pk => providerData[nextSelectedRowIndex][pk])
                };
                await sendSelectRequest(columnOrder[0], filter);
            }
            else if (delegateFocus) {
                focusComponent(props.name, true);
            }
        }
        else if (delegateFocus) {
            focusComponent(props.name, true);
        }
    }, [selectedRow, primaryKeys, columnOrder, providerData, sendSelectRequest])

    const selectPreviousCellAndRow = useCallback(async (delegateFocus:boolean) => {
        if (selectedRowRef.current !== undefined) {
            const prevSelectedColumnIndex = columnOrder.findIndex(column => column === selectedRowRef.current!.selectedColumn) - 1;
            const prevSelectedRowIndex = selectedRowRef.current.index - 1;
            if (prevSelectedColumnIndex >= 0) {
                const newSelectedColumn = columnOrder[prevSelectedColumnIndex];
                await sendSelectRequest(newSelectedColumn);
            }
            else if (prevSelectedRowIndex >= 0) {
                let filter:SelectFilter = {
                    columnNames: primaryKeys,
                    values: primaryKeys.map(pk => providerData[prevSelectedRowIndex][pk])
                };
                await sendSelectRequest(columnOrder[columnOrder.length - 1], filter);
            }
            else if (delegateFocus) {
                focusComponent(props.name, false);
            }
        }
        else if (delegateFocus) {
            focusComponent(props.name, false);
        }
    }, [selectedRow, primaryKeys, columnOrder, providerData, sendSelectRequest])

    const selectNextPage = async (delegateFocus: boolean) => {
        if (selectedRow) {
            let nextSelectedRowIndex = selectedRow.index;
            if (nextSelectedRowIndex < providerData.length - 1) {
                nextSelectedRowIndex += getNumberOfRowsPerPage();
                if (nextSelectedRowIndex >= providerData.length) {
                    nextSelectedRowIndex = providerData.length - 1;
                }
                let filter: SelectFilter = {
                    columnNames: primaryKeys,
                    values: primaryKeys.map(pk => providerData[nextSelectedRowIndex][pk])
                };
                await sendSelectRequest(undefined, filter);
            }
            else if (delegateFocus) {
                focusComponent(props.name, true);
            }
        }
    }

    const selectPreviousPage = async (delegateFocus: boolean) => {
        if (selectedRow) {
            let nextSelectedRowIndex = selectedRow.index;
            if (nextSelectedRowIndex > 0) {
                nextSelectedRowIndex -= getNumberOfRowsPerPage();
                if (nextSelectedRowIndex < 0) {
                    nextSelectedRowIndex = 0;
                }
                let filter: SelectFilter = {
                    columnNames: primaryKeys,
                    values: primaryKeys.map(pk => providerData[nextSelectedRowIndex][pk])
                };
                await sendSelectRequest(undefined, filter);
            }
            else if (delegateFocus) {
                focusComponent(props.name, false);
            }
        }
    }

    const selectNext = useRef<Function>();
    useEffect(() => {
        selectNext.current = (navigationMode:number) => {
            if (navigationMode === Navigation.NAVIGATION_CELL_AND_FOCUS) {
                selectNextCell(true);
            }
            else if (navigationMode === Navigation.NAVIGATION_ROW_AND_FOCUS) {
                selectNextRow(true);
            }
            else if (navigationMode === Navigation.NAVIGATION_CELL_AND_ROW_AND_FOCUS) {
                selectNextCellAndRow(true);
            }
        }
    }, [selectNextCell, selectNextRow, selectNextCellAndRow]);

    const selectPrevious = useRef<Function>();
    useEffect(() => {   
        selectPrevious.current = (navigationMode:number, row?:any) => {
            if (navigationMode === Navigation.NAVIGATION_CELL_AND_FOCUS) {
                selectPreviousCell(true);
            }
            else if (navigationMode === Navigation.NAVIGATION_ROW_AND_FOCUS) {
                selectPreviousRow(true);
            }
            else if (navigationMode === Navigation.NAVIGATION_CELL_AND_ROW_AND_FOCUS) {
                selectPreviousCellAndRow(true)
            }
        }
    }, [selectPreviousCell, selectPreviousRow, selectPreviousCellAndRow])

    /** Building the columns */
    const columns = useMemo(() => {
        const createColumnHeader = (colName: string, colIndex: number) => {
            let sortIndex = ""
            if (sortDefinitions && sortDefinitions.length) {
                let foundIndex = sortDefinitions.findIndex(sortDef => sortDef.columnName === colName);
                if (foundIndex >= 0) {
                    sortIndex = (foundIndex + 1).toString();
                }
            }
            return (
                <>
                    {props.columnLabels[colIndex] + (metaData?.columns.find(column => column.name === colName)?.nullable ? "" : " *")}
                    <span className="p-sortable-column-icon pi pi-fw"></span>
                    <span className="sort-index">{sortIndex}</span>
                </>)
        }

        return props.columnNames.map((colName, colIndex) => {
            return <Column
                field={colName}
                header={createColumnHeader(colName, colIndex)}
                key={colName}
                headerStyle={{
                    overflowX: "hidden",
                    whiteSpace: 'nowrap',
                    textOverflow: 'Ellipsis',
                    display: props.tableHeaderVisible === false ? 'none' : undefined,
                    '--columnName': colName
                }}
                body={(rowData: any, tableInfo: any) => <CellEditor
                    pk={_.pick(rowData, primaryKeys)}
                    compId={compId}
                    name={props.name as string}
                    colName={colName}
                    dataProvider={props.dataBook}
                    cellData={rowData[colName]}
                    metaData={metaData}
                    resource={context.server.RESOURCE_URL}
                    cellId={{ selectedCellId: props.id + "-" + tableInfo.rowIndex.toString() + "-" + colIndex.toString() }}
                    tableContainer={wrapRef.current ? wrapRef.current : undefined}
                    selectNext={() => selectNext.current && selectNext.current()}
                    selectPrevious={() => selectPrevious.current && selectPrevious.current()}
                    enterNavigationMode={enterNavigationMode}
                    tabNavigationMode={tabNavigationMode}
                />
                }
                style={{ whiteSpace: 'nowrap', lineHeight: '14px' }}
                className={metaData?.columns.find(column => column.name === colName)?.cellEditor?.className}
                loadingBody={() => <div className="loading-text" style={{ height: 30 }} />}
            />
        })
    },[props.columnNames, props.columnLabels, props.dataBook, context.contentStore, props.id, 
       context.server.RESOURCE_URL, props.name, compId, props.tableHeaderVisible, sortDefinitions,
       enterNavigationMode, tabNavigationMode, metaData, primaryKeys])

    /** When a row is selected send a selectRow request to the server */
    const handleRowSelection = async (event: {originalEvent: any, value: any}) => {
        if(event.value && event.originalEvent.type === 'click') {
            const isNewRow = selectedRow ? event.value.rowIndex !== selectedRow.index : true;
            let filter:SelectFilter|undefined = undefined
            if (isNewRow) {
                filter = {
                    columnNames: primaryKeys,
                    values: primaryKeys.map(pk => event.value.rowData[pk])
                }
            }
            await sendSelectRequest(event.value.field, filter)
        }
    }

    /** 
     * When the virtual scroll occurs, set the firstRow index to the current first row of the virtual scroll and check if more data needs to be loaded,
     * if yes, fetch data, no set virtual rows to the next bunch of datarows
     * @param event - the scroll event
     */
    const handleVirtualScroll = (e: {first: number, rows: number}) => {
        const slicedProviderData = providerData.slice(e.first, e.first+e.rows);
        const isAllFetched = context.contentStore.dataProviderFetched.get(compId)?.get(props.dataBook);
        firstRowIndex.current = e.first;
        if((providerData.length < e.first+(e.rows*2)) && !isAllFetched) {
            const fetchReq = createFetchRequest();
            fetchReq.dataProvider = props.dataBook;
            fetchReq.fromRow = providerData.length;
            fetchReq.rowCount = e.rows*4;
            context.server.sendRequest(fetchReq, REQUEST_ENDPOINTS.FETCH);
        } else {
            setVirtualRows(slicedProviderData);
        }
    }

    /**
     *  When column-resizing stops, enable pointer-events for sorting, and adjust the width of resize
     *  @param e - the event
     */
    const handleColResizeEnd = (e:any) => {
        e.element.style.setProperty('pointer-events', 'auto')
        if (tableRef.current) {
            //@ts-ignore
            if (!tableRef.current.table) {
                //@ts-ignore
                const tColGroupHeader = tableRef.current.container.querySelector('.p-datatable-scrollable-header-table > colgroup');
                //@ts-ignore
                const tColGroup = tableRef.current.container.querySelectorAll('.p-datatable-scrollable-body-table > colgroup');
                const tCols1 = tColGroup[0].querySelectorAll('col');
                const tCols2 = tColGroup[1].querySelectorAll('col');
                const width = tColGroup[0].offsetWidth;
                for (let i = 0; i < tCols1.length; i++) {
                    tCols1[i].style.setProperty('width', `${100 * tCols1[i].offsetWidth / width}%`)
                    tCols2[i].style.setProperty('width', `${100 * tCols1[i].offsetWidth / width}%`)
                    tColGroupHeader.children[i].style.setProperty('width', `${100 * tCols1[i].offsetWidth / width}%`)
                }
            }
        }
    }

    /**
     * When columns are reordered, set the column order.
     * @param e - the event
     */
    const handleColReorder = (e:any) => {
       setColumnOrder(e.columns.map((column:any) => column.props.field));
    }

    const handleTableKeys = (event:React.KeyboardEvent<HTMLDivElement>) => {
        switch(event.key) {
            case "Enter":
<<<<<<< HEAD
                if (e.shiftKey) {
                    selectPrevious.current && selectPrevious.current(enterNavigationMode);
=======
                if (event.shiftKey) {
                    selectPrevious(enterNavigationMode);
>>>>>>> 03cf65d9
                }
                else {
                    selectNext.current && selectNext.current(enterNavigationMode);
                }
                break;
            case "Tab":
<<<<<<< HEAD
                e.preventDefault();
                if (e.shiftKey) {
                    selectPrevious.current && selectPrevious.current(tabNavigationMode);
=======
                event.preventDefault();
                if (event.shiftKey) {
                    selectPrevious(tabNavigationMode);
>>>>>>> 03cf65d9
                }
                else {
                    selectNext.current && selectNext.current(tabNavigationMode);
                }
                break;
            case "PageUp":
                pageKeyPressed.current = true;
                event.preventDefault();
                selectPreviousPage(false);
                break;
            case "PageDown":
                pageKeyPressed.current = true;
                event.preventDefault();
                selectNextPage(false);
                break;
            case "ArrowUp":
                selectPreviousRow(false);
                break;
            case "ArrowDown":
                selectNextRow(false);
                break;
            case "ArrowLeft":
                selectPreviousCell(false);
                break;
            case "ArrowRight":
                selectNextCell(false);
                break;
            case "Insert":
                if (metaData?.insertEnabled) {
                    const insertReq = createInsertRecordRequest();
                    insertReq.dataProvider = props.dataBook;
                    context.server.sendRequest(insertReq, REQUEST_ENDPOINTS.INSERT_RECORD);
                }
                break;
        }
    }

    /**
     * Sends a sort request to the server
     * @param e - the mouse event
     */
    const handleSort = (e:MouseEvent) => {
        if (e.target instanceof Element) {
            const clickedCol = e.target.closest("th");
            if (clickedCol) {
                let sortColumnName = window.getComputedStyle(clickedCol).getPropertyValue('--columnName');
                const sortDef = sortDefinitions?.find(sortDef => sortDef.columnName === sortColumnName);
                const sortReq = createSortRequest();
                sortReq.dataProvider = props.dataBook;
                let sortDefToSend:SortDefinition[] = sortDefinitions || [];
                if (e.ctrlKey) {
                    if (!sortDef) {
                        sortDefToSend.push({columnName: sortColumnName, mode:"Ascending"})
                    }
                    else {
                        sortDefToSend[sortDefToSend.findIndex(sortDef => sortDef.columnName === sortColumnName)] = {columnName: sortColumnName, mode: getNextSort(sortDef?.mode)}
                    }
                }
                else {
                    sortDefToSend = [{columnName: sortColumnName, mode: getNextSort(sortDef?.mode)}]
                }
                sortReq.sortDefinition = sortDefToSend;
                context.server.sendRequest(sortReq, REQUEST_ENDPOINTS.SORT);
            }
        }
        
    }

    /**
     * When columns are resized disable pointer events, so when resize smaller sort is not called.
     * @param elem - the element
     */
    const handleColResizeStart = (elem:Element) => {
        elem.parentElement?.style.setProperty('pointer-events', 'none')
    }

    /** Sort handler */
    useMultipleEventHandler(
        tableRef.current ? tableSelect(true, "th", ".p-datatable-scrollable-header-table th") : undefined,
        'click',
        (e:any) => handleSort(e)
    );

    /** Column-resize handler */
    useMultipleEventHandler(
        tableRef.current ?
        //@ts-ignore
            tableRef.current.container.getElementsByClassName("p-column-resizer")
            : undefined,
        'mousedown',
        handleColResizeStart,
        true
    )

    //to subtract header Height
    //TODO: In the future with custom styles it's possible that the header could have another height! Replace 35 then.
    const heightNoHeaders = (layoutContext.get(baseProps.id)?.height as number - 41).toString() + "px" || undefined;

    return (
        <SelectedCellContext.Provider value={selectedCellId}>
            <div
                ref={wrapRef}
                style={{
                    ...layoutContext.get(props.id),
                    height: layoutContext.get(props.id)?.height as number - 2,
                    width: layoutContext.get(props.id)?.width as number - 2,
                    outline: "none"
                }}
                tabIndex={0}
                onKeyDown={(e) => handleTableKeys(e)}
            >
                <DataTable
                    id={props.name}
                    ref={tableRef}
                    className={concatClassnames(
                        "rc-table",
                        props.autoResize === false ? "no-auto-resize" : ""
                    )}
                    value={virtualRows}
                    selection={selectedCell}
                    selectionMode="single"
                    cellSelection
                    scrollHeight={heightNoHeaders}
                    scrollable={virtualEnabled}
                    lazy={virtualEnabled}
                    virtualScroll={virtualEnabled}
                    rows={rows}
                    totalRecords={providerData.length}
                    virtualRowHeight={37}
                    resizableColumns
                    columnResizeMode={props.autoResize !== false ? "fit" : "expand"}
                    reorderableColumns
                    onSelectionChange={handleRowSelection}
                    onVirtualScroll={handleVirtualScroll}
                    onColumnResizeEnd={handleColResizeEnd}
                    onColReorder={handleColReorder}
                    rowClassName={(data) => {
                        const rowIndex = providerData.findIndex((x: any) => x === data)
                        let test: any = {}
                        test["__" + rowIndex] = true;
                        if (selectedRow && selectedRow.data === data) {
                            test["p-highlight"] = true;
                        }
                        return test
                    }}
                    tabIndex={props.tabIndex}>
                    {columns}
                </DataTable>
            </div>
        </SelectedCellContext.Provider>
    )
}
export default UITable<|MERGE_RESOLUTION|>--- conflicted
+++ resolved
@@ -870,28 +870,17 @@
     const handleTableKeys = (event:React.KeyboardEvent<HTMLDivElement>) => {
         switch(event.key) {
             case "Enter":
-<<<<<<< HEAD
-                if (e.shiftKey) {
+                if (event.shiftKey) {
                     selectPrevious.current && selectPrevious.current(enterNavigationMode);
-=======
-                if (event.shiftKey) {
-                    selectPrevious(enterNavigationMode);
->>>>>>> 03cf65d9
                 }
                 else {
                     selectNext.current && selectNext.current(enterNavigationMode);
                 }
                 break;
             case "Tab":
-<<<<<<< HEAD
-                e.preventDefault();
-                if (e.shiftKey) {
-                    selectPrevious.current && selectPrevious.current(tabNavigationMode);
-=======
                 event.preventDefault();
                 if (event.shiftKey) {
-                    selectPrevious(tabNavigationMode);
->>>>>>> 03cf65d9
+                    selectPrevious.current && selectPrevious.current(tabNavigationMode);
                 }
                 else {
                     selectNext.current && selectNext.current(tabNavigationMode);
