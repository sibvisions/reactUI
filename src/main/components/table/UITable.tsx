--- conflicted
+++ resolved
@@ -984,12 +984,8 @@
                             cellData={rowData[colName]}
                             isEditable={isEditable}
                             cellFormatting={rowData.__recordFormats && rowData.__recordFormats[props.name]}
-<<<<<<< HEAD
+                            cellReadOnly={rowData.__recordReadOnly && rowData.__recordReadOnly}
                             resource={props.context.server.RESOURCE_URL}
-=======
-                            cellReadOnly={rowData.__recordReadOnly && rowData.__recordReadOnly}
-                            resource={context.server.RESOURCE_URL}
->>>>>>> c5c02d7d
                             cellId={props.id + "-" + tableInfo.rowIndex.toString() + "-" + colIndex.toString()}
                             tableContainer={props.forwardedRef.current ? props.forwardedRef.current : undefined}
                             selectNext={selectNextCallback}
