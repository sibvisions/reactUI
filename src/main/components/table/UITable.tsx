--- conflicted
+++ resolved
@@ -1261,21 +1261,6 @@
      * @param columnName - the column name
      */
     const handleSort = (columnName:string) => {
-<<<<<<< HEAD
-        if (clickedResizer.current) {
-            clickedResizer.current = false;
-        }
-        else {
-            if (metaData && metaData.columns.find(column => column.name === columnName)?.sortable) {
-                const sortDef = sortDefinitions?.find(sortDef => sortDef.columnName === columnName);
-                const sortReq = createSortRequest();
-                sortReq.dataProvider = props.dataBook;
-                sortReq.columnName = columnName
-                let sortDefToSend: SortDefinition[] = sortDefinitions || [];
-                if (props.context.ctrlPressed) {
-                    if (!sortDef) {
-                        sortDefToSend.push({ columnName: columnName, mode: "Ascending" })
-=======
         if (props.sortOnHeaderEnabled !== false) {
             if (clickedResizer.current) {
                 clickedResizer.current = false;
@@ -1287,29 +1272,20 @@
                     sortReq.dataProvider = props.dataBook;
                     sortReq.columnName = columnName
                     let sortDefToSend: SortDefinition[] = sortDefinitions || [];
-                    if (context.ctrlPressed) {
+                    if (props.context.ctrlPressed) {
                         if (!sortDef) {
                             sortDefToSend.push({ columnName: columnName, mode: "Ascending" })
                         }
                         else {
                             sortDefToSend[sortDefToSend.findIndex(sortDef => sortDef.columnName === columnName)] = { columnName: columnName, mode: getNextSort(sortDef?.mode) }
                         }
->>>>>>> a0db902a
                     }
                     else {
                         sortDefToSend = [{ columnName: columnName, mode: getNextSort(sortDef?.mode) }]
                     }
                     sortReq.sortDefinition = sortDefToSend;
-                    showTopBar(context.server.sendRequest(sortReq, REQUEST_KEYWORDS.SORT), topbar);
-                }
-<<<<<<< HEAD
-                else {
-                    sortDefToSend = [{ columnName: columnName, mode: getNextSort(sortDef?.mode) }]
-                }
-                sortReq.sortDefinition = sortDefToSend;
-                showTopBar(props.context.server.sendRequest(sortReq, REQUEST_KEYWORDS.SORT), props.topbar);
-=======
->>>>>>> a0db902a
+                    showTopBar(props.context.server.sendRequest(sortReq, REQUEST_KEYWORDS.SORT), props.topbar);
+                }
             }
         }
     }
