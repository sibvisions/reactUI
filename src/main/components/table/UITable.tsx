/* Copyright 2022 SIB Visions GmbH
 *
 * Licensed under the Apache License, Version 2.0 (the "License"); you may not
 * use this file except in compliance with the License. You may obtain a copy of
 * the License at
 *
 * http://www.apache.org/licenses/LICENSE-2.0
 *
 * Unless required by applicable law or agreed to in writing, software
 * distributed under the License is distributed on an "AS IS" BASIS, WITHOUT
 * WARRANTIES OR CONDITIONS OF ANY KIND, either express or implied. See the
 * License for the specific language governing permissions and limitations under
 * the License.
 */

import React, { createContext, FC, useCallback, useEffect, useLayoutEffect, useMemo, useRef, useState } from "react"
import { Column } from "primereact/column";
import { DataTable, DataTableColumnResizeEndParams, DataTableSelectionChangeParams } from "primereact/datatable";
import _ from "underscore";
import IBaseComponent from "../../util/types/IBaseComponent";
import { createFetchRequest, createInsertRecordRequest, createSelectRowRequest, createSortRequest, createWidthRequest } from "../../factories/RequestFactory";
import { showTopBar } from "../topbar/TopBar";
import { handleFocusGained, onFocusLost } from "../../util/server-util/FocusUtil";
import { IToolBarPanel } from "../panels/toolbarPanel/UIToolBarPanel";
import { VirtualScrollerLazyParams } from "primereact/virtualscroller";
import { DomHandler } from "primereact/utils";
import CELLEDITOR_CLASSNAMES from "../editors/CELLEDITOR_CLASSNAMES";
import MetaDataResponse from "../../response/data/MetaDataResponse";
import useMetaData from "../../hooks/data-hooks/useMetaData";
import useDataProviderData from "../../hooks/data-hooks/useDataProviderData";
import useSortDefinitions from "../../hooks/data-hooks/useSortDefinitions";
import useRowSelect from "../../hooks/data-hooks/useRowSelect";
import { SortDefinition } from "../../request/data/SortRequest";
import useFetchMissingData from "../../hooks/data-hooks/useFetchMissingData";
import useMouseListener from "../../hooks/event-hooks/useMouseListener";
import { SelectFilter } from "../../request/data/SelectRowRequest";
import REQUEST_KEYWORDS from "../../request/REQUEST_KEYWORDS";
import { sendOnLoadCallback } from "../../util/server-util/SendOnLoadCallback";
import { parseMaxSize, parseMinSize, parsePrefSize } from "../../util/component-util/SizeUtil";
import { getFocusComponent } from "../../util/html-util/GetFocusComponent";
import { CellEditor } from "./CellEditor";
import { concatClassnames } from "../../util/string-util/ConcatClassnames";
import useMultipleEventHandler from "../../hooks/event-hooks/useMultipleEventHandler";
import { getTabIndex } from "../../util/component-util/GetTabIndex";
import usePopupMenu from "../../hooks/data-hooks/usePopupMenu";
import Dimension from "../../util/types/Dimension";
import { IExtendableTable } from "../../extend-components/table/ExtendTable";
import { ICellEditorLinked } from "../editors/linked/UIEditorLinked";
import { IComponentConstants } from "../BaseComponent";


/** Interface for Table */
export interface TableProps extends IBaseComponent {
    classNameComponentRef: string,
    columnLabels: Array<string>,
    columnNames: Array<string>,
    dataBook: string,
    tableHeaderVisible?: boolean
    autoResize?: boolean,
    enterNavigationMode?: number,
    tabNavigationMode?: number,
    startEditing?: boolean,
    editable?: boolean,
    showFocusRect?:boolean,
    showSelection?:boolean
    sortOnHeaderEnabled?:boolean
}

enum Navigation {
    NAVIGATION_NONE = 0,
    NAVIGATION_CELL_AND_FOCUS = 1,
    NAVIGATION_CELL_AND_ROW_AND_FOCUS = 2,
    NAVIGATION_ROW_AND_FOCUS = 3
}

enum CellVisibility {
    FULL_VISIBLE = 2,
    PART_VISIBLE = 1,
    NOT_VISIBLE = 0
}

/** Interface for selected cells */
interface ISelectedCell {
    selectedCellId?:string
}

/** A Context which contains the currently selected cell */
export const SelectedCellContext = createContext<ISelectedCell>({});

/** Returns the columnMetaData */
export const getColMetaData = (colName:string, metaData?:MetaDataResponse) => {
    return metaData?.columns.find(column => column.name === colName);
}

function convertRemToPixels(rem:number) {    
    return rem * parseFloat(getComputedStyle(document.documentElement).fontSize);
}

/**
 * Returns the next sort mode
 * @param mode - the current sort mode
 * @returns the next sort mode
 */
function getNextSort(mode?: "Ascending" | "Descending" | "None") {
    if (mode === "Ascending") {
        return "Descending";
    }
    else if (mode === "Descending") {
        return "None";
    }
    else {
        return "Ascending";
    }
}

/**
 * Helper function to see if the next element in a container is fully or partly visible
 * @param ele - the element which needs to be checked
 * @param container - the container of the element
 * @param cell  - the current cell
 * @returns if the element is fully or partly visible
 */
function isVisible(ele:HTMLElement, container:HTMLElement, cell:any, rowHeight:number) {
    if (ele) {
        const eleLeft = ele.offsetLeft;
        const eleRight = eleLeft + ele.clientWidth;
    
        const containerLeft = container.scrollLeft;
        const containerRight = containerLeft + container.clientWidth;

        const eleTop = cell.rowIndex * rowHeight;
        const eleBottom = eleTop + ele.clientHeight;
    
        const containerTop = container.scrollTop;
        const containerBottom = containerTop + container.clientHeight;

        let visLeft:CellVisibility = CellVisibility.NOT_VISIBLE;
        let visTop:CellVisibility = CellVisibility.NOT_VISIBLE;

        if (eleLeft >= containerLeft && eleRight <= containerRight) {
            visLeft = CellVisibility.FULL_VISIBLE;
        }
        if ((eleLeft < containerLeft && containerLeft < eleRight) || (eleLeft < containerRight && containerRight < eleRight)) {
            visLeft = CellVisibility.PART_VISIBLE;
        }

        if (eleTop >= containerTop && eleBottom <= containerBottom) {
            visTop = CellVisibility.FULL_VISIBLE;
        }
        if ((eleTop < containerTop && containerTop < eleBottom) ||(eleTop < containerBottom && containerBottom < eleBottom)) {
            visTop = CellVisibility.PART_VISIBLE;
        }
    
        // The element is fully visible in the container
        return {visLeft: visLeft, visTop: visTop}
    }
    else {
        return {visLeft: CellVisibility.NOT_VISIBLE, visTop: CellVisibility.NOT_VISIBLE}
    }
};



/**
 * This component displays a DataTable
 * @param baseProps - Initial properties sent by the server for this component
 */
const UITable: FC<TableProps & IExtendableTable & IComponentConstants> = (props) => {
    /** Reference for the Table */
    const tableRef = useRef<DataTable>(null);

    /** Name of the screen */
    const screenName = useMemo(() => props.context.contentStore.getScreenName(props.id, props.dataBook) as string, [props.context.contentStore, props.id, props.dataBook]);

    /** Metadata of the databook */
    const metaData = useMetaData(screenName, props.dataBook, undefined);

    /** The data provided by the databook */
    const [providerData] = useDataProviderData(screenName, props.dataBook);

    /**
     * Get the set data-height, with the designer it's not possible to set lower than 16px (nothing will change below).
     * So set it to a minimum of 16 and add the usual 8 which is set by borders and padding.
     */
    const tableRowHeight = useMemo(() => {
        let rowHeight = parseInt(window.getComputedStyle(document.documentElement).getPropertyValue("--table-data-height"))
        if (rowHeight < 16) {
            return 24;
        }
        else {
            return rowHeight + 8;
        }
    }, [props.designerUpdate])

    /**
     * Returns the number of records visible based on row height.
     * @returns the number of records visible based on row height.
     */
     const getNumberOfRowsPerPage = useCallback(() => {
        let headerHeight = 40;
        const table = tableRef.current as any;
        if (table && table.table) {
            headerHeight = table.table.querySelector('.p-datatable-thead').offsetHeight;
        }

        return Math.floor((props.layoutStyle?.height as number - headerHeight) / tableRowHeight)
    }, [props.layoutStyle?.height, props.designerUpdate, tableRowHeight])

    /** The amount of virtual rows loaded */
    const rows = useMemo(() => {
        if (metaData && props.columnNames.length > 20) {
            if (getNumberOfRowsPerPage()) {
                return getNumberOfRowsPerPage() + 3;
            }
            else {
                return 5;
            }
        }
        return 40;
    }, [props.columnNames.length, getNumberOfRowsPerPage])

    /** Virtual scrolling is enabled (lazy loading), if the provided data is greater than 2 times the row value*/
    const virtualEnabled = useMemo(() => {
        return providerData.length > rows * 2;
    }, [providerData.length, rows]);

    /** The virtual rows filled with data */
    const [virtualRows, setVirtualRows] = useState<any[]>((() => { 
        const out = Array.from({ length: providerData.length });
        out.splice(0, rows, ...providerData.slice(0, rows)); 
        return out;
    })());

    /** the list row height */
    const [itemSize, setItemSize] = useState(tableRowHeight);

    /** The current firstRow displayed in the table */
    const firstRowIndex = useRef(0);

    /** The current sort-definitions */
    const [sortDefinitions] = useSortDefinitions(screenName, props.dataBook);

    /** The current order of the columns */
    const [columnOrder, setColumnOrder] = useState<string[]|undefined>(props.columnNames);

    /** The current state of either the entire selected row or the value of the column of the selectedrow of the databook sent by the server */
    const [selectedRow] = useRowSelect(screenName, props.dataBook);

    /** Reference if the page up/down key was pressed */
    const pageKeyPressed = useRef<boolean>(false);

    /** Reference of the last selected row used for scrolling */
    const lastSelectedRowIndex = useRef<number|undefined>(selectedRow ? selectedRow.index : undefined);

    const focusIsClicked = useRef<boolean>(false);

    /** True, if virtualscrolling is loading */
    const [listLoading, setListLoading] = useState(false);

    const rowSelectionHelper = useRef<{data: any, selectedColumn: string, index: number, filter: any, event: DataTableSelectionChangeParams}>()

    // Cache for the sort-definitions
    const sortDefinitionCache = useRef<SortDefinition[]>();

    /** The primary keys of a table */
    const primaryKeys:string[] = useMemo(() => {
        if (metaData) {
            if (metaData.primaryKeyColumns) {
                return metaData.primaryKeyColumns;
            }
            else {
                return metaData.columns.map(col => col.name);
            }
        }
        else {
            return []
        }
    }, [metaData]);

    /** The selected cell */
    const [selectedCellId, setSelectedCellId] = useState<ISelectedCell>({selectedCellId: "notSet"});

    /** A counter which indicates how many linkedReference still need to be fetched (concatmask). Used for column width measurement */
    const linkedRefFetchList = useRef<string[]>([]);

    const [measureFlag, setMeasureFlag] = useState<boolean>(false);

    // Fetches Data if dataprovider has not been fetched yet
    useFetchMissingData(screenName, props.dataBook);

    const [tableIsSelecting, setTableIsSelecting] = useState<boolean>(false);

    const clickedResizer = useRef<boolean>(false);

    const heldMouseEvents = useRef<Set<Function>>(new Set());
    /** Hook for MouseListener */
    useMouseListener(
        props.name, 
        tableRef.current ? (tableRef.current as any).el.querySelector(".p-datatable-tbody") : undefined, 
        props.eventMouseClicked, 
        props.eventMousePressed, 
        props.eventMouseReleased,
        (type, release) => {
            heldMouseEvents.current.add(release);
            if (type === "clicked" || type === "cancelled") {
                setTimeout(() => {
                    heldMouseEvents.current.forEach(release => release());
                    heldMouseEvents.current.clear();
                }, 1)
            }
        },
        true,
        (e:MouseEvent) => {
            if (rowSelectionHelper.current && e.detail !== 2) {
                if (props.onRowSelect) {
                    props.onRowSelect({ originalEvent: rowSelectionHelper.current.event, selectedRow: rowSelectionHelper.current.data })
                }
                if (selectedRow.index !== rowSelectionHelper.current.index) {
                    setTableIsSelecting(true);
                }
                sendSelectRequest(rowSelectionHelper.current.selectedColumn, rowSelectionHelper.current.filter, rowSelectionHelper.current.index).then(() => {
                    setTableIsSelecting(false);
                    rowSelectionHelper.current = undefined;
                });
            }
        }
    );

    /**
     * Sends a selectRequest to the server, if a new row is selected selectRow, else selectColumn
     * @param selectedColumn - the selected column
     * @param filter - if a new row is selected, the filter to send to the server
     */
    const sendSelectRequest = useCallback(async (selectedColumn:string|undefined, filter:SelectFilter|undefined, rowIndex:number) => {
        const selectReq = createSelectRowRequest();
        selectReq.dataProvider = props.dataBook;
        selectReq.componentId = props.name;
        selectReq.rowNumber = rowIndex;
        if (selectedColumn) selectReq.selectedColumn = selectedColumn;
        if (filter) selectReq.filter = filter;
        //await showTopBar(context.server.sendRequest(selectReq, filter ? REQUEST_KEYWORDS.SELECT_ROW : REQUEST_KEYWORDS.SELECT_COLUMN, undefined, undefined, true, RequestQueueMode.IMMEDIATE), topbar);
        await showTopBar(props.context.server.sendRequest(selectReq, filter ? REQUEST_KEYWORDS.SELECT_ROW : REQUEST_KEYWORDS.SELECT_COLUMN), props.topbar);
    }, [props.dataBook, props.name, props.context.server, providerData])



    /**
     * Scrolls the table to the selected cell
     * @param cell - the selected cell
     * @param isNext - if the new selected cell is below or above the previous
     */
    const scrollToSelectedCell = (cell:any, isNext:boolean) => {
        setTimeout(() => {
            if (tableRef.current) {
                //@ts-ignore
                const table = tableRef.current.el
                const selectedElem = DomHandler.findSingle(table, 'tbody > tr.p-highlight td.p-highlight');
                const container = DomHandler.findSingle(table, !virtualEnabled ? '.p-datatable-wrapper' : '.p-virtualscroller');
                const loadingTable = DomHandler.findSingle(table, '.p-datatable-loading-virtual-table')

                if (!loadingTable || window.getComputedStyle(loadingTable).getPropertyValue("display") !== "table") {
                    const moveDirections = isVisible(selectedElem, container, cell, tableRowHeight);
                    if (pageKeyPressed.current !== false) {
                        pageKeyPressed.current = false;
                        container.scrollTo(selectedElem ? selectedElem.offsetLeft : 0, cell.rowIndex * tableRowHeight);
                        container.focus();
                    }
                    else if (selectedElem !== null) {
                        let sLeft:number = container.scrollLeft
                        let sTop:number = container.scrollTop
    
                        if (moveDirections.visLeft !== CellVisibility.FULL_VISIBLE) {
                            sLeft = selectedElem.offsetLeft;
                        }
    
                        if (moveDirections.visTop === CellVisibility.NOT_VISIBLE) {
                            sTop = cell.rowIndex * tableRowHeight;
                        }
                        else if (moveDirections.visTop === CellVisibility.PART_VISIBLE) {
                            sTop = container.scrollTop + (isNext ? tableRowHeight : -tableRowHeight);
                        }
                        container.scrollTo(sLeft, sTop);
                    }
                    else {
                        container.scrollTo(container.scrollLeft, cell.rowIndex * tableRowHeight);
                    }
                }
            }
        }, 0)
    }

    /** Creates and returns the selectedCell object */
    const selectedCell = useMemo(() => {
        if (selectedRow && selectedRow.data && columnOrder) {
            if (selectedRow.selectedColumn) {
                const newCell = {
                    cellIndex: columnOrder.findIndex(column => column === selectedRow.selectedColumn),
                    field: selectedRow.selectedColumn,
                    rowData: selectedRow.data,
                    rowIndex: selectedRow.index,
                    value: selectedRow.data[selectedRow.selectedColumn]
                }
                setSelectedCellId({selectedCellId: props.id + "-" + newCell.rowIndex!.toString() + "-" + newCell.cellIndex.toString()});
                if (selectedRow && (lastSelectedRowIndex.current !== selectedRow.index || lastSelectedRowIndex.current === undefined)) {
                    scrollToSelectedCell(newCell, lastSelectedRowIndex.current !== undefined ? lastSelectedRowIndex.current < selectedRow.index : false);
                }    
                lastSelectedRowIndex.current = selectedRow.index;
                return newCell
            }
            else if (selectedRow.index > -1) {
                sendSelectRequest(columnOrder[0], undefined, 0);
            }
        }
        return undefined
    }, [selectedRow, columnOrder]);

    /** The estimated table width */
    const [estTableWidth, setEstTableWidth] = useState(0);

    const [isEditing, setIsEditing] = useState<boolean>(false);

    /** The navigation-mode for the enter key sent by the server default: cell and focus */
    const enterNavigationMode = props.enterNavigationMode || Navigation.NAVIGATION_CELL_AND_FOCUS;

    /** The navigation-mode for the tab key sent by the server default: cell and focus */
    const tabNavigationMode = props.tabNavigationMode || Navigation.NAVIGATION_CELL_AND_FOCUS;

    /** Extracting onLoadCallback and id from baseProps */
    const {onLoadCallback, id} = props

    //Returns navtable classname
    const getNavTableClassName = (parent?:string) => {
        if (parent) {
            const parentProps = props.context.contentStore.getComponentById(parent);
            if (parentProps?.className === "ToolBarPanel" && (parentProps as IToolBarPanel).toolBarVisible !== false) {
                switch((parentProps as IToolBarPanel).toolBarArea) {
                    case 0:
                        return "navtable-north";
                    case 1:
                        return "navtable-west";
                    case 2:
                        return "navtable-south";
                    case 3:
                        return "navtable-east";
                    default:
                        return "navtable-west";
                }
            }
        }
        return ""
    }

    useEffect(() => {
        setItemSize(tableRowHeight);
    }, [tableRowHeight])

    /** The component reports its preferred-, minimum-, maximum and measured-size to the layout */
    useEffect(() => {
        if(props.forwardedRef.current){
            if(onLoadCallback) {
                if (props.preferredSize) {
                    sendOnLoadCallback(id, props.className, parsePrefSize(props.preferredSize), parseMaxSize(props.maximumSize), parseMinSize(props.minimumSize), undefined, onLoadCallback)
                }
                else {
                    const getTableHeight = () => {
                        if (providerData.length > 10) {
                            return 410;
                        }
                        else {
                            let height = props.tableHeaderVisible !== false ? 42 : 4
                            if (providerData.length === 0) {
                                height += 50;
                            }
                            else {
                                height += providerData.length * tableRowHeight
                            }

                            if (props.layoutStyle && (estTableWidth + 4) > (props.layoutStyle!.width as number)) {
                                height += 17;
                            }
                            return height
                        }

                    }
                    /** If the provided data is more than 10, send a fixed height if less, calculate the height */
                    const prefSize:Dimension = {height: getTableHeight(), width: estTableWidth + 4}
                    sendOnLoadCallback(id, props.className, prefSize, parseMaxSize(props.maximumSize), parseMinSize(props.minimumSize) ? parseMinSize(props.minimumSize) : { width: 0, height: 0 }, undefined, onLoadCallback)
                }  
            }    
        }
    }, [id, onLoadCallback, props.preferredSize, props.maximumSize, props.minimumSize, estTableWidth, props.tableHeaderVisible, providerData]);

    /** Determine the estimated width of the table */
    useLayoutEffect(() => {
        if (tableRef.current) {
            let cellDataWidthList: Array<{ widthPreSet: boolean, width: number }> = [];
            /** Goes through the rows and their cellData and sets the widest value for each column in a list */
            const goThroughCellData = (trows: any, index: number) => {
                const cellDatas: NodeListOf<HTMLElement> = trows[index].querySelectorAll("td > *:not(.p-column-title)");
                for (let j = 0; j < cellDatas.length; j++) {
                    if (!cellDataWidthList[j].widthPreSet) {
                        let tempWidth: number;
                        if (cellDatas[j] !== undefined) {
                            /** If it is a Linked- or DateCellEditor add 70 pixel to its measured width to display the editor properly*/
                            if (cellDatas[j].parentElement?.classList.contains('LinkedCellEditor') || cellDatas[j].parentElement?.classList.contains('DateCellEditor')) {
                                tempWidth = (cellDatas[j].querySelector(".cell-data-content") as HTMLElement).offsetWidth + 30;
                            }
                            else if (cellDatas[j].parentElement?.classList.contains('ChoiceCellEditor') || cellDatas[j].parentElement?.classList.contains('CheckBoxCellEditor')) {
                                tempWidth = 24;
                            }
                            else {
                                tempWidth = (cellDatas[j].querySelector(".cell-data-content") as HTMLElement).offsetWidth;
                            }

                            /** If the measured width is greater than the current widest width for the column, replace it */
                            if (tempWidth > cellDataWidthList[j].width) {
                                cellDataWidthList[j].width = tempWidth;
                            }
                        }
                    }
                }
            }
            setTimeout(() => {
                const table = tableRef.current as any;
                //@ts-ignore
                const currentTable:HTMLTableElement = tableRef?.current?.table;
                if (currentTable) {
                    const theader = currentTable.querySelectorAll('th');
                    const trows = currentTable.querySelectorAll('tbody > tr');

                    table.destroyStyleElement();

                    /** First set width of headers for columns then rows */
                    for (let i = 0; i < theader.length; i++) {
                        theader[i].style.removeProperty('width')
                        const newCellWidth = { widthPreSet: false, width: 0 }
                        const colName = window.getComputedStyle(theader[i]).getPropertyValue('--columnName');
                        const columnMetaData = getColMetaData(colName, metaData);
                        if (columnMetaData?.width) {
                            newCellWidth.width = columnMetaData.width;
                            newCellWidth.widthPreSet = true;
                            theader[i].setAttribute('column-width-set', "true");
                        }
                        else {
                            const title = theader[i].querySelector('.p-column-title > span');
                            const splitPadding = window.getComputedStyle(document.documentElement).getPropertyValue('--table-header-padding').split(" ");
                            let padding = 16;
                            if (splitPadding[splitPadding.length > 1 ? 1 : 0].includes("rem")) {
                                const rem = splitPadding[1].substring(0, splitPadding[splitPadding.length > 1 ? 1 : 0].indexOf("r"));
                                padding = convertRemToPixels(parseFloat(rem)) * 2;
                            }
                            else {
                                padding = parseFloat(splitPadding[splitPadding.length > 1 ? 1 : 0].substring(0, splitPadding[splitPadding.length > 1 ? 1 : 0].indexOf("p"))) * 2;
                            }
                            newCellWidth.width = title ? (Math.max((title as HTMLElement).offsetWidth, Math.ceil(title.getBoundingClientRect().width)) + padding) : 0;
                        }
                        cellDataWidthList.push(newCellWidth);
                    }
                    // adding "read-size" sets the table to table-layout auto and the td's to display inline block to correctly measure the width
                    (tableRef.current as any).el.classList.add("read-size");
                    for (let i = 0; i < Math.min(trows.length, 10); i++) {
                        goThroughCellData(trows, i);
                    }
                    (tableRef.current as any).el.classList.remove("read-size");

                    let tempWidth: number = 0;
                    cellDataWidthList.forEach(cellDataWidth => {
                        tempWidth += cellDataWidth.width
                    });

                    /** After finding the correct width set the width for the headers, the rows will get as wide as headers */
                    for (let i = 0; i < theader.length; i++) {
                        let w = cellDataWidthList[i].width as any;
                        if (props.autoResize === false) {
                            w = `${w}px`;
                        } else {
                            w = `${100 * w / tempWidth}%`;
                        }
                        theader[i].style.setProperty('width', w);
                    }
                    /** set EstTableWidth for size reporting */
                    setEstTableWidth(tempWidth);
                }
                else {
                    setEstTableWidth(0);
                }
            }, 0);
        }
    }, [metaData?.columns, measureFlag]);

    // Disable resizable cells on non resizable, set column order of table
    useLayoutEffect(() => {
        if (tableRef.current) {
            //@ts-ignore
            const colResizers = tableRef.current.el.getElementsByClassName("p-column-resizer");
            for (const colResizer of colResizers) {
                if (!colResizer.parentElement.classList.contains("cell-not-resizable") && colResizer.style.display === "none") {
                    colResizer.style.setProperty("display", "block");
                }
                if (colResizer.parentElement.classList.contains("cell-not-resizable")) {
                    colResizer.style.setProperty("display", "none");
                }
            }
        }

        setColumnOrder(props.columnNames)
    },[metaData])

    /** When providerData changes set state of virtual rows*/
    useLayoutEffect(() => {
        setVirtualRows((() => { 
            const out = Array.from({ length: providerData.length });
            out.splice(firstRowIndex.current, rows, ...providerData.slice(firstRowIndex.current, firstRowIndex.current + rows));
            return out;
        })());
    }, [providerData, rows]);

    // Adds and removes the sort classnames to the headers for styling
    // If the lib user extends the Table with onSort, call it when the user sorts.
    useEffect(() => {
        if (tableRef.current) {
            if (props.onSort) {
                props.onSort(sortDefinitions);
            }

            const table = tableRef.current as any;
            const allTableColumns = DomHandler.find(table.table, '.p-datatable-thead > tr > th');
            if (sortDefinitions && sortDefinitions.length) {
                sortDefinitions.forEach(sort => {
                    const el = allTableColumns.find(col => col.classList.contains(sort.columnName));
                    if (el) {
                        const sortIcon = el.querySelector('.p-sortable-column-icon');
                        el.classList.remove("sort-asc", "sort-des");
                        sortIcon.classList.remove("pi-sort-amount-up-alt", "pi-sort-amount-down");
                        if (sort.mode === "Ascending") {
                            el.classList.add("sort-asc");
                            sortIcon.classList.add("pi-sort-amount-up-alt");
                        }
                        else if (sort.mode === "Descending") {
                            el.classList.add("sort-des");
                            sortIcon.classList.add("pi-sort-amount-down");
                        }
                    }

                });
            }

            if (sortDefinitionCache.current && sortDefinitionCache.current.length && sortDefinitions) {
                sortDefinitionCache.current?.forEach(sort => {
                    const foundSort = sortDefinitions.findIndex(sortDef => sortDef.columnName === sort.columnName);

                    if (foundSort === -1) {
                        const el = allTableColumns.find(col => col.classList.contains(sort.columnName));

                        if (el) {
                            const sortIcon = el.querySelector('.p-sortable-column-icon');
                            el.classList.remove("sort-asc", "sort-des");
                            sortIcon.classList.remove("pi-sort-amount-up-alt", "pi-sort-amount-down");
                        }
                    }
                })
            }

            sortDefinitionCache.current = sortDefinitions;
        }
    }, [sortDefinitions]);

    /**
     * Selects the next cell, if there is no cell anymore and delegateFocus is true, focus the next component
     * @param delegateFocus - true if the next component should be focused if there are no more cells
     */
    const selectNextCell = useCallback((delegateFocus:boolean) => {
        if (selectedRow !== undefined && columnOrder) {
            const newSelectedColumnIndex = columnOrder.findIndex(column => column === selectedRow.selectedColumn) + 1;
            if (newSelectedColumnIndex < columnOrder.length) {
                const newSelectedColumn = columnOrder[newSelectedColumnIndex];
                sendSelectRequest(newSelectedColumn, undefined, selectedRow.index);
                return true;
            }
            else if (delegateFocus) {
                getFocusComponent(props.name + "-_wrapper", true)?.focus();
                return false;
            }
        }
        else if (delegateFocus) {
            getFocusComponent(props.name + "-_wrapper", true)?.focus();
            return false;
        }
    }, [selectedRow, columnOrder, sendSelectRequest])

    /**
     * Selects the previous cell, if there is no cell anymore and delegateFocus is true, focus the previous component
     * @param delegateFocus - true if the previous component should be focused if there are no more cells
     */
    const selectPreviousCell = useCallback((delegateFocus:boolean) => {
        if (selectedRow !== undefined && columnOrder) {
            const newSelectedColumnIndex = columnOrder.findIndex(column => column === selectedRow.selectedColumn) - 1;
            if (newSelectedColumnIndex >= 0) {
                const newSelectedColumn = columnOrder[newSelectedColumnIndex];
                sendSelectRequest(newSelectedColumn, undefined, selectedRow.index);
                return true;
            }
            else if (delegateFocus) {
                getFocusComponent(props.name + "-_wrapper", false)?.focus();
                return false;
            }
        }
        else if (delegateFocus) {
            getFocusComponent(props.name + "-_wrapper", false)?.focus();
            return false;
        }
    }, [selectedRow, columnOrder, sendSelectRequest])

    /**
     * Selects the next row, if there is no row anymore and delegateFocus is true, focus the next component
     * @param delegateFocus - true if the next component should be focused if there are no more rows
     */
    const selectNextRow = useCallback((delegateFocus:boolean) => {
        if (selectedRow !== undefined) {
            const nextSelectedRowIndex = selectedRow.index + 1;
            if (nextSelectedRowIndex < providerData.length) {
                let filter:SelectFilter = {
                    columnNames: primaryKeys,
                    values: primaryKeys.map(pk => providerData[nextSelectedRowIndex][pk])
                };
                sendSelectRequest(undefined, filter, nextSelectedRowIndex);
                return true;
            }
            else if (delegateFocus) {
                getFocusComponent(props.name + "-_wrapper", true)?.focus();
                return false;
            }
        }
        else if (delegateFocus) {
            getFocusComponent(props.name + "-_wrapper", true)?.focus();
            return false;
        }
    }, [selectedRow, primaryKeys, providerData, sendSelectRequest])

    /**
     * Selects the previous row, if there is no row anymore and delegateFocus is true, focus the previous component
     * @param delegateFocus - true if the previous component should be focused if there are no more rows
     */
    const selectPreviousRow = useCallback((delegateFocus:boolean) => {
        if (selectedRow !== undefined) {
            const prevSelectedRowIndex = selectedRow.index - 1;
            if (prevSelectedRowIndex >= 0) {
                let filter:SelectFilter = {
                    columnNames: primaryKeys,
                    values: primaryKeys.map(pk => providerData[prevSelectedRowIndex][pk])
                };
                sendSelectRequest(undefined, filter, prevSelectedRowIndex);
                return true;
            }
            else if (delegateFocus) {
                getFocusComponent(props.name + "-_wrapper", false)?.focus();
                return false;
            }
        }
        else if (delegateFocus) {
            getFocusComponent(props.name + "-_wrapper", false)?.focus();
            return false;
        }
    }, [selectedRow, primaryKeys, providerData, sendSelectRequest])

    /**
     * Selects the next cell, if there is no cell anymore select the next row and so on. If there is no more cells/rows and delegateFocus is true, focus the next component
     * @param delegateFocus - true if the next component should be focused if there are no more cells/rows
     */
    const selectNextCellAndRow = useCallback((delegateFocus:boolean) => {
        if (selectedRow !== undefined && columnOrder) {
            const newSelectedColumnIndex = columnOrder.findIndex(column => column === selectedRow.selectedColumn) + 1;
            const nextSelectedRowIndex = selectedRow.index + 1;
            if (newSelectedColumnIndex < columnOrder.length) {
                const newSelectedColumn = columnOrder[newSelectedColumnIndex];
                sendSelectRequest(newSelectedColumn, undefined, selectedRow.index);
                return true;
            }
            else if (nextSelectedRowIndex < providerData.length) {
                let filter:SelectFilter = {
                    columnNames: primaryKeys,
                    values: primaryKeys.map(pk => providerData[nextSelectedRowIndex][pk])
                };
                sendSelectRequest(columnOrder[0], filter, nextSelectedRowIndex);
                return true;
            }
            else if (delegateFocus) {
                getFocusComponent(props.name + "-_wrapper", true)?.focus();
                return false;
            }
        }
        else if (delegateFocus) {
            getFocusComponent(props.name + "-_wrapper", true)?.focus();
            return false;
        }
    }, [selectedRow, primaryKeys, columnOrder, providerData, sendSelectRequest])

    /**
     * Selects the previous cell, if there is no cell anymore select the previous row and so on. If there is no more cells/rows and delegateFocus is true, focus the next component
     * @param delegateFocus - true if the previous component should be focused if there are no more cells/rows
     */
    const selectPreviousCellAndRow = useCallback((delegateFocus:boolean) => {
        if (selectedRow !== undefined && columnOrder) {
            const prevSelectedColumnIndex = columnOrder.findIndex(column => column === selectedRow.selectedColumn) - 1;
            const prevSelectedRowIndex = selectedRow.index - 1;
            if (prevSelectedColumnIndex >= 0) {
                const newSelectedColumn = columnOrder[prevSelectedColumnIndex];
                sendSelectRequest(newSelectedColumn, undefined, selectedRow.index);
                return true;
            }
            else if (prevSelectedRowIndex >= 0) {
                let filter:SelectFilter = {
                    columnNames: primaryKeys,
                    values: primaryKeys.map(pk => providerData[prevSelectedRowIndex][pk])
                };
                sendSelectRequest(columnOrder[columnOrder.length - 1], filter, prevSelectedRowIndex);
                return true;
            }
            else if (delegateFocus) {
                getFocusComponent(props.name + "-_wrapper", false)?.focus();
                return false;
            }
        }
        else if (delegateFocus) {
            getFocusComponent(props.name + "-_wrapper", false)?.focus();
            return false;
        }
    }, [selectedRow, primaryKeys, columnOrder, providerData, sendSelectRequest])

    /** 
     * Selects a row which is further down based on the height of the table if there are no more rows and delegate Focus is true, focus the next component
     * @param delegateFocus - true if the next component should be focused if there are no more rows
     */
    const selectNextPage = (delegateFocus: boolean) => {
        if (selectedRow) {
            let nextSelectedRowIndex = selectedRow.index;
            if (nextSelectedRowIndex < providerData.length - 1) {
                nextSelectedRowIndex += getNumberOfRowsPerPage();
                if (nextSelectedRowIndex >= providerData.length) {
                    nextSelectedRowIndex = providerData.length - 1;
                }
                let filter: SelectFilter = {
                    columnNames: primaryKeys,
                    values: primaryKeys.map(pk => providerData[nextSelectedRowIndex][pk])
                };
                sendSelectRequest(undefined, filter, nextSelectedRowIndex);
                return true;
            }
            else if (delegateFocus) {
                getFocusComponent(props.name + "-_wrapper", true)?.focus();
                return false;
            }
        }
    }

    /** 
     * Selects a row which is further up based on the height of the table if there are no more rows and delegate Focus is true, focus the previous component
     * @param delegateFocus - true if the previous component should be focused if there are no more rows
     */
    const selectPreviousPage = (delegateFocus: boolean) => {
        if (selectedRow) {
            let nextSelectedRowIndex = selectedRow.index;
            if (nextSelectedRowIndex > 0) {
                nextSelectedRowIndex -= getNumberOfRowsPerPage();
                if (nextSelectedRowIndex < 0) {
                    nextSelectedRowIndex = 0;
                }
                let filter: SelectFilter = {
                    columnNames: primaryKeys,
                    values: primaryKeys.map(pk => providerData[nextSelectedRowIndex][pk])
                };
                sendSelectRequest(undefined, filter, nextSelectedRowIndex);
                return true;
            }
            else if (delegateFocus) {
                getFocusComponent(props.name + "-_wrapper", false)?.focus();
                return false;
            }
        }
    }

    /**
     * Chooses which next select function should be used based on the navigation mode
     */
    const selectNext = useRef<Function>();
    useEffect(() => {
        selectNext.current = (navigationMode:number) => {
            if (navigationMode === Navigation.NAVIGATION_CELL_AND_FOCUS) {
                return selectNextCell(true);
            }
            else if (navigationMode === Navigation.NAVIGATION_ROW_AND_FOCUS) {
                selectNextRow(true);
            }
            else if (navigationMode === Navigation.NAVIGATION_CELL_AND_ROW_AND_FOCUS) {
                selectNextCellAndRow(true);
            }
        }
    }, [selectNextCell, selectNextRow, selectNextCellAndRow]);

    /**
     * Chooses which previous select function should be used based on the navigation mode
     */
    const selectPrevious = useRef<Function>();
    useEffect(() => {   
        selectPrevious.current = (navigationMode:number, row?:any) => {
            if (navigationMode === Navigation.NAVIGATION_CELL_AND_FOCUS) {
                selectPreviousCell(true);
            }
            else if (navigationMode === Navigation.NAVIGATION_ROW_AND_FOCUS) {
                selectPreviousRow(true);
            }
            else if (navigationMode === Navigation.NAVIGATION_CELL_AND_ROW_AND_FOCUS) {
                selectPreviousCellAndRow(true)
            }
        }
    }, [selectPreviousCell, selectPreviousRow, selectPreviousCellAndRow])

    /** Building the columns */
    const columns = useMemo(() => {
        const createColumnHeader = (colName: string, colIndex: number) => {
            let sortIndex = ""
            if (sortDefinitions && sortDefinitions.length) {
                let foundIndex = sortDefinitions.findIndex(sortDef => sortDef.columnName === colName);
                if (foundIndex >= 0) {
                    sortIndex = (foundIndex + 1).toString();
                }
            }
            return (
                <>
                    <span onClick={() => handleSort(colName)} dangerouslySetInnerHTML={{ __html: props.columnLabels[colIndex] + (getColMetaData(colName, metaData)?.nullable === false ? " *" : "") }} />
                    <span onClick={() => handleSort(colName)} className="p-sortable-column-icon pi pi-fw"></span>
                    <span style={{ display: sortIndex ? "inline-block" : "none" }} className="sort-index" onClick={() => handleSort(colName)}>{sortIndex}</span>
                </>)
        }

        return props.columnNames.map((colName, colIndex) => {
            const columnMetaData = getColMetaData(colName, metaData);
            const className = columnMetaData?.cellEditor?.className;
            if (columnMetaData?.cellEditor.className === CELLEDITOR_CLASSNAMES.LINKED
                && (columnMetaData.cellEditor as ICellEditorLinked).displayConcatMask
                && !linkedRefFetchList.current.includes((columnMetaData.cellEditor as ICellEditorLinked).linkReference.referencedDataBook)) {
                linkedRefFetchList.current.push((columnMetaData.cellEditor as ICellEditorLinked).linkReference.referencedDataBook);
            }

            return <Column
                field={colName}
                header={createColumnHeader(colName, colIndex)}
                key={colName}
                headerClassName={concatClassnames(colName, (props.columnLabels[colIndex] === "☐" || props.columnLabels[colIndex] === "☑") ? 'select-column' : "")}
                headerStyle={{
                    overflowX: "hidden",
                    whiteSpace: 'nowrap',
                    textOverflow: 'Ellipsis',
                    display: props.tableHeaderVisible === false ? 'none' : undefined,
                    '--columnName': colName
                }}
                body={(rowData: any, tableInfo: any) => {
                    if (!rowData || !providerData[tableInfo.rowIndex]) { return <div></div> }
                    else {
                        const currDataRow = providerData[tableInfo.rowIndex]
                        const values = primaryKeys.map(pk => currDataRow[pk]);
                        const filter: SelectFilter = {
                            columnNames: primaryKeys,
                            values: values
                        }
                        return <CellEditor
                            rowData={rowData}
                            pk={_.pick(rowData, primaryKeys)}
                            screenName={screenName}
                            name={props.name as string}
                            colName={colName}
                            dataProvider={props.dataBook}
                            cellData={rowData[colName]}
                            cellFormatting={rowData.__recordFormats && rowData.__recordFormats[props.name]}
                            resource={props.context.server.RESOURCE_URL}
                            cellId={() => ({
                                selectedCellId: props.id + "-" + tableInfo.rowIndex.toString() + "-" + colIndex.toString()
                            })}
                            tableContainer={props.forwardedRef.current ? props.forwardedRef.current : undefined}
                            selectNext={(navigationMode: Navigation) => selectNext.current && selectNext.current(navigationMode)}
                            selectPrevious={(navigationMode: Navigation) => selectPrevious.current && selectPrevious.current(navigationMode)}
                            enterNavigationMode={enterNavigationMode}
                            tabNavigationMode={tabNavigationMode}
                            selectedRow={selectedRow}
                            className={className}
                            colReadonly={columnMetaData?.readonly}
                            tableEnabled={props.enabled}
                            editable={props.editable}
                            startEditing={props.startEditing}
                            insertEnabled={metaData?.insertEnabled}
                            updateEnabled={metaData?.updateEnabled}
                            deleteEnabled={metaData?.deleteEnabled}
                            dataProviderReadOnly={metaData?.readOnly}
                            setIsEditing={setIsEditing}
                            stopEditing={() => {
                                const table = props.context.contentStore.flatContent.get(id);
                                if (table) {
                                    (table as TableProps).startEditing = false;
                                    props.context.subscriptions.propertiesSubscriber.get(id)?.apply(undefined, [table]);
                                }
                            }}
                            rowNumber={tableInfo.rowIndex}
                            colIndex={colIndex}
                            filter={filter}
                            removeTableLinkRef={
                                (columnMetaData?.cellEditor.className === CELLEDITOR_CLASSNAMES.LINKED
                                    && (columnMetaData.cellEditor as ICellEditorLinked).displayConcatMask)
                                    ?
                                    (linkedReferenceDatabook: string) => {
                                        if (linkedRefFetchList.current.includes(linkedReferenceDatabook)) {
                                            linkedRefFetchList.current.splice(linkedRefFetchList.current.findIndex(linkedRef => linkedRef === linkedReferenceDatabook), 1);

                                            if (linkedRefFetchList.current.length === 0) {
                                                setMeasureFlag(prevState => !prevState);
                                            }
                                        }
                                    }
                                    :
                                    undefined
                            }
                            tableIsSelecting={tableIsSelecting} />
                    }
                }}
                style={{ whiteSpace: 'nowrap', '--colName': colName }}
                bodyClassName={concatClassnames(
                    className,
                    !columnMetaData?.resizable ? "cell-not-resizable" : "",
                    columnMetaData?.readonly ? "cell-readonly" : "",
                    columnMetaData?.nullable === false ? "cell-required" : ""
                )}
                //loadingBody={() => <div className="loading-text" style={{ height: 30 }} />}
                reorderable={columnMetaData?.movable}
                sortable={props.sortOnHeaderEnabled !== false}
            />
        })
    }, [
        props.columnNames, props.columnLabels, props.dataBook, props.context.contentStore, props.id,
        props.context.server.RESOURCE_URL, props.name, screenName, props.tableHeaderVisible, sortDefinitions,
        enterNavigationMode, tabNavigationMode, metaData, primaryKeys, columnOrder, selectedRow, providerData,
        props.startEditing, tableIsSelecting
    ])

    // When a row is selected send a selectRow request to the server
    // If the lib user extends the Table with onRowSelect, call it when a new row is selected.
    const handleRowSelection = (event: DataTableSelectionChangeParams) => {
        if (event.value && event.originalEvent.type === 'click') {
            let filter:SelectFilter|undefined = undefined
            filter = {
                columnNames: primaryKeys,
                values: primaryKeys.map(pk => event.value.rowData[pk])
            }
            rowSelectionHelper.current = { data: event.value.rowData, selectedColumn: event.value.field, index: event.value.rowIndex, filter: filter, event: event }
            //await sendSelectRequest(event.value.field, filter, event.value.rowIndex)
        }
    }

    /** 
     * When the virtual scroll occurs, set the firstRow index to the current first row of the virtual scroll and check if more data needs to be loaded,
     * if yes, fetch data, no set virtual rows to the next bunch of datarows
     * If the lib user extends the Table with onLazyLoadFetch, call it when the table fetches.
     * @param event - the scroll event
     */
    const handleLazyLoad = useCallback((e: VirtualScrollerLazyParams) => {
        let {first, last} = e;
        if(typeof first === "number" && typeof last === "number") {
            last = Math.max(first, last);
            const length = last - first + 1;
            setListLoading(true);
            firstRowIndex.current = first;
<<<<<<< HEAD
            if((providerData.length < last + length * 2) && !props.context.contentStore.getDataBook(screenName, props.dataBook)?.allFetched) {
                const fetchReq = createFetchRequest();
                fetchReq.dataProvider = props.dataBook;
                fetchReq.fromRow = providerData.length;
                fetchReq.rowCount = length * 4;
                showTopBar(props.context.server.sendRequest(fetchReq, REQUEST_KEYWORDS.FETCH), props.topbar).then((result) => {
=======
            if((providerData.length <= last) && !context.contentStore.getDataBook(screenName, props.dataBook)?.allFetched) {
                const fetchReq = createFetchRequest();
                fetchReq.dataProvider = props.dataBook;
                fetchReq.fromRow = providerData.length;
                fetchReq.rowCount = 100;
                showTopBar(context.server.sendRequest(fetchReq, REQUEST_KEYWORDS.FETCH), topbar).then((result) => {
>>>>>>> e0ee533c
                    if (props.onLazyLoadFetch && result[0]) {
                        props.onLazyLoadFetch(props.context.server.buildDatasets(result[0]))
                    }

                    setListLoading(false);
                });
            } else {
                const slicedProviderData = providerData.slice(first, last);
                const data = [...virtualRows];
                data.splice(first, slicedProviderData.length, ...slicedProviderData);
                setVirtualRows(data);
                setListLoading(false);
            }
        }
    }, [virtualRows]);

    /**
     *  When column-resizing stops, adjust the width of resize
     *  If the lib user extends the Table with onColResizeEnd, call it when the column-resizing ends.
     *  @param e - the event
     */
    const handleColResizeEnd = (e:DataTableColumnResizeEndParams) => {
        if (tableRef.current) {
            const widthReq = createWidthRequest();
            let newColumnWidth = e.element.offsetWidth - e.delta;
            widthReq.dataProvider = props.dataBook;
            widthReq.columnName = e.column.props.field;
            if (props.onColResizeEnd) {
                props.onColResizeEnd(e);
            }

            const table = tableRef.current as any;
            const container = table.el;

            //container.querySelector('.p-resizable-column[style*="pointer-events"]').style.removeProperty('pointer-events')
            if (props.autoResize === false) {
                //reverse prime fit sizing                
                let nextColumn = e.element.nextElementSibling as HTMLElement | undefined;
                let nextColumnWidth = nextColumn ? nextColumn.offsetWidth + e.delta : e.delta;

                if (newColumnWidth > 15 && nextColumnWidth > 15) {
                    table.resizeTableCells(newColumnWidth, nextColumnWidth);
                }
                
                newColumnWidth = e.element.offsetWidth + (nextColumn ? e.delta : 0);

                //custom sizing based on primes original column sizing code
                let widths:number[] = [];
                let colIndex = DomHandler.index(table.resizeColumnElement);
                let headers = DomHandler.find(table.table, '.p-datatable-thead > tr > th');
                headers.forEach(header => widths.push(DomHandler.getOuterWidth(header, false)));
        
                table.destroyStyleElement();
                table.createStyleElement();
        
                let innerHTML = '';
                const dp = Math.round(e.delta / (widths.length - colIndex - 1));
                const dpr = e.delta - dp * (widths.length - colIndex - 2);
                const totalWidth = widths.reduce((agg, w) => agg + w, 0);
                widths.forEach((width, index) => {
                    let colWidth = index === colIndex 
                        ? newColumnWidth 
                        : (index > colIndex) 
                            ? width - (index === widths.length - 1 ? dpr : dp) 
                            : width;

                    let style = table.props.scrollable 
                        ? `flex: 0 0 ${colWidth}px !important; max-width: ${colWidth}px` 
                        : `width: ${colWidth}px !important`;
                    
                    innerHTML += `
                        .p-datatable[${table.state.attributeSelector}] .p-datatable-thead > tr > th:nth-child(${index + 1}),
                        .p-datatable[${table.state.attributeSelector}] .p-datatable-tbody > tr > td:nth-child(${index + 1}),
                        .p-datatable[${table.state.attributeSelector}] .p-datatable-tfoot > tr > td:nth-child(${index + 1}) {
                            ${style}
                        }
                    `
                });
                table.styleElement.innerHTML = innerHTML;
                widthReq.width = newColumnWidth;
            }
            else {
                widthReq.width = e.element.offsetWidth;
            }
            showTopBar(props.context.server.sendRequest(widthReq, REQUEST_KEYWORDS.WIDTH), props.topbar);
        }
    }

    /**
     * When columns are reordered, set the column order and fix the table css
     * If the lib user extends the Table with onColOrderChange, call it when the column-order changes.
     * @param e - the event
     */
    const handleColReorder = (e:any) => {
        const { dragIndex, dropIndex } = e;
        
        //update primes' table css according to reordering
        let colWidthCSS = (tableRef?.current as any).styleElement?.innerHTML;
        if(colWidthCSS) {
            const fromRegex = new RegExp(`(\\.p-datatable\\[${(tableRef?.current as any).attributeSelector}\\] \\.p-datatable-tfoot > tr > td:nth-child\\(${dragIndex + 1}\\) {)([^}]+)(})`);
            const toRegex = new RegExp(`(\\.p-datatable\\[${(tableRef?.current as any).attributeSelector}\\] \\.p-datatable-tfoot > tr > td:nth-child\\(${dropIndex + 1}\\) {)([^}]+)(})`);
            const from = colWidthCSS.match(fromRegex);
            const to = colWidthCSS.match(toRegex);
            if (from && to) {
                colWidthCSS = colWidthCSS.replace(fromRegex, from[1] +   to[2] + from[3]);
                colWidthCSS = colWidthCSS.replace(toRegex,     to[1] + from[2] +   to[3]);
                (tableRef.current as any).styleElement.innerHTML = colWidthCSS;
            }
        }

        if (props.onColOrderChange) {
            props.onColOrderChange(e.columns.map((column:any) => column.props.field));
        }

        setColumnOrder(e.columns.map((column:any) => column.props.field));
    }
    
    /**
     * Keylistener for the table
     * @param event - the keyboardevent
     */
    const handleTableKeys = (event: React.KeyboardEvent<HTMLDivElement>) => {
        if (!isEditing) {
            switch (event.key) {
                case "Enter":
                    if (event.shiftKey) {
                        selectPrevious.current && selectPrevious.current(enterNavigationMode);
                    }
                    else {
                        selectNext.current && selectNext.current(enterNavigationMode);
                    }
                    break;
                case "Tab":
                    event.preventDefault();
                    if (event.shiftKey) {
                        selectPrevious.current && selectPrevious.current(tabNavigationMode);
                    }
                    else {
                        selectNext.current && selectNext.current(tabNavigationMode);
                    }
                    break;
                case "PageUp":
                    pageKeyPressed.current = true;
                    event.preventDefault();
                    selectPreviousPage(false);
                    break;
                case "PageDown":
                    pageKeyPressed.current = true;
                    event.preventDefault();
                    selectNextPage(false);
                    break;
                case "ArrowUp":
                    selectPreviousRow(false);
                    break;
                case "ArrowDown":
                    selectNextRow(false);
                    break;
                case "ArrowLeft":
                    selectPreviousCell(false);
                    break;
                case "ArrowRight":
                    selectNextCell(false);
                    break;
                case "Insert":
                    if (metaData?.insertEnabled) {
                        props.context.contentStore.insertDataProviderData(screenName, props.dataBook);
                        const insertReq = createInsertRecordRequest();
                        insertReq.dataProvider = props.dataBook;
                        showTopBar(props.context.server.sendRequest(insertReq, REQUEST_KEYWORDS.INSERT_RECORD), props.topbar);
                    }
                    break;
                case "Delete":
                    if (metaData?.deleteEnabled) {
                        props.context.contentStore.deleteDataProviderData(screenName, props.dataBook);
                        const selectReq = createSelectRowRequest();
                        selectReq.dataProvider = props.dataBook;
                        selectReq.componentId = props.name;
                        selectReq.rowNumber = selectedRow && selectedRow.index !== undefined ? selectedRow.index : undefined;
                        showTopBar(props.context.server.sendRequest(selectReq, REQUEST_KEYWORDS.DELETE_RECORD), props.topbar)
                    }
            }
        }
    }

    /**
     * Sends a sort request to the server
     * @param columnName - the column name
     */
    const handleSort = (columnName:string) => {
        if (clickedResizer.current) {
            clickedResizer.current = false;
        }
        else {
            if (metaData && metaData.columns.find(column => column.name === columnName)?.sortable) {
                const sortDef = sortDefinitions?.find(sortDef => sortDef.columnName === columnName);
                const sortReq = createSortRequest();
                sortReq.dataProvider = props.dataBook;
                sortReq.columnName = columnName
                let sortDefToSend: SortDefinition[] = sortDefinitions || [];
                if (props.context.ctrlPressed) {
                    if (!sortDef) {
                        sortDefToSend.push({ columnName: columnName, mode: "Ascending" })
                    }
                    else {
                        sortDefToSend[sortDefToSend.findIndex(sortDef => sortDef.columnName === columnName)] = { columnName: columnName, mode: getNextSort(sortDef?.mode) }
                    }
                }
                else {
                    sortDefToSend = [{ columnName: columnName, mode: getNextSort(sortDef?.mode) }]
                }
                sortReq.sortDefinition = sortDefToSend;
                showTopBar(props.context.server.sendRequest(sortReq, REQUEST_KEYWORDS.SORT), props.topbar);
            }
        }
    }

    /** Column-resize handler */
    useMultipleEventHandler(
        tableRef.current ?
            //@ts-ignore
            DomHandler.find(tableRef.current.el, "th .p-column-resizer")
            : undefined,
        'mousedown',
        (elem:any) => {
            clickedResizer.current = true;
            //elem instanceof Element ? (elem.parentElement as HTMLElement).style.setProperty('pointer-events', 'none') : undefined
        },
        true
    )

    const focused = useRef<boolean>(false);

    useEffect(() => {
        //this will force the table to refresh its internal visible item count
        setItemSize(tableRowHeight + Math.random() / 1E10);

        if (tableRef.current) {
            const table = tableRef.current as any;
            //resize columns
            if(props.autoResize === false) {
                let presetColumnWidths = 0;
                const idxToSkip:string[] = []
                let innerHTML = '';
                let widths:number[] = [];
                let headers = DomHandler.find(table.table, '.p-datatable-thead > tr > th');
                headers.forEach((header, index) => {
                    const width = header.style.getPropertyValue('width') || DomHandler.getOuterWidth(header, false);
                    if (header.getAttribute("column-width-set")) {
                        let style = table.props.scrollable
                            ? `flex: 0 0 ${width} !important; max-width: ${width}`
                            : `width: ${width} !important`;
                        presetColumnWidths += parseFloat(width);
                        innerHTML += 
                        `
                            .p-datatable[${table.state.attributeSelector}] .p-datatable-thead > tr > th:nth-child(${index + 1}),
                            .p-datatable[${table.state.attributeSelector}] .p-datatable-tbody > tr > td:nth-child(${index + 1}),
                            .p-datatable[${table.state.attributeSelector}] .p-datatable-tfoot > tr > td:nth-child(${index + 1}) {
                                ${style}
                            }
                        `
                        idxToSkip.push(index.toString());
                    }
                    widths.push(parseFloat(width))
                });
                const totalWidth = widths.reduce((agg, w) => agg + w, 0) - presetColumnWidths;
                const tableWidth = table.table.offsetWidth - presetColumnWidths;

                table.destroyStyleElement();
                table.createStyleElement();
                
                widths.forEach((width, index) => {
                    if (!idxToSkip.includes(index.toString())) {
                        let colWidth = (width / totalWidth) * tableWidth;
                        let style = table.props.scrollable 
                            ? `flex: 0 0 ${colWidth}px !important; max-width: ${colWidth}px` 
                            : `width: ${colWidth}px !important`;
                        
                        innerHTML += `
                            .p-datatable[${table.state.attributeSelector}] .p-datatable-thead > tr > th:nth-child(${index + 1}),
                            .p-datatable[${table.state.attributeSelector}] .p-datatable-tbody > tr > td:nth-child(${index + 1}),
                            .p-datatable[${table.state.attributeSelector}] .p-datatable-tfoot > tr > td:nth-child(${index + 1}) {
                                ${style}
                            }
                        `
                    }
                });
                table.styleElement.innerHTML = innerHTML;
            }
        }
    }, [props.layoutStyle?.width, estTableWidth, providerData]);

    return (
        <SelectedCellContext.Provider value={selectedCellId}>
            <div
                ref={props.forwardedRef}
                id={props.name + "-_wrapper"}
                style={{
                    ...props.layoutStyle,
                    ...props.compStyle,
                    outline: "none",
                    caretColor: "transparent"
                } as any}
                tabIndex={getTabIndex(props.focusable, props.tabIndex ? props.tabIndex : 0)}
                onClick={() => { 
                    if (!focused.current) {
                        focusIsClicked.current = true 
                    }  
                }}
                onFocus={(event) => {
                    //Need to safe it as extra variable because in setTimeout relatedTarget is null
                    const relatedTarget = event.relatedTarget;
                    setTimeout(() => {
                        if (!focused.current) {
                            handleFocusGained(props.name, props.className, props.eventFocusGained, props.focusable, event, props.name, props.context)
                            focused.current = true;
                            if (columnOrder && !focusIsClicked.current) {
                                if (relatedTarget === getFocusComponent(props.name + "-_wrapper", false)) {
                                    sendSelectRequest(columnOrder[0], undefined, selectedRow.index || 0);
                                }
                                else if (relatedTarget === getFocusComponent(props.name + "-_wrapper", true)) {
                                    sendSelectRequest(columnOrder[columnOrder.length - 1], undefined, selectedRow.index || providerData.length - 1)
                                }
                            }
                            focusIsClicked.current = false;
                        }
                    },50)
                }}
                onBlur={event => {
                    if (props.forwardedRef.current
                        && !props.forwardedRef.current.contains(event.relatedTarget as Node) 
                        &&  (event.relatedTarget && !(event.relatedTarget as HTMLElement).classList.contains("celleditor-dropdown-virtual-scroller"))) {
                        if (props.eventFocusLost) {
                            onFocusLost(props.name, props.context.server);
                        }
                        focused.current = false;
                    }
                }}
                onKeyDown={(event) => handleTableKeys(event)}
                {...usePopupMenu(props)}
            >
                <DataTable
                    key="table"
                    id={props.name}
                    ref={tableRef}
                    className={concatClassnames(
                        "rc-table",
                        props.autoResize === false ? "no-auto-resize" : "",
                        getNavTableClassName(props.parent),
                        props.styleClassNames
                    )}
                    value={virtualEnabled ? virtualRows : providerData}
                    selection={selectedCell}
                    selectionMode="single"
                    cellSelection
                    scrollHeight={props.layoutStyle?.height ? `${props.layoutStyle?.height}px` : undefined}
                    scrollable={virtualEnabled}
                    virtualScrollerOptions={ virtualEnabled ? { 
                        itemSize, 
                        lazy: true,
                        onLazyLoad: handleLazyLoad,
                        loading: listLoading,
                    } : undefined}
                    rows={rows}
                    totalRecords={providerData.length}
                    resizableColumns
                    columnResizeMode={props.autoResize !== false ? "fit" : "expand"}
                    reorderableColumns
                    onSelectionChange={handleRowSelection}
                    onColumnResizeEnd={handleColResizeEnd}
                    onColReorder={handleColReorder}
                    onSort={(event) => handleSort(event.sortField)}
                    rowClassName={(data) => {
                        let cn: any = {}
                        if (selectedRow && selectedRow.data === data && props.showSelection !== false) {
                            cn["p-highlight"] = true;
                        }
                        if (data?.recordStatus === "D") {
                            cn["row-deleted"] = true;
                        }
                        return cn
                    }}
                    emptyMessage={""}
                    breakpoint="0px" >
                    {columns}
                </DataTable>
            </div>
        </SelectedCellContext.Provider>
    )
}
export default UITable<|MERGE_RESOLUTION|>--- conflicted
+++ resolved
@@ -1067,21 +1067,12 @@
             const length = last - first + 1;
             setListLoading(true);
             firstRowIndex.current = first;
-<<<<<<< HEAD
-            if((providerData.length < last + length * 2) && !props.context.contentStore.getDataBook(screenName, props.dataBook)?.allFetched) {
-                const fetchReq = createFetchRequest();
-                fetchReq.dataProvider = props.dataBook;
-                fetchReq.fromRow = providerData.length;
-                fetchReq.rowCount = length * 4;
-                showTopBar(props.context.server.sendRequest(fetchReq, REQUEST_KEYWORDS.FETCH), props.topbar).then((result) => {
-=======
-            if((providerData.length <= last) && !context.contentStore.getDataBook(screenName, props.dataBook)?.allFetched) {
+            if((providerData.length <= last) && !props.context.contentStore.getDataBook(screenName, props.dataBook)?.allFetched) {
                 const fetchReq = createFetchRequest();
                 fetchReq.dataProvider = props.dataBook;
                 fetchReq.fromRow = providerData.length;
                 fetchReq.rowCount = 100;
-                showTopBar(context.server.sendRequest(fetchReq, REQUEST_KEYWORDS.FETCH), topbar).then((result) => {
->>>>>>> e0ee533c
+                showTopBar(props.context.server.sendRequest(fetchReq, REQUEST_KEYWORDS.FETCH), props.topbar).then((result) => {
                     if (props.onLazyLoadFetch && result[0]) {
                         props.onLazyLoadFetch(props.context.server.buildDatasets(result[0]))
                     }
