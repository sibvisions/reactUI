--- conflicted
+++ resolved
@@ -955,65 +955,6 @@
                     '--columnName': colName
                 }}
                 body={(rowData: any, tableInfo: any) => {
-<<<<<<< HEAD
-                    const currDataRow = providerData[tableInfo.rowIndex]
-                    const values = primaryKeys.map(pk => currDataRow[pk]);
-                    const filter:SelectFilter = {
-                        columnNames: primaryKeys,
-                        values: values
-                    }
-                    if (!rowData) { return <div></div> }
-                    return <CellEditor
-                        rowData={rowData}
-                        pk={_.pick(rowData, primaryKeys)}
-                        screenName={screenName}
-                        name={props.name as string}
-                        colName={colName}
-                        dataProvider={props.dataBook}
-                        cellData={rowData[colName]}
-                        cellFormatting={rowData.__recordFormats && rowData.__recordFormats[props.name]}
-                        resource={props.context.server.RESOURCE_URL}
-                        cellId={() => ({
-                            selectedCellId: props.id + "-" + tableInfo.rowIndex.toString() + "-" + colIndex.toString()
-                        })}
-                        tableContainer={props.forwardedRef.current ? props.forwardedRef.current : undefined}
-                        selectNext={(navigationMode: Navigation) => selectNext.current && selectNext.current(navigationMode)}
-                        selectPrevious={(navigationMode: Navigation) => selectPrevious.current && selectPrevious.current(navigationMode)}
-                        enterNavigationMode={enterNavigationMode}
-                        tabNavigationMode={tabNavigationMode}
-                        selectedRow={selectedRow}
-                        className={className}
-                        colReadonly={columnMetaData?.readonly}
-                        tableEnabled={props.enabled}
-                        editable={props.editable}
-                        startEditing={props.startEditing}
-                        insertEnabled={metaData?.insertEnabled}
-                        updateEnabled={metaData?.updateEnabled}
-                        deleteEnabled={metaData?.deleteEnabled}
-                        dataProviderReadOnly={metaData?.readOnly}
-                        setIsEditing={setIsEditing}
-                        stopEditing={() => {
-                            const table = props.context.contentStore.flatContent.get(id);
-                            if (table) {
-                                (table as TableProps).startEditing = false;
-                                props.context.subscriptions.propertiesSubscriber.get(id)?.apply(undefined, [table]);
-                            }
-                        }}
-                        rowNumber={tableInfo.rowIndex}
-                        colIndex={colIndex}
-                        filter={filter}
-                        removeTableLinkRef={
-                            (columnMetaData?.cellEditor.className === CELLEDITOR_CLASSNAMES.LINKED
-                            && (columnMetaData.cellEditor as ICellEditorLinked).displayConcatMask)
-                            ?
-                                (linkedReferenceDatabook:string) => {
-                                    if (linkedRefFetchList.current.includes(linkedReferenceDatabook)) {
-                                        linkedRefFetchList.current.splice(linkedRefFetchList.current.findIndex(linkedRef => linkedRef === linkedReferenceDatabook), 1);
-
-                                        if (linkedRefFetchList.current.length === 0) {
-                                            setMeasureFlag(prevState => !prevState);
-=======
-
                     if (!rowData || !providerData[tableInfo.rowIndex]) { return <div></div> }
                     else {
                         const currDataRow = providerData[tableInfo.rowIndex]
@@ -1031,11 +972,11 @@
                             dataProvider={props.dataBook}
                             cellData={rowData[colName]}
                             cellFormatting={rowData.__recordFormats && rowData.__recordFormats[props.name]}
-                            resource={context.server.RESOURCE_URL}
+                            resource={props.context.server.RESOURCE_URL}
                             cellId={() => ({
                                 selectedCellId: props.id + "-" + tableInfo.rowIndex.toString() + "-" + colIndex.toString()
                             })}
-                            tableContainer={wrapRef.current ? wrapRef.current : undefined}
+                            tableContainer={props.forwardedRef.current ? props.forwardedRef.current : undefined}
                             selectNext={(navigationMode: Navigation) => selectNext.current && selectNext.current(navigationMode)}
                             selectPrevious={(navigationMode: Navigation) => selectPrevious.current && selectPrevious.current(navigationMode)}
                             enterNavigationMode={enterNavigationMode}
@@ -1052,10 +993,10 @@
                             dataProviderReadOnly={metaData?.readOnly}
                             setIsEditing={setIsEditing}
                             stopEditing={() => {
-                                const table = context.contentStore.flatContent.get(id);
+                                const table = props.context.contentStore.flatContent.get(id);
                                 if (table) {
                                     (table as TableProps).startEditing = false;
-                                    context.subscriptions.propertiesSubscriber.get(id)?.apply(undefined, [table]);
+                                    props.context.subscriptions.propertiesSubscriber.get(id)?.apply(undefined, [table]);
                                 }
                             }}
                             rowNumber={tableInfo.rowIndex}
@@ -1072,7 +1013,6 @@
                                             if (linkedRefFetchList.current.length === 0) {
                                                 setMeasureFlag(prevState => !prevState);
                                             }
->>>>>>> 86cda03a
                                         }
                                     }
                                     :
