/* Copyright 2022 SIB Visions GmbH
 *
 * Licensed under the Apache License, Version 2.0 (the "License"); you may not
 * use this file except in compliance with the License. You may obtain a copy of
 * the License at
 *
 * http://www.apache.org/licenses/LICENSE-2.0
 *
 * Unless required by applicable law or agreed to in writing, software
 * distributed under the License is distributed on an "AS IS" BASIS, WITHOUT
 * WARRANTIES OR CONDITIONS OF ANY KIND, either express or implied. See the
 * License for the specific language governing permissions and limitations under
 * the License.
 */

import React, { CSSProperties, FC, useCallback, useContext, useEffect, useLayoutEffect, useMemo, useRef, useState } from "react";
import { Rnd } from "react-rnd";
import _ from "underscore";
import { createBoundsRequest } from "../../factories/RequestFactory";
import { IWindow } from "../launcher/UIMobileLauncher";
import { OpenFrameContext } from "../panels/desktopPanel/UIDesktopPanelFull";
import { checkSizes, sendOnLoadCallback } from "../../util/server-util/SendOnLoadCallback";
import UIFrame from "./UIFrame";
import useComponents from "../../hooks/components-hooks/useComponents";
import { parseMaxSize, parseMinSize, parsePrefSize } from "../../util/component-util/SizeUtil";
import useEventHandler from "../../hooks/event-hooks/useEventHandler";
import Dimension from "../../util/types/Dimension";
import REQUEST_KEYWORDS from "../../request/REQUEST_KEYWORDS";
import { concatClassnames } from "../../util/string-util/ConcatClassnames";
import Bounds from "../layouts/models/Bounds";
import { IComponentConstants } from "../BaseComponent";

export interface IInternalFrame extends IWindow, IComponentConstants {
    iconifiable?: boolean
    maximizable?:boolean
    closable?: boolean
    pack?: boolean
    resizable?: boolean
    centerRelativeTo?: string
    toFront?: boolean
    toBack?: boolean
    dispose?: boolean
}

/**
 * This component displays an internal window which can be moved and resized (if resizable is true).
 * @param baseProps - the base properties of this component sent by the server.
 */
const UIInternalFrame: FC<IInternalFrame> = (props) => {
    /** Current state of all Childcomponents as react children and their preferred sizes */
    const [children, components, componentSizes] = useComponents(props.id, props.className);
    
    /** Context which Frame is currently in front */
    const frameContext = useContext(OpenFrameContext);

    /** From the layoutstyle adjusted frame style, when measuring frame removes header from height */
    const [frameStyle, setFrameStyle] = useState<CSSProperties>();

    /** The size which is displayed when the "pack" is true, layoutStyle gets ignored and the preferred-size is shown */
    const [packSize, setPackSize] = useState<CSSProperties>();

    /** Extracting onLoadCallback and id from baseProps */
    const { onLoadCallback, id } = props;

    /** Flag, true, if framestyle needs to be initially set */
    const initFrame = useRef<boolean>(true);

    /** The bounds of the InternalFrame */
    const bounds = useMemo(() => props.bounds ? new Bounds(props.bounds.split(",")) : null, [props.bounds]);

    /** Returns the Element which this InternalFrame is centered to, or undefined if it wasn't found */
    const getCenterRelativeElem = useCallback(() => {
        if (props.centerRelativeTo) {
            const relativeComp = props.context.contentStore.getComponentById(props.centerRelativeTo);
            if (relativeComp) {
                if (relativeComp.parent?.includes("IF") && !frameContext.tabMode) {
                    return document.getElementById(relativeComp.name)?.closest(".rc-frame") as HTMLElement
                }
                else {
                    return document.getElementById(relativeComp.name);
                }
            }
        }
        return undefined;
    }, [props.centerRelativeTo]);

    /** Flag, true, if the InternalFrame still needs to be centered */
    const [positionFlag, setPositionFlag] = useState<boolean>(true);

    /** The current position of the InternalFrame on the screen */
    const [framePosition, setFramePosition] = useState<{x: number, y: number}>({ x: bounds ? bounds.left : 0, y: bounds ? bounds.top : 0 });

    /** Reference for the Rnd element */
    const rndRef = useRef<Rnd>(null);

    /** A timer to send bounds after dragging the InternalFrame */
    const boundsTimer = useRef<any>(null);

    /** The component reports its preferred-, minimum-, maximum and measured-size to the layout */
    useLayoutEffect(() => {
        if (rndRef.current) {
            sendOnLoadCallback(id, props.className, parsePrefSize(props.preferredSize), parseMaxSize(props.maximumSize), parseMinSize(props.minimumSize), rndRef.current.resizableElement.current, onLoadCallback)
        }
    }, [onLoadCallback]);

    /** Adds eventHandler to call the frameContext callback on mouse-down to tell the DesktopPanel that this frame is at front */
    useEventHandler(rndRef.current?.resizableElement.current ? rndRef.current.resizableElement.current : undefined, "mousedown", () => frameContext.openFramesCallback(props.name, true));

    /**
     * Sends a bounds-request to the server
     * @param size - the size of the InternalFrame
     */
     const sendBoundsRequest = useCallback((boundsObj: {width?: number, height?: number, x?: number, y?:number}) => {
        const boundsReq = createBoundsRequest();
        boundsReq.componentId = props.name;
        boundsReq.width = boundsObj.width;
        boundsReq.height = boundsObj.height;
        boundsReq.x  = boundsObj.x;
        boundsReq.y = boundsObj.y;
        props.context.server.sendRequest(boundsReq, REQUEST_KEYWORDS.BOUNDS);
    }, [props.context.server, props.topbar])

    // Sets the pack size for a InternalFrame, which is basically the preferred-size of a layout
    const getPreferredFrameSize = (pSize:Dimension) => {
        const size = checkSizes(pSize, parseMinSize(props.minimumSize), parseMaxSize(props.maximumSize))
        if (packSize?.height !== size.height || packSize?.width !== size.width) {
            setPackSize({ height: size.height, width: size.width });
        }
    }

    /** Sets the RnD bounds (drag limitations for RnD). You can't drag it over tge menubar, but you can drag it out of the sides and bottom of the browser-window */
    useLayoutEffect(() => {
        if (rndRef.current) {
            rndRef.current.setState({bounds: {
                top: 0,
                left: -10000,
                right: 10000,
                bottom: 10000
            }});
        }
    }, [])

    // When the frame has already initialised, props.pack is true and a pack-size has already been calculated, update the size of the window and send a boundsreq to the server
    useEffect(() => {
        if (!initFrame.current && rndRef.current && props.pack && packSize && props.context.contentStore.getComponentById(props.id)) {
            rndRef.current.updateSize({ width: packSize.width as number + 8, height: packSize.height as number + 35 });
            setFrameStyle(packSize);
            (props.context.contentStore.getComponentById(props.id) as IInternalFrame).pack = false;
        }
    }, [props.pack, packSize]);

    // When the toFront property changes to true, put the frame into front
    useEffect(() => {
        if (props.toFront) {
            frameContext.openFramesCallback(props.name, true);
        }
    }, [props.toFront])

    // When the toBack property changes to true, put the frame into the back
    useEffect(() => {
        if (props.toBack) {
            frameContext.openFramesCallback(props.name, false);
        }
    }, [props.toBack])

    /** Handles the zIndex of frames */
    useEffect(() => {
        if (rndRef.current?.resizableElement.current) {
            const rndFrame:HTMLElement = rndRef.current.resizableElement.current;

            const rndStyle:CSSStyleDeclaration = rndFrame.style;

            if (props.modal) {
                rndStyle.setProperty("z-index", (1031 + frameContext.openFrames.length - frameContext.openFrames.indexOf(props.name)).toString())
            }
            else {
                rndStyle.setProperty("z-index", (frameContext.openFrames.length - frameContext.openFrames.indexOf(props.name)).toString());
            }
        }
    }, [frameContext.openFrames]);

    // Initially sets the framestyle and sends a boundsrquest to the server, also tells the frameContext the name of the opened frame
    useEffect(() => {
        if (props.context.transferType === "full" && props.context.launcherReady && initFrame.current) {
            if (rndRef.current) {
                if (bounds && (bounds.height || bounds.width)) {
                    rndRef.current.updateSize({ width: bounds.width + 8, height: bounds.height + 35 });
                    setFrameStyle({ position: "absolute", width: bounds.width, height: bounds.height });
                    initFrame.current = false;
                }
                else {
<<<<<<< HEAD
                    if (!props.pack && props.layoutStyle && props.layoutStyle.width && props.layoutStyle.height) {
                        //height + 35 because of header + border + padding, width + 8 because of padding + border 
                        rndRef.current.updateSize({ width: props.layoutStyle.width as number + 8, height: props.layoutStyle.height as number + 35 });
                        setFrameStyle(props.layoutStyle);
=======
                    if (!props.pack && layoutStyle && layoutStyle.width && layoutStyle.height) {
                        if (children.length === 1 && children[0].preferredSize) {
                            const prefSize = parsePrefSize(children[0].preferredSize);
                            if (prefSize) {
                                rndRef.current.updateSize({ width: prefSize.width + 8, height: prefSize.height + 35 });
                                setFrameStyle({ height: prefSize.height, width: prefSize.width });
                            }
                        }
                        else {
                            //height + 35 because of header + border + padding, width + 8 because of padding + border 
                            rndRef.current.updateSize({ width: layoutStyle.width as number + 8, height: layoutStyle.height as number + 35 });
                            setFrameStyle(layoutStyle);
                        }
>>>>>>> 716b3440
                        initFrame.current = false;
                    }
                    else if (packSize) {
                        rndRef.current.updateSize({ width: packSize.width as number + 8, height: packSize.height as number + 35 });
                        setFrameStyle(packSize);
                        (props.context.contentStore.getComponentById(props.id) as IInternalFrame).pack = false;
                        initFrame.current = false;
                    }
                }
            }
            frameContext.openFramesCallback(props.name, true);
        }
    //@ts-ignore
    }, [layoutStyle?.width, layoutStyle?.height, packSize, context.launcherReady, bounds]);

    // useEffect(() => {
    //     console.log(!initFrame.current && !positionFlag && frameStyle && framePosition)
    //     if (!initFrame.current && !positionFlag && frameStyle && framePosition) {
    //         sendBoundsRequest({ width: (frameStyle.width as number), height: (frameStyle.height as number), x: framePosition.x, y: framePosition.y });
    //     }
    // }, [frameStyle, framePosition])

    // When the server sends a dispose, call closeScreen
    useEffect(() => {
        if (props.dispose) {
            props.context.contentStore.closeScreen(props.id, props.name, props.content_className_ ? true : false);
        }   
    }, [props.dispose])

    // Centers the frame to its relative component
    useEffect(() => {
        if (rndRef.current && positionFlag) {
            if (bounds && (bounds.left || bounds.top)) {
                rndRef.current.updatePosition({ x: bounds.left, y: bounds.top });
                setFramePosition({ x: bounds.left, y: bounds.top })
                setPositionFlag(false);
            }
            else {
                if (props.centerRelativeTo) {
                    const relativeElem = getCenterRelativeElem();
                    const relativeComp = props.context.contentStore.getComponentById(props.centerRelativeTo);
                    const relativeCompParent = relativeComp ? props.context.contentStore.getComponentByName(props.context.contentStore.getScreenName(relativeComp.id) as string) : undefined;
                    
                    let parentElem;
                    if (relativeCompParent) {
                        parentElem = document.getElementById(relativeCompParent.name);
                        const launcherMenuHeight = document.getElementsByClassName("mobile-launcher-menu").length 
                        ? 
                            (document.getElementsByClassName("mobile-launcher-menu")[0] as HTMLElement).offsetHeight 
                        : 
                            0;
                        // The centerRelative Component only has the right size when its parent no longer has visibility hidden
                        if (relativeComp && relativeElem && frameStyle && parentElem?.style.visibility !== "hidden") {
                            const boundingRect = relativeElem.getBoundingClientRect();
                            // Calculate the center position of the frame and then add left respectively top of the relative component. 
                            // Take away the launcher menu height because top takes entire window 
                            let centerX = boundingRect.left + boundingRect.width / 2 - (frameStyle.width as number + 8) / 2;
                            let centerY = (boundingRect.top - launcherMenuHeight) + boundingRect.height / 2 - (frameStyle.height as number + 35) / 2;
                            rndRef.current.updatePosition({ x: centerX, y: centerY });
                            setFramePosition({ x: centerX, y: centerY })
                            if (!(relativeComp.id.includes("DP") && (boundingRect.height < 10 || boundingRect.width < 10))) {
                                setPositionFlag(false);
                            }
                            return
                        }
                    }
                }
                else {
                    rndRef.current.updatePosition({ x: 25 * (frameContext.openFrames.length - 1), y: 32 * (frameContext.openFrames.length - 1) });
                    setFramePosition({ x: 25 * (frameContext.openFrames.length - 1), y: 32 * (frameContext.openFrames.length - 1) })
                    setPositionFlag(false);
                    return
                }
            }
        }
    }, [props.layoutStyle?.width, props.layoutStyle?.height, frameStyle, positionFlag, bounds]);

    // Called on resize, sends a bounds-request to the server and sets the new framestyle
    const doResize = useCallback((e, dir, ref) => {
        const styleCopy:CSSProperties = {...frameStyle};
        //height - 35 because of header + border + padding, width - 8 because of padding + border. Minus because insets have to be taken away for layout
        styleCopy.height = ref.offsetHeight - 35;
        styleCopy.width = ref.offsetWidth - 8;

        clearTimeout(boundsTimer.current);
        boundsTimer.current = setTimeout(() => sendBoundsRequest({ width: styleCopy.width as number, height: styleCopy.height as number, x: framePosition.x, y: framePosition.y }), 1500);
        setFrameStyle(styleCopy);
    }, [frameStyle]);

    //Resizing-debounce for performance
    const handleResize = useCallback(_.debounce(doResize, 50),[doResize]);

    // init style for InternalFrame
    const style = {
        background: window.getComputedStyle(document.documentElement).getPropertyValue("--screen-background"),
        overflow: "hidden",
        zIndex: props.modal ? 1020 : 1,
        visibility: positionFlag ? "hidden" : undefined
    };

    return (
        (!frameContext.tabMode || props.modal) ?
            <>
                {props.modal && <div className="rc-glasspane" />}
                {children.length && <Rnd
                    id={props.name}
                    ref={rndRef}
                    style={style as CSSProperties}
                    onResize={handleResize}
                    onDragStop={(event) => {
                        sendBoundsRequest({ width: frameStyle ? (frameStyle.width as number) : 0, height: frameStyle ? (frameStyle.height as number) : 0, x: rndRef.current?.draggable.state.x, y: rndRef.current?.draggable.state.y})
                    }}
                    bounds={".xd"}
                    default={{
                        x: 0,
                        y: 0,
                        width: 200,
                        height: 200
                    }}
                    dragHandleClassName="rc-frame-header"
                    className={concatClassnames("rc-frame", props.styleClassNames)}
                    enableResizing={props.resizable !== false}
                >
                    <UIFrame
                        {...props}
                        internal
                        frameStyle={frameStyle}
                        sizeCallback={getPreferredFrameSize}
                        iconImage={props.iconImage}
                        children={children}
                        components={components.filter(comp => comp.props["~additional"] !== true)}
                        compSizes={componentSizes ? new Map([...componentSizes].filter(comp => props.context.contentStore.getComponentById(comp[0])?.["~additional"] !== true)) : undefined} />
                </Rnd>}
            </>
            :
            <UIFrame
                {...props}
                frameStyle={props.layoutStyle}
                sizeCallback={getPreferredFrameSize}
                iconImage={props.iconImage}
                children={children}
                components={components.filter(comp => comp.props["~additional"] !== true)}
                compSizes={componentSizes ? new Map([...componentSizes].filter(comp => props.context.contentStore.getComponentById(comp[0])?.["~additional"] !== true)) : undefined} />
    )
}
export default UIInternalFrame<|MERGE_RESOLUTION|>--- conflicted
+++ resolved
@@ -189,13 +189,7 @@
                     initFrame.current = false;
                 }
                 else {
-<<<<<<< HEAD
                     if (!props.pack && props.layoutStyle && props.layoutStyle.width && props.layoutStyle.height) {
-                        //height + 35 because of header + border + padding, width + 8 because of padding + border 
-                        rndRef.current.updateSize({ width: props.layoutStyle.width as number + 8, height: props.layoutStyle.height as number + 35 });
-                        setFrameStyle(props.layoutStyle);
-=======
-                    if (!props.pack && layoutStyle && layoutStyle.width && layoutStyle.height) {
                         if (children.length === 1 && children[0].preferredSize) {
                             const prefSize = parsePrefSize(children[0].preferredSize);
                             if (prefSize) {
@@ -205,10 +199,9 @@
                         }
                         else {
                             //height + 35 because of header + border + padding, width + 8 because of padding + border 
-                            rndRef.current.updateSize({ width: layoutStyle.width as number + 8, height: layoutStyle.height as number + 35 });
-                            setFrameStyle(layoutStyle);
+                            rndRef.current.updateSize({ width: props.layoutStyle.width as number + 8, height: props.layoutStyle.height as number + 35 });
+                            setFrameStyle(props.layoutStyle);
                         }
->>>>>>> 716b3440
                         initFrame.current = false;
                     }
                     else if (packSize) {
