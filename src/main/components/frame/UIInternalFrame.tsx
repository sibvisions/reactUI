--- conflicted
+++ resolved
@@ -218,11 +218,7 @@
     // When the server sends a dispose, call closeScreen
     useEffect(() => {
         if (props.dispose) {
-<<<<<<< HEAD
-            props.context.contentStore.closeScreen(props.name, props.content_className_ ? true : false)
-=======
-            context.contentStore.closeScreen(props.id, props.name, props.content_className_ ? true : false)
->>>>>>> 45131bb7
+            props.context.contentStore.closeScreen(props.id, props.name, props.content_className_ ? true : false);
         }   
     }, [props.dispose])
 
