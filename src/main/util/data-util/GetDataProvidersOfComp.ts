<<<<<<< HEAD
import { IDataBook, ISelectedRow } from "../../ContentStore";
=======
import { IDataBook } from "../../contentstore/BaseContentStore";
>>>>>>> c34c19ef

/**
 * Returns dataProviders and their data in a Map of a component. If there are no dataproviders
 * an empty Map is returned instead.
 * @param dataProviderMap - the dataProviderMap which contains every dataProvider and the data of a screen
 * @param dataBooks - the databooks of the component
 * @returns dataProviders and their data in a Map of a component, empty Map if no dataproviders for component
 */
export function getScreensData(dataProviderMap:Map<string, IDataBook>|undefined, dataBooks:string[], column?:string) {
    if (dataProviderMap !== undefined) {
        const tempMap = new Map();
        for (let [key, value] of dataProviderMap.entries()) {
            if (dataBooks.includes(key)) {
                if (column) {
                    tempMap.set(key, value.data?.get("current")[column]);
                }
                else {
                    tempMap.set(key, value.data);
                }
            }        
        }
        return tempMap;
    }
    return new Map();
}

export function getScreenSelectedRows(pMap:Map<string, IDataBook>|undefined, dataBooks:string[]): Map<string, ISelectedRow | undefined> {
    if (pMap !== undefined) {
        const tempMap = new Map();
        for (let [key, value] of pMap.entries()) {
            if (dataBooks.includes(key)) {
                tempMap.set(key, value.selectedRow);
            }
        }
        return tempMap;
    }
    return new Map();
}<|MERGE_RESOLUTION|>--- conflicted
+++ resolved
@@ -1,8 +1,5 @@
-<<<<<<< HEAD
+import { IDataBook } from "../../contentstore/BaseContentStore";
 import { IDataBook, ISelectedRow } from "../../ContentStore";
-=======
-import { IDataBook } from "../../contentstore/BaseContentStore";
->>>>>>> c34c19ef
 
 /**
  * Returns dataProviders and their data in a Map of a component. If there are no dataproviders
