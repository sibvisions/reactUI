/* Copyright 2022 SIB Visions GmbH
 *
 * Licensed under the Apache License, Version 2.0 (the "License"); you may not
 * use this file except in compliance with the License. You may obtain a copy of
 * the License at
 *
 * http://www.apache.org/licenses/LICENSE-2.0
 *
 * Unless required by applicable law or agreed to in writing, software
 * distributed under the License is distributed on an "AS IS" BASIS, WITHOUT
 * WARRANTIES OR CONDITIONS OF ANY KIND, either express or implied. See the
 * License for the specific language governing permissions and limitations under
 * the License.
 */

import { useContext, useMemo, useRef } from "react";
import useEventHandler from "../event-hooks/useEventHandler";
import { appContext } from "../../contexts/AppProvider";
import { createMouseClickedRequest, createMouseRequest } from "../../factories/RequestFactory";
import { showTopBar } from "../../components/topbar/TopBar";
import REQUEST_KEYWORDS from "../../request/REQUEST_KEYWORDS";

/** Returns which mouse-button was pressed */
const getMouseButton = (button:number): "Left"|"Middle"|"Right" => {
    if (button === 0) {
        return "Left";
    }
    else if (button === 1) {
        return "Middle";
    }
    else {
        return "Right";
    }
}

/**
 * Adds mouse-listeners for the components and sends mouse-event-request to the server
 * @param compName - the name of the component
 * @param element - the element which the handler is added to
 * @param eventMouseClicked - true if mouse clicked should be added
 * @param eventMousePressed - true if mouse pressed should be added
 * @param eventMouseReleased - true if mouse released should be added
 * @param hold - function on hold
 */
const useMouseListener = (
    compName:string, 
    element?:HTMLElement, 
    eventMouseClicked?:boolean, 
    eventMousePressed?:boolean, 
    eventMouseReleased?:boolean,
    hold?: (type: "pressed" | "released" | "clicked" | "cancelled"| "row_select", release: () => void) => void,
    isTable?: boolean,
    rowSelectionFunc?: Function
) => {
    /** Use context to gain access for contentstore and server methods */
    const context = useContext(appContext);
<<<<<<< HEAD

    /** topbar context to show progress */
    const topbar = useContext(TopBarContext);
=======
>>>>>>> c03d0a77

    const pressedElement = useRef<boolean>(false);

    const pressedX = useRef<number>();
    
    const pressedY = useRef<number>();

    const componentClassName = useMemo(() => {
        if (context.contentStore.getComponentByName(compName)) {
            return context.contentStore.getComponentByName(compName)!.className
        }
        return undefined
    }, [compName])

    const handleMousePressed = (event:MouseEvent) => {
        if ((event.target as HTMLElement).closest(".p-autocomplete-dropdown")) {
            event.stopPropagation();
        }

        pressedX.current = event.x;
        pressedY.current = event.y;
        pressedElement.current = true;

        if (isTable && rowSelectionFunc) {
            const release = () => rowSelectionFunc(event);
            hold ? hold("row_select", release) : release();
        }

        if (eventMousePressed) {
            const pressReq = createMouseRequest();
            pressReq.componentId = compName;
            pressReq.button = getMouseButton(event.button);
            pressReq.x = event.x;
            pressReq.y = event.y;
            pressReq.clickCount = event.detail;
            const release = () => showTopBar(context.server.sendRequest(pressReq, REQUEST_KEYWORDS.MOUSE_PRESSED), context.server.topbar);
            hold ? hold("pressed", release) : release();
        }
    }

    const handleMouseUp = (event:MouseEvent) => {
        if ((event.target as HTMLElement).closest(".p-autocomplete-dropdown")) {
            event.stopPropagation();
        }

        if (eventMouseClicked && pressedX.current === event.x && pressedY.current === event.y) {
            const clickReq = createMouseClickedRequest();
            clickReq.componentId = compName;
            clickReq.button = getMouseButton(event.button);
            clickReq.x = event.x;
            clickReq.y = event.y;
            clickReq.clickCount = event.detail;
            const release = () => showTopBar(context.server.sendRequest(clickReq, REQUEST_KEYWORDS.MOUSE_CLICKED), context.server.topbar);
            hold ? hold("clicked", release) : release();
        } else if (hold) {
            hold("cancelled", () => {});
        }

        if (eventMouseReleased && pressedElement.current) {
            const releaseReq = createMouseRequest();
            releaseReq.componentId = compName;
            releaseReq.button = getMouseButton(event.button);
            releaseReq.x = event.x;
            releaseReq.y = event.y;
            releaseReq.clickCount = event.detail;
            const release = () => showTopBar(context.server.sendRequest(releaseReq, REQUEST_KEYWORDS.MOUSE_RELEASED), context.server.topbar);
            hold ? hold("released", release) : release();
        }

        pressedElement.current = false;
    }

    useEventHandler(element, "mousedown", (event) => handleMousePressed(event as MouseEvent), isTable, componentClassName);
    useEventHandler(document.body, "mouseup", (event) => handleMouseUp(event as MouseEvent), isTable, componentClassName);
}
export default useMouseListener;<|MERGE_RESOLUTION|>--- conflicted
+++ resolved
@@ -54,12 +54,6 @@
 ) => {
     /** Use context to gain access for contentstore and server methods */
     const context = useContext(appContext);
-<<<<<<< HEAD
-
-    /** topbar context to show progress */
-    const topbar = useContext(TopBarContext);
-=======
->>>>>>> c03d0a77
 
     const pressedElement = useRef<boolean>(false);
 
