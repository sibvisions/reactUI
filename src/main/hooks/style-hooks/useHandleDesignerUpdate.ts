/* Copyright 2022 SIB Visions GmbH
 *
 * Licensed under the Apache License, Version 2.0 (the "License"); you may not
 * use this file except in compliance with the License. You may obtain a copy of
 * the License at
 *
 * http://www.apache.org/licenses/LICENSE-2.0
 *
 * Unless required by applicable law or agreed to in writing, software
 * distributed under the License is distributed on an "AS IS" BASIS, WITHOUT
 * WARRANTIES OR CONDITIONS OF ANY KIND, either express or implied. See the
 * License for the specific language governing permissions and limitations under
 * the License.
 */

import { CSSProperties, useLayoutEffect, useMemo } from "react";
import { removeLayoutStyle } from "../../util/component-util/RemoveLayoutStyle";
import LoadCallBack from "../../util/types/LoadCallBack";
import useAddLayoutStyle from "./useAddLayoutStyle";

/**
 * This hook clones an element, removes the layoutstyle and remeasures itself, then reports its size again when the designer updates the component.
 * Also sets the layoutstyle to an element
 * @param designerUpdate - the flag if the designer updated a component
 * @param ref - the element to clone and measure
 * @param layoutStyle - the layoutstyle to set
 * @param loadCallBack - the size report function
 * @param loadCallBackFunc - the original loadback function received in 'usecomponents'
 */
<<<<<<< HEAD
const useHandleDesignerUpdate = (className: string, designerUpdate:boolean|undefined, ref: any, layoutStyle: CSSProperties|undefined, loadCallBack:Function, loadCallBackFunc:LoadCallBack|undefined, labelText: string|undefined) => {
=======
const useHandleDesignerUpdate = (designerUpdate:boolean|undefined, ref: any, layoutStyle: CSSProperties|undefined, loadCallBack:Function, loadCallBackFunc:LoadCallBack|undefined, additionalDependency?: any, labelRef?: any) => {
>>>>>>> 85ad8c1c
    useLayoutEffect(() => {
        if (ref && designerUpdate !== undefined) {
            const cloneElem = ref.cloneNode(true) as HTMLElement;
            cloneElem.style.visibility = "hidden";
            ref.after(cloneElem)
            removeLayoutStyle(cloneElem);
            loadCallBack(cloneElem)
            cloneElem.remove();
        }
    }, [designerUpdate])

<<<<<<< HEAD
    useAddLayoutStyle(className, ref, layoutStyle, loadCallBackFunc, labelText)
=======
    useAddLayoutStyle(labelRef ? labelRef : ref, layoutStyle, loadCallBackFunc, additionalDependency)
>>>>>>> 85ad8c1c
}
export default useHandleDesignerUpdate<|MERGE_RESOLUTION|>--- conflicted
+++ resolved
@@ -27,11 +27,7 @@
  * @param loadCallBack - the size report function
  * @param loadCallBackFunc - the original loadback function received in 'usecomponents'
  */
-<<<<<<< HEAD
-const useHandleDesignerUpdate = (className: string, designerUpdate:boolean|undefined, ref: any, layoutStyle: CSSProperties|undefined, loadCallBack:Function, loadCallBackFunc:LoadCallBack|undefined, labelText: string|undefined) => {
-=======
-const useHandleDesignerUpdate = (designerUpdate:boolean|undefined, ref: any, layoutStyle: CSSProperties|undefined, loadCallBack:Function, loadCallBackFunc:LoadCallBack|undefined, additionalDependency?: any, labelRef?: any) => {
->>>>>>> 85ad8c1c
+const useHandleDesignerUpdate = (className:string, designerUpdate:boolean|undefined, ref: any, layoutStyle: CSSProperties|undefined, loadCallBack:Function, loadCallBackFunc:LoadCallBack|undefined, additionalDependency?: any, labelRef?: any) => {
     useLayoutEffect(() => {
         if (ref && designerUpdate !== undefined) {
             const cloneElem = ref.cloneNode(true) as HTMLElement;
@@ -43,10 +39,6 @@
         }
     }, [designerUpdate])
 
-<<<<<<< HEAD
-    useAddLayoutStyle(className, ref, layoutStyle, loadCallBackFunc, labelText)
-=======
-    useAddLayoutStyle(labelRef ? labelRef : ref, layoutStyle, loadCallBackFunc, additionalDependency)
->>>>>>> 85ad8c1c
+    useAddLayoutStyle(className, labelRef ? labelRef : ref, layoutStyle, loadCallBackFunc, additionalDependency)
 }
 export default useHandleDesignerUpdate