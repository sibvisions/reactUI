--- conflicted
+++ resolved
@@ -13,13 +13,8 @@
  * the License.
  */
 
-<<<<<<< HEAD
 import { useContext, useEffect, useState } from "react";
 import IBaseComponent from "../../util/types/IBaseComponent";
-=======
-import { useContext, useEffect, useLayoutEffect, useState } from "react";
-import BaseComponent from "../../util/types/BaseComponent";
->>>>>>> 85ad8c1c
 import { appContext } from "../../contexts/AppProvider";
 
 /**
@@ -27,11 +22,7 @@
  * @param id - the id of the component
  * @param init - the initial properties sent by the server
  */
-<<<<<<< HEAD
-const useProperties = <T extends IBaseComponent>(id: string, init: T) : [T] => {
-=======
-const useProperties = <T extends BaseComponent>(id: string, init: T, isPopup?:boolean) : [T] => {
->>>>>>> 85ad8c1c
+const useProperties = <T extends IBaseComponent>(id: string, init: T, isPopup?:boolean) : [T] => {
     /** Use context to gain access for contentstore and server methods */
     const context = useContext(appContext);
     /** Current state of the properties */
@@ -41,7 +32,7 @@
      * Subscribes to propChange which will set the state of the current properties for the component
      * @returns unsubscribes from propChange
      */
-    useLayoutEffect(() => {
+    useEffect(() => {
         const comp = context.contentStore.getComponentById(id);
         if (comp && (!comp.parent?.includes('-popup') || isPopup)) {
             context.subscriptions.subscribeToPropChange(id, (value: T) => {
