--- conflicted
+++ resolved
@@ -17,13 +17,8 @@
 import useProperties from "../data-hooks/useProperties";
 import useLayoutValue from "../style-hooks/useLayoutValue";
 import useComponentStyle from "../style-hooks/useComponentStyle";
-<<<<<<< HEAD
-import { AppContextType } from "../../contexts/AppProvider";
+import { AppContextType, appContext } from "../../contexts/AppProvider";
 import IBaseComponent from "../../util/types/IBaseComponent";
-=======
-import { AppContextType, appContext } from "../../contexts/AppProvider";
-import BaseComponent from "../../util/types/BaseComponent";
->>>>>>> c03d0a77
 import { TopBarContextType } from "../../components/topbar/TopBar";
 import { IPanel } from "../../components/panels/panel/UIPanel";
 import useStyleClassNames from "./useStyleClassNames";
@@ -33,13 +28,8 @@
  * @param baseProps - the baseproperties a component receives from the server
  * @param fb - the fallback value for styles
  */
-<<<<<<< HEAD
 const useComponentConstants = <T extends IBaseComponent> (baseProps:T, fb?:CSSProperties):
-[AppContextType, TopBarContextType, [T], CSSProperties|undefined, CSSProperties, string[]] => {
-=======
-const useComponentConstants = <T extends BaseComponent> (baseProps:T, fb?:CSSProperties):
 [AppContextType, [T], CSSProperties|undefined, CSSProperties, string[]] => {
->>>>>>> c03d0a77
     /** Returns utility variables */
     const context = useContext(appContext);
 
