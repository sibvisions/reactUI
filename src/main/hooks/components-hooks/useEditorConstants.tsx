--- conflicted
+++ resolved
@@ -40,11 +40,7 @@
     const cellStyle = useCellEditorStyle(props, props.compStyle);
 
     /** The component id of the screen */
-<<<<<<< HEAD
-    const screenName = useMemo(() => props.isCellEditor ? props.cellScreenName as string : props.context.contentStore.getScreenName(props.id, props.dataRow) as string, [props.id, props.dataRow, props.isCellEditor, props.cellScreenName])
-=======
-    const screenName = useMemo(() => baseProps.isCellEditor ? context.server.getScreenName(baseProps.dataRow) : context.contentStore.getScreenName(props.id, props.dataRow) as string, [props.id, props.dataRow, baseProps.isCellEditor, baseProps.dataRow])
->>>>>>> 2d1988d6
+    const screenName = useMemo(() => props.isCellEditor ? props.context.server.getScreenName(props.dataRow) : props.context.contentStore.getScreenName(props.id, props.dataRow) as string, [props.id, props.dataRow, props.isCellEditor, props.dataRow])
 
     /** The metadata for the specific column */
     const columnMetaData = useMetaData(screenName, props.dataRow, props.columnName, props.cellEditor?.className === CELLEDITOR_CLASSNAMES.NUMBER ? "numeric" : undefined);
