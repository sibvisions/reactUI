--- conflicted
+++ resolved
@@ -446,12 +446,8 @@
             }
         }
         else {
-<<<<<<< HEAD
             const popup:IBaseComponent = {
-=======
-            const popup:BaseComponent = {
                 ...newComp,
->>>>>>> c03d0a77
                 id: newComp.id + "-popup",
                 name: newComp.name + "-popup",
                 className: "PopupWrapper"
