--- conflicted
+++ resolved
@@ -358,11 +358,7 @@
      * @param existingComp - the existing component already in contentstore
      * @param newComp - the new component of changedcomponents
      */
-<<<<<<< HEAD
-    abstract updateExistingComponent(existingComp:IBaseComponent|undefined, newComp:IBaseComponent): void
-=======
-    abstract updateExistingComponent(existingComp:BaseComponent|undefined, newComp:BaseComponent, notifyList: string[]): void
->>>>>>> 14b7e4a2
+    abstract updateExistingComponent(existingComp:IBaseComponent|undefined, newComp:IBaseComponent, notifyList: string[]): void
 
     /**
      * Returns the constraint of the toolbar-main sub-panel.
