--- conflicted
+++ resolved
@@ -294,15 +294,7 @@
             }
 
             if (!newComponent["~destroy"]) {
-<<<<<<< HEAD
-                // IF check because opening content after closeContent could return IF as parent this would mess up the children structure
-                if (newComponent.parent && !newComponent.parent.startsWith("IF")) {
-                    this.addAsChild(newComponent);
-                }
-                else if (existingComponent) {
-=======
                 if (existingComponent) {
->>>>>>> 6450021f
                     this.addAsChild(existingComponent);
                 }
                 else if (newComponent.parent && !newComponent.parent.startsWith("IF")) {
