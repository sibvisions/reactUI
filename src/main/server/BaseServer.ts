/* Copyright 2022 SIB Visions GmbH
 *
 * Licensed under the Apache License, Version 2.0 (the "License"); you may not
 * use this file except in compliance with the License. You may obtain a copy of
 * the License at
 *
 * http://www.apache.org/licenses/LICENSE-2.0
 *
 * Unless required by applicable law or agreed to in writing, software
 * distributed under the License is distributed on an "AS IS" BASIS, WITHOUT
 * WARRANTIES OR CONDITIONS OF ANY KIND, either express or implied. See the
 * License for the specific language governing permissions and limitations under
 * the License.
 */

import { History } from "history";
import _ from "underscore";
import API from "../API";
import AppSettings from "../AppSettings";
import BaseContentStore, { IDataBook } from "../contentstore/BaseContentStore";
import ContentStore from "../contentstore/ContentStore";
import ContentStoreFull from "../contentstore/ContentStoreFull";
import { createAliveRequest, createFetchRequest, getClientId } from "../factories/RequestFactory";
import TreePath from "../model/TreePath";
import { SubscriptionManager } from "../SubscriptionManager";
import REQUEST_KEYWORDS from "../request/REQUEST_KEYWORDS";
import CloseScreenResponse from "../response/ui/CloseScreenResponse";
import BaseResponse from "../response/BaseResponse";
import RESPONSE_NAMES from "../response/RESPONSE_NAMES";
import ApplicationMetaDataResponse from "../response/app/ApplicationMetaDataResponse";
import FetchResponse from "../response/data/FetchResponse";
import DataProviderChangedResponse from "../response/data/DataProviderChangedResponse";
import { IPanel } from "../components/panels/panel/UIPanel";
import MetaDataResponse from "../response/data/MetaDataResponse";
import SessionExpiredResponse from "../response/error/SessionExpiredResponse";
import DeviceStatusResponse from "../response/event/DeviceStatusResponse";
import { translation } from "../util/other-util/Translation";
import { generateDisplayMapKey, getExtractedObject, ICellEditorLinked } from "../components/editors/linked/UIEditorLinked";
import BadClientResponse from "../response/error/BadClientResponse";
import { indexOfEnd } from "../util/string-util/IndexOfEnd";
import { setDateLocale } from "../util/other-util/GetDateLocale";
import BaseRequest from "../request/BaseRequest";
import DataProviderRequest from "../request/data/DataProviderRequest";
import { CellFormatting } from "../components/table/CellEditor";
import { getMetaData } from "../util/data-util/GetMetaData";
import GenericResponse from "../response/ui/GenericResponse";

export enum RequestQueueMode {
    QUEUE = "queue",
    IMMEDIATE = "immediate"
}

export default abstract class BaseServer {
    /** Contentstore instance */
    contentStore: BaseContentStore|ContentStore|ContentStoreFull;

    /** SubscriptionManager instance */
    subManager:SubscriptionManager;
    
    /** AppSettings instance */
    appSettings:AppSettings;
    
    /** the react routers history object */
    history?:History<any>;
    
    /** a map of still open requests */
    openRequests: Map<any, Promise<any>>;

    /** API instance */
    api:API;

    /** Base url for requests */
    BASE_URL = "";

    /** Resource url for receiving images etc. */
    RESOURCE_URL = "";

    /** the request queue */
    requestQueue: { request:BaseRequest, endpoint: string, reqFunc: Function}[] = [];

    /** flag if a request is in progress */
    requestInProgress = false;

    /** An array of dataproviders on which dataproviders data is missing and needs to be fetched */
    missingDataFetches:string[] = [];

    /** How long before a timeout occurs */
    timeoutMs = 10000;

    /** True, if an error is currently displayed */
    errorIsDisplayed: boolean = false;

    /** True, if the translation has been fetched */
    translationFetched: boolean = false;

    /** True, if UIRefresh is currently in progress */
    uiRefreshInProgress: boolean = false;

    /** A login-error message or undefined if there is no error */
    loginError:string|undefined = undefined

    /** True, if preserve on reload is activated */
    preserveOnReload:boolean = false;

    /** The interval of sending alive-requests to the server in ms */
    aliveInterval:number = 30000;

    /** The interval of sending "ping" to the server via the websocket in ms */
    wsPingInterval:number = 10000;

    /** A Timestamp to know when the last request was sent (helper for alive interval) */
    lastRequestTimeStamp: number = Date.now();

    /** The navigation-name of a screen if the app was directly launched by a link */
    linkOpen = "";

    designerUrl = "";

    autoRestartOnSessionExpired = false;

    isExiting = false;

    hideTopbar:Function = () => {};

    maybeOpenScreen:{ className: string, componentId: string }|undefined = undefined;

    screensToClose:{windowId: string, windowName: string, closeDirectly: boolean|undefined}[] = [];

    ignoreHome = false;

    homeButtonPressed = false;

    contentDataBooksToDelete: Map<string, string[]> = new Map<string, string[]>();

    /**
     * @constructor constructs server instance
     * @param store - contentstore instance
     * @param subManager - subscription-manager instance
     * @param history - the history
     */
     constructor(store: ContentStore|ContentStoreFull, subManager:SubscriptionManager, appSettings:AppSettings, history?: History<any>) {
        this.contentStore = store;
        this.subManager = subManager;
        this.appSettings = appSettings;
        this.history = history;
        this.openRequests = new Map<any, Promise<any>>();
        this.api = new API(this, store, appSettings, subManager, history);
    }

    /** Sets the api of the server instance */
    setAPI(api:API) {
        this.api = api;
    }

    /**
     * Returns true, if the component exists in the flat-content of the contentstore
     * @param name - the name of the component
     */
    abstract componentExists(name:string): boolean;

    /**
     * Builds a request to send to the server
     * @param request - the request to send
     * @returns - a request to send to the server
     */
     buildReqOpts(request:any):RequestInit {
        if (request && request.upload) {
            return {
                method: 'POST',
                body: request.formData,
                credentials:"include",
            };
        }
        else {
            return {
                method: 'POST',
                body: JSON.stringify(request),
                credentials:"include",
            };
        }
    }

    /** ----------SENDING-REQUESTS---------- */

    /** A Map which has a simplified the endpoints names as keys and the actual endpoint as value */
    abstract endpointMap:Map<string, string>;

    /**
     * Sends a request to the server and handles its response, if there are jobs in the
     * SubscriptionManagers JobQueue, call them after the response handling is complete.
     * Handles requests in a queue system
     * @param request - the request to send
     * @param endpoint - the endpoint to send the request to
     * @param fn - a function called after the request is completed
     * @param job - if false or not set job queue is cleared
     * @param waitForOpenRequests - if true the request result waits until all currently open immediate requests are finished as well
     * @param queueMode - controls how the request is dispatched
     *  - RequestQueueMode.QUEUE: default, requests are sent one after another
     *  - RequestQueueMode.IMMEDIATE: request is sent immediately
     */
     sendRequest(
        request: any, 
        endpoint: string, 
        fn?: Function[], 
        job?: boolean, 
        waitForOpenRequests?: boolean,
        queueMode: RequestQueueMode = RequestQueueMode.QUEUE,
        handleResponse: boolean = true
    ) {
        let promise = new Promise<any>((resolve, reject) => {
            // If the component/dataproviders don't exist or an error is displayed, don't send the request
            if (
                request.componentId 
                && endpoint !== REQUEST_KEYWORDS.OPEN_SCREEN 
                && endpoint !== REQUEST_KEYWORDS.CLOSE_FRAME 
                && endpoint !== REQUEST_KEYWORDS.CLOSE_SCREEN
                && !this.componentExists(request.componentId)
            ) {
                reject("Component doesn't exist: " + request.componentId);
                return;
            }

            if (request.dataProvider) {
                if (Array.isArray(request.dataProvider)) {
                    let exist = true;
                    request.dataProvider.forEach((dataProvider:string) => {
                        const screenName = this.getScreenName(dataProvider);
                        if (!this.contentStore.dataBooks.get(screenName)?.has(dataProvider) && !this.missingDataFetches.includes(dataProvider)) {
                            exist = false;
                        }
                    });

                    if (!exist) {
                        reject("Dataproviders don't exist: " + request.dataProvider);
                        return
                    }
                }
                else {
                    if (this.appSettings.transferType !== "full") {
                        const splitDataProvider = request.dataProvider.split("/");
                        if (splitDataProvider.length > 1) {
                            // Contents are saved under the "main" screen (dataProvider.split("/")[1]) but to check if a content is opened we have to get the name differently.
                            const dataProviderScreenName = this.getScreenName(request.dataProvider);
                            const activeScreenName = splitDataProvider[splitDataProvider.length - 2];
                            const screenIsOpen = this.contentStore.activeScreens.some(as => !as.popup ? as.name === dataProviderScreenName : as.name === activeScreenName);
                            // Not sending dataprovider request if the screen isnt opened
                            if (!screenIsOpen && this.missingDataFetches.includes(request.dataProvider)) {
                                this.missingDataFetches.splice(this.missingDataFetches.indexOf(request.dataProvider), 1);
                                reject("Screen is not open: " + activeScreenName)
                                return
                            }
        
                            if (!this.contentStore.dataBooks.get(dataProviderScreenName)?.has(request.dataProvider) && !this.missingDataFetches.includes(request.dataProvider)) {
                                reject("Dataprovider doesn't exist: " + request.dataProvider);
                                return
                            }
                        }
                    }
                }
            }

            if (this.errorIsDisplayed && endpoint !== REQUEST_KEYWORDS.ALIVE) {
                reject("Not sending request while an error is active");
                return;
            }

            if (this.isExiting) {
                reject("Server is currently exiting old application");
                return
            }

            if (queueMode === RequestQueueMode.IMMEDIATE) {
                let finalEndpoint = this.endpointMap.get(endpoint);

                if (endpoint === REQUEST_KEYWORDS.UI_REFRESH) {
                    this.uiRefreshInProgress = true;
                }
                else if (endpoint === REQUEST_KEYWORDS.LOGIN) {
                    this.subManager.emitLoginActive(true);
                }

<<<<<<< HEAD
                if (!request.clientId && endpoint !== REQUEST_KEYWORDS.STARTUP) {
                    request.clientId = getClientId();
=======
                // Update filter because with slow connection filter values were wrong
                if (endpoint === REQUEST_KEYWORDS.SELECT_ROW && request.dataProvider) {
                    const dataBook = this.contentStore.getDataBook(this.getScreenName(request.dataProvider), request.dataProvider);
                    if (dataBook) {
                        const data = dataBook.data?.get("current");
                        const metaData = dataBook.metaData;
                        if (data && metaData && request.rowNumber !== null && request.rowNumber !== undefined) {
                            const primaryKeys = metaData.primaryKeyColumns ? metaData.primaryKeyColumns : metaData.columns.map(col => col.name);
                            request.filter = {
                                columnNames: primaryKeys,
                                values: primaryKeys.map(pk => data[request.rowNumber][pk])
                            }
                        }
                    }
>>>>>>> 91c6dd5b
                }

                this.lastRequestTimeStamp = Date.now();
                this.timeoutRequest(
                    fetch(this.BASE_URL + finalEndpoint, this.buildReqOpts(request)), 
                    this.timeoutMs, 
                    () => this.sendRequest(request, endpoint, fn, job, waitForOpenRequests, RequestQueueMode.IMMEDIATE, handleResponse)
                )
                    .then((response: any) => response.headers.get("content-type") === "application/json" ? response.json() : Promise.reject("no valid json"))
                    .then(result => {
                        if (result.code) {
                            if (400 <= result.code && result.code <= 599) {
                                return Promise.reject(result.code + " " + result.reasonPhrase + ". " + result.description);
                            }
                        }
                        return result;
                    }, (err) => Promise.reject(err))
                    .then((results) => handleResponse ? this.responseHandler.bind(this)(results, request) : results, (err) => Promise.reject(err))
                    .then(results => {
                        if (endpoint === REQUEST_KEYWORDS.LOGIN) {
                            this.subManager.emitLoginActive(false);
                        }
                        if (fn) {
                            fn.forEach(func => func.apply(undefined, []))
                        }

                        if (!job) {
                            for (let [, value] of this.subManager.jobQueue.entries()) {
                                value();
                            }
                            this.subManager.jobQueue.clear()
                        }
                        return results;
                    })
                    .then(results => {
                        resolve(results)
                    }, (err) => Promise.reject(err))
                    .catch(error => {
                        if (typeof error === "string") {
                            const splitErr = error.split(".");
                            const code = error.substring(0, 3);
                            if (code === "410") {
                                this.subManager.emitErrorBarProperties(false, true, false, 5, splitErr[0], splitErr[1]);
                            }
                            else {
                                this.subManager.emitErrorBarProperties(false, false, false, 5,  splitErr[0], splitErr[1], () => this.sendRequest(request, endpoint, fn, job, waitForOpenRequests, RequestQueueMode.IMMEDIATE));
                            }
                        }
                        else {
                            if (endpoint === REQUEST_KEYWORDS.STARTUP) {
                                this.subManager.emitErrorBarProperties(false, false, false, 7, "Startup failed!", "Check if the server is available", () => this.sendRequest(request, endpoint, fn, job, waitForOpenRequests, RequestQueueMode.IMMEDIATE))
                            }
                            else {
                                this.subManager.emitErrorBarProperties(false, false, false, 5, "Error occured!", "Check the console for more info", () => this.sendRequest(request, endpoint, fn, job, waitForOpenRequests, RequestQueueMode.IMMEDIATE));
                            }
                        }
                        if (error !== "no valid json") {
                            this.subManager.emitErrorBarVisible(true);
                        }
                        reject(error);
                        console.error(error);
                    }).finally(() => {
                        if (this.uiRefreshInProgress) {
                            this.uiRefreshInProgress = false;
                        }

                        this.openRequests.delete(request);
                    });
            } 
            else {
                // If the RequestMode is Queue, add the request to the queue and advance the queue
                this.requestQueue.push({
                    request: request,
                    endpoint: endpoint,
                    reqFunc: () => this.sendRequest(
                        request,
                        endpoint,
                        fn,
                        job,
                        waitForOpenRequests,
                        RequestQueueMode.IMMEDIATE,
                        handleResponse
                    ).then(results => {
                        resolve(results)
                    }).catch(() => resolve(null))
                })
                this.advanceRequestQueue();
            }
        })

        if (queueMode === RequestQueueMode.IMMEDIATE) {
            if (waitForOpenRequests && this.openRequests.size) {
                const singlePromise = promise;
                promise = Promise.all(this.openRequests.values()).then(() => singlePromise);
                this.openRequests.set(request, promise);
            } else {
                this.openRequests.set(request, promise);
            }
        }

        return promise;
    }

    /** Advances the request queue if there is no request in progress */
    advanceRequestQueue() {
        if(!this.requestInProgress) {
            const request = this.requestQueue.shift()?.reqFunc;
            if (request) {
                this.requestInProgress = true;
                request().catch(() => {}).finally(() => {
                    this.requestInProgress = false;
                    this.advanceRequestQueue();
                });
            }
        }
    }

    /**
     * Returns a promise which times out and throws an error and displays dialog after given ms
     * @param promise - the promise
     * @param ms - the ms to wait before a timeout
     */
    timeoutRequest(promise: Promise<any>, ms: number, retry?:Function) {
        return new Promise((resolve, reject) => {
            let timeoutId= setTimeout(() => {
                this.subManager.emitErrorBarProperties(false, false, false, 6, "Server Error!", "TimeOut! Couldn't connect to the server.", retry);
                this.subManager.emitErrorBarVisible(true);
                reject(new Error("timeOut"))
            }, ms);
            promise.then(res => {
                    clearTimeout(timeoutId);
                    resolve(res);
                },
                err => {
                    this.subManager.emitErrorBarProperties(false, false, false, 6, "Server Error!", "TimeOut! Couldn't connect to the server.", retry);
                    this.subManager.emitErrorBarVisible(true);
                    clearTimeout(timeoutId);
                    reject(err);
            });
        });
    }

    /** ----------HANDLING-RESPONSES---------- */

    /** Handles a closeScreen response sent by the server */
    abstract closeScreen(closeScreenData: CloseScreenResponse, request?: any):void

    /** A Map which checks which function needs to be called when a data response is received (before regular response map) */
    abstract dataResponseMap: Map<string, Function>;

    /** A Map which checks which function needs to be called when a response is received */
    abstract responseMap: Map<string, Function>;

    /** Calls the correct function based on the responses */
    async responseHandler(responses: Array<BaseResponse>, request:any) {
        // If there is a DataProviderChanged response move it to the start of the responses array
        // to prevent flickering of components.
        if (Array.isArray(responses) && responses.length) {
            let contentId:string|undefined = undefined;
            responses.sort((a, b) => {
                if ((a.name === RESPONSE_NAMES.CONTENT || b.name === RESPONSE_NAMES.CONTENT) && !contentId) {
                    const castedResponse = a.name === RESPONSE_NAMES.CONTENT ? a as GenericResponse : b as GenericResponse;
                    if (castedResponse.changedComponents.length && (castedResponse.changedComponents[0] as IPanel).content_className_) {
                        contentId = (castedResponse.changedComponents[0] as IPanel).name;
                    }
                }

                if (a.name === RESPONSE_NAMES.CLOSE_SCREEN && b.name !== RESPONSE_NAMES.CLOSE_SCREEN) {
                    return -1;
                }
                else if (b.name === RESPONSE_NAMES.CLOSE_SCREEN && a.name !== RESPONSE_NAMES.CLOSE_SCREEN) {
                    return 1;
                }
                else if (a.name === RESPONSE_NAMES.DAL_META_DATA && (b.name !== RESPONSE_NAMES.DAL_META_DATA && b.name !== RESPONSE_NAMES.CLOSE_SCREEN)) {
                    return -1
                }
                else if (b.name === RESPONSE_NAMES.DAL_META_DATA && (a.name !== RESPONSE_NAMES.DAL_META_DATA && a.name !== RESPONSE_NAMES.CLOSE_SCREEN)) {
                    return 1
                }
                else {
                    return 0;
                }
            });

            for (const [, response] of responses.entries()) {
                if (response.name === RESPONSE_NAMES.DAL_META_DATA && contentId) {
                    const castedResponse = response as MetaDataResponse;
                    if (!this.contentDataBooksToDelete.has(contentId)) {
                        this.contentDataBooksToDelete.set(contentId, [castedResponse.dataProvider])
                    }
                    else {
                        this.contentDataBooksToDelete.get(contentId)!.push(castedResponse.dataProvider);
                    }
                }
                const mapper = this.dataResponseMap.get(response.name);
                if (mapper) {
                    await mapper(response, request);
                }
            }

            for (const [, response] of responses.entries()) {
                const mapper = this.responseMap.get(response.name);
                if (mapper) {
                    await mapper(response, request);
                }
            }
        }
        return responses;
    }

    /**
     * Sets the clientId in the sessionStorage and sets application-settings
     * @param metaData - the applicationMetaDataResponse
     */
     applicationMetaData(metaData: ApplicationMetaDataResponse) {
        sessionStorage.setItem("clientId", metaData.clientId);
        this.RESOURCE_URL = this.BASE_URL + "/resource/" + metaData.applicationName;
        if (metaData.aliveInterval !== undefined) {
            this.aliveInterval = metaData.aliveInterval;
        }

        this.appSettings.setMenuOptions(undefined, undefined, undefined, undefined, metaData.userRestart);

        this.appSettings.setApplicationMetaData(metaData);

        if (metaData.langCode) {
            this.appSettings.locale = metaData.langCode;
            setDateLocale(metaData.langCode);
        }
    }

    abstract getScreenName(dataProvider:string): string;

    /**
     * Sets the selectedRow, if selectedRowIndex === -1 clear selectedRow and trigger selectedRow update
     * @param selectedRowIndex - the index of the selectedRow
     * @param dataProvider - the dataprovider
     */
     processRowSelection(selectedRowIndex: number|undefined, dataProvider: string, treePath?:TreePath, selectedColumn?:string) {
        const screenName = this.getScreenName(dataProvider);
        // If there is a selectedRow index, set it
        if(selectedRowIndex !== -1 && selectedRowIndex !== -0x80000000 && selectedRowIndex !== undefined) {
            /** The data of the row */
            const selectedRow = this.contentStore.getDataRow(screenName, dataProvider, selectedRowIndex);
            if (!selectedRow) {
                const dataBook = this.contentStore.dataBooks.get(screenName)?.get(dataProvider);
                if (dataBook && dataBook.data && dataBook.data.get("current")) {
                    const length = dataBook.data.get("current").length;
                    const fetchReq = createFetchRequest();
                    fetchReq.fromRow = length;
                    fetchReq.rowCount = (selectedRowIndex - length) + 1;
                    fetchReq.dataProvider = dataProvider;
                    this.sendRequest(fetchReq, REQUEST_KEYWORDS.FETCH).then((res) => {
                        const newSelectedRow = this.contentStore.getDataRow(screenName, dataProvider, selectedRowIndex);
                        this.contentStore.setSelectedRow(screenName, dataProvider, newSelectedRow, selectedRowIndex, treePath, selectedColumn);
                    });
                }
            }
            else {
                this.contentStore.setSelectedRow(screenName, dataProvider, selectedRow, selectedRowIndex, treePath, selectedColumn);
            }
        }
        // If there is no selected row, check if there is a treepath and set the last index of it or deselect the current selected row
        else if(selectedRowIndex === -1) {
            if (treePath !== undefined && treePath.length() > 0) {
                const selectedRow = this.contentStore.getDataRow(screenName, dataProvider, treePath.getLast());
                this.contentStore.setSelectedRow(screenName, dataProvider, selectedRow, treePath.getLast(), treePath.getParentPath(), selectedColumn)
            }
            else {
                //this.contentStore.clearSelectedRow(screenName, dataProvider);
                this.contentStore.setSelectedRow(screenName, dataProvider, {}, -1, undefined, selectedColumn)
            }
        }
        // If there is no new selectedRowIndex but a column is selected, get the old selectedRowIndex and add the selectedColumn
        else if (selectedRowIndex === undefined && selectedColumn !== undefined) {
            if(this.contentStore.getDataBook(screenName, dataProvider)?.selectedRow) {
                const selectedRow = this.contentStore.getDataBook(screenName, dataProvider)!.selectedRow!.dataRow;
                const idx = this.contentStore.getDataBook(screenName, dataProvider)!.selectedRow!.index;
                this.contentStore.setSelectedRow(screenName, dataProvider, selectedRow, idx, treePath, selectedColumn);
            }
        }
    }

    /**
     * Returns the data as array with objects of the columnnames and data merged together
     * @param fetchData - the fetchResponse received
     * @returns the data as array with objects of the columnnames and data merged together
     */
     buildDatasets(fetchData: FetchResponse) {
        //if there are recordformats parse & transform them so that we can map them on a row basis
        const formattedRecords: Record<string, any>[] = [];
        if (fetchData.recordFormat) {
            for (const componentId in fetchData.recordFormat) {
                const entry = fetchData.recordFormat[componentId];
                const styleKeys = ['background', 'foreground', 'font', 'image'];
                const format = entry.format.map(f => f ? f.split(';', 4).reduce((agg, v, i) => v ? {...agg, [styleKeys[i]]: v} : agg, {}) : f);
                entry.records.forEach((r, index) => {
                    if(r.length === 1 && r[0] === -1) {
                        return;
                    }
                    formattedRecords[index] = formattedRecords[index] || {};
                    formattedRecords[index][componentId] = new Map<String, CellFormatting>();

                    for (let i = 0; i < r.length; i++) {
                        formattedRecords[index][componentId].set(fetchData.columnNames[i], format[Math.max(0, Math.min(r[i], format.length - 1))]);

                        if (i === r.length - 1 && fetchData.columnNames.length > r.length) {
                            for (let j = i; j < fetchData.columnNames.length; j++) {
                                formattedRecords[index][componentId].set(fetchData.columnNames[j], format[Math.max(0, Math.min(r[i], format.length - 1))]);
                            }
                        }
                    }
                });
            }
        }
        
        return fetchData.records.map((record, index) => {
            const data : any = {
                __recordFormats: formattedRecords[index],
            }
            fetchData.columnNames.forEach((columnName, index) => {
                data[columnName] = record[index];
            });
            data.recordStatus = record[Object.keys(record).length-1]
            return data;
        });
    }

    buildDataToDisplayMap(screenName:string, column: any, dataArray:any[], dataBook:IDataBook, dataProvider:string) {
        let dataToDisplayMap = new Map<string, string>();
        const cellEditor = column.cellEditor as ICellEditorLinked
        if (cellEditor.linkReference.dataToDisplayMap) {
            dataToDisplayMap = cellEditor.linkReference.dataToDisplayMap
        }
        let notifyDataMap = false;
        if (!cellEditor.linkReference.columnNames.length) {
            cellEditor.linkReference.columnNames.push(column.columnName)
        }
        const index = cellEditor.linkReference.columnNames.findIndex(colName => colName === column.columnName);
        if (dataArray.length && Object.keys(dataArray[0]).includes(cellEditor.linkReference.referencedColumnNames[index])) {
            dataArray.forEach((data) => {
                if (data) {
                    const referencedData = getExtractedObject(data, [cellEditor.linkReference.referencedColumnNames[index]]);
                    const keyObj = generateDisplayMapKey(
                        data,
                        referencedData,
                        cellEditor.linkReference,
                        column.columnName,
                        cellEditor.displayConcatMask || cellEditor.displayReferencedColumnName,
                        cellEditor,
                        "build-map"
                    )
                    const columnViewNames = cellEditor.columnView ? cellEditor.columnView.columnNames : dataBook.metaData!.columnView_table_;
                    const columnViewData = getExtractedObject(data, columnViewNames);
                    if (cellEditor.displayReferencedColumnName) {
                        const extractDisplayRef = getExtractedObject(data, [...cellEditor.linkReference.referencedColumnNames, cellEditor.displayReferencedColumnName]);
                        dataToDisplayMap.set(JSON.stringify(keyObj), extractDisplayRef[cellEditor.displayReferencedColumnName as string]);
                        dataToDisplayMap.set(JSON.stringify(referencedData), extractDisplayRef[cellEditor.displayReferencedColumnName as string]);
                        if (!notifyDataMap) {
                            notifyDataMap = true;
                        }
                    }
                    else if (cellEditor.displayConcatMask) {
                        let displayString = "";
                        if (cellEditor.displayConcatMask.includes("*")) {
                            // Replacing "*" in case the actual value which needs to be displayed is "*"
                            displayString = cellEditor.displayConcatMask.replaceAll("*", "[asterisk_xyz]")
                            const count = (cellEditor.displayConcatMask.match(/\*/g) || []).length;
                            for (let i = 0; i < count; i++) {
                                displayString = displayString.replace('[asterisk_xyz]', columnViewData[columnViewNames[i]] !== undefined ? columnViewData[columnViewNames[i]] : "");
                            }
                        }
                        else {
                            columnViewNames.forEach((column, i) => {
                                displayString += columnViewData[column] + (i !== columnViewNames.length - 1 ? cellEditor.displayConcatMask : "");
                            });
                        }
                        if (!dataToDisplayMap.has(JSON.stringify(keyObj)) || dataToDisplayMap.get(JSON.stringify(keyObj)) !== displayString) {
                            if (!notifyDataMap) {
                                notifyDataMap = true;
                            }
                            dataToDisplayMap.set(JSON.stringify(keyObj), displayString);
                        }
    
                        if (!dataToDisplayMap.has(JSON.stringify(referencedData)) || dataToDisplayMap.get(JSON.stringify(referencedData)) !== displayString) {
                            if (!notifyDataMap) {
                                notifyDataMap = true;
                            }
                            dataToDisplayMap.set(JSON.stringify(referencedData), displayString);
                        }
                    }
                }  
            });
        }
        
        cellEditor.linkReference.dataToDisplayMap = dataToDisplayMap;
        if (notifyDataMap) {
            this.subManager.notifyLinkedDisplayMapChanged(screenName, dataProvider);
        }
    }

    /**
     * Builds the data and then tells contentStore to update its dataProviderData
     * Also checks if all data of the dataprovider is fetched and sets contentStores dataProviderFetched
     * @param fetchData - the fetchResponse
     * @param detailMapKey - the referenced key which should be added to the map
     */
     processFetch(fetchData: FetchResponse, request: any) {
        const builtData = this.buildDatasets(fetchData);
        const screenName = this.getScreenName(fetchData.dataProvider);

        if (this.contentStore.getDataBook(screenName, fetchData.dataProvider)) {
            const dataBook = this.contentStore.getDataBook(screenName, fetchData.dataProvider) as IDataBook
            dataBook.allFetched = fetchData.isAllFetched;
            if (dataBook.metaData) {
                if (dataBook.referencedCellEditors?.length) {
                    dataBook.referencedCellEditors.forEach((column) => {
                        let castedColumn = (this.contentStore.getDataBook(screenName, column.dataBook) as IDataBook).metaData?.columns.find(col => col.name === column.columnName)?.cellEditor as ICellEditorLinked;
                        if (!castedColumn || !castedColumn.linkReference) {
                            castedColumn = column.cellEditor as ICellEditorLinked
                        }
                        this.buildDataToDisplayMap(screenName, column, builtData, dataBook, fetchData.dataProvider)
                    })
                }
            }
        }

        // If there is a detailMapKey, call updateDataProviderData with it
        this.contentStore.updateDataProviderData(
            screenName, 
            fetchData.dataProvider, 
            builtData, 
            fetchData.to, 
            fetchData.from, 
            fetchData.masterRow,
            fetchData.clear,
            request
        );
        
        this.contentStore.setSortDefinition(screenName, fetchData.dataProvider, fetchData.sortDefinition ? fetchData.sortDefinition : []);

        const selectedColumn = this.contentStore.getDataBook(screenName, fetchData.dataProvider)?.selectedRow?.selectedColumn;
        this.processRowSelection(fetchData.selectedRow, fetchData.dataProvider, fetchData.treePath ? new TreePath(fetchData.treePath) : undefined, fetchData.selectedColumn ? fetchData.selectedColumn : selectedColumn);

        // If the dataprovider is in fetch-missing-data, remove it
        if (this.missingDataFetches.includes(fetchData.dataProvider)) {
            this.missingDataFetches.splice(this.missingDataFetches.indexOf(fetchData.dataProvider), 1);
        }
    }

    /**
     * Fetches new data from the server depending on reload property:
     * if reload is -1 clear the current data for this dataprovider from the contentstore and re-fetch it
     * if reload is a number fetch from the reload value one row
     * @param changedProvider - the dataProviderChangedResponse
     */
     processDataProviderChanged(changedProvider: DataProviderChangedResponse) {
        const screenName = this.getScreenName(changedProvider.dataProvider);

        // If the crud operations changed, update the metadata
        if (changedProvider.insertEnabled !== undefined 
            || changedProvider.updateEnabled !== undefined 
            || changedProvider.deleteEnabled !== undefined 
            || changedProvider.readOnly !== undefined
            || changedProvider.changedColumns !== undefined) {
            this.contentStore.updateMetaData(
                screenName, 
                changedProvider.dataProvider, 
                changedProvider.insertEnabled, 
                changedProvider.updateEnabled, 
                changedProvider.deleteEnabled, 
                changedProvider.readOnly,
                changedProvider.changedColumns
            );
        }

        // If there is a deletedRow, delete it and notify the screens
        if (changedProvider.deletedRow !== undefined) {
            const compPanel = this.contentStore.getComponentByName(screenName) as IPanel;
            this.contentStore.deleteDataProviderData(screenName, changedProvider.dataProvider, changedProvider.deletedRow);
            this.subManager.notifyDataChange(screenName, changedProvider.dataProvider);
            this.subManager.notifyScreenDataChange(screenName);
            if (compPanel && this.contentStore.isPopup(compPanel) && this.contentStore.getScreenDataproviderMap(changedProvider.dataProvider.split('/')[1])) {
                this.subManager.notifyDataChange(changedProvider.dataProvider.split('/')[1], changedProvider.dataProvider);
                this.subManager.notifyScreenDataChange(changedProvider.dataProvider.split('/')[1]);
            }
        }

        // Combine changedColumnNames and changedValues and update the dataprovider-data
        if (changedProvider.changedColumnNames !== undefined && changedProvider.changedValues !== undefined && changedProvider.selectedRow !== undefined) {
            const dataRow = this.contentStore.getDataBook(screenName, changedProvider.dataProvider)?.selectedRow?.dataRow;
            let changedData:any = _.object(changedProvider.changedColumnNames, changedProvider.changedValues);
            if (dataRow) {
                changedData = { ...dataRow, ...changedData }
            }
            this.contentStore.updateDataProviderData(screenName, changedProvider.dataProvider, [changedData], changedProvider.selectedRow, changedProvider.selectedRow);
            const selectedColumn = this.contentStore.getDataBook(screenName, changedProvider.dataProvider)?.selectedRow?.selectedColumn
            this.processRowSelection(changedProvider.selectedRow, changedProvider.dataProvider, changedProvider.treePath ? new TreePath(changedProvider.treePath) : undefined, changedProvider.selectedColumn ? changedProvider.selectedColumn : selectedColumn);
        }
        // Fetch based on reload
        //else {
            if(changedProvider.reload === -1) {
                if (!this.contentStore.dataBooks.get(this.getScreenName(changedProvider.dataProvider))?.has(changedProvider.dataProvider) && !this.missingDataFetches.includes(changedProvider.dataProvider)) {
                    this.missingDataFetches.push(changedProvider.dataProvider);
                }
                this.contentStore.clearDataFromProvider(screenName, changedProvider.dataProvider, true);
                const fetchReq = createFetchRequest();
                fetchReq.dataProvider = changedProvider.dataProvider;
                this.sendRequest(fetchReq, REQUEST_KEYWORDS.FETCH, [() => this.subManager.notifyTreeChanged(changedProvider.dataProvider)], true)
                .then(() => {
                    this.requestQueue = this.requestQueue.filter(req => !((req.request as DataProviderRequest).dataProvider === changedProvider.dataProvider) || !(req.endpoint === REQUEST_KEYWORDS.SELECT_ROW));
                    this.hideTopbar();
                });
            } 
            else if(changedProvider.reload !== undefined) {
                if (!this.contentStore.dataBooks.get(this.getScreenName(changedProvider.dataProvider))?.has(changedProvider.dataProvider) && !this.missingDataFetches.includes(changedProvider.dataProvider)) {
                    this.missingDataFetches.push(changedProvider.dataProvider);
                }
                const fetchReq = createFetchRequest();
                fetchReq.rowCount = 1;
                fetchReq.fromRow = changedProvider.reload;
                fetchReq.dataProvider = changedProvider.dataProvider;
                if (!getMetaData(screenName, changedProvider.dataProvider, this.contentStore)) {
                    fetchReq.includeMetaData = true;
                }
                this.sendRequest(fetchReq, REQUEST_KEYWORDS.FETCH);
            }
            else {
                const selectedColumn = this.contentStore.getDataBook(screenName, changedProvider.dataProvider)?.selectedRow?.selectedColumn;
                this.processRowSelection(changedProvider.selectedRow, changedProvider.dataProvider, changedProvider.treePath ? new TreePath(changedProvider.treePath) : undefined, changedProvider.selectedColumn ? changedProvider.selectedColumn : selectedColumn);
            }
        //}
    }

    /**
     * Checks if some metaData already exists for this screenName and either sets new/updated metaData in existing map or creates new map for metadata
     * @param metaData - the metaDataResponse
     */
     processMetaData(metaData: MetaDataResponse) {
        this.contentStore.setMetaData(this.getScreenName(metaData.dataProvider), metaData);
    }

    /**
     * When the session expires send a new startupRequest to the server like in app and reset the contentStore
     * @param expData - the sessionExpiredResponse
     */
     sessionExpired(expData: SessionExpiredResponse) {
        if (this.uiRefreshInProgress || this.autoRestartOnSessionExpired) {
            // if (this.appSettings.transferType !== "full") {
            //     this.history?.push("/login");
            // }
            if (this.autoRestartOnSessionExpired) {
                console.log("Session Expired! Restarting.")
            }
            this.appSettings.setAppReadyParamFalse();
            this.subManager.emitAppReady(false);
            this.subManager.emitRestart();
            this.isExiting = true;
            this.timeoutRequest(fetch(this.BASE_URL + this.endpointMap.get(REQUEST_KEYWORDS.EXIT), this.buildReqOpts(createAliveRequest())), this.timeoutMs);
            sessionStorage.clear();
        }
        else {
            this.subManager.emitErrorBarProperties(true, false, false, 11, translation.get("Session expired!"));
            this.subManager.emitErrorBarVisible(true);
            this.subManager.emitSessionExpiredChanged(true)
        }
        if (this.history?.location.pathname.includes("/screens/")) {
            localStorage.setItem("restartScreen", this.history.location.pathname.replaceAll("/", "").substring(indexOfEnd(this.history.location.pathname, "screens") - 1));
        }
        console.error(expData.title);
    }

    /**
     * Sets the device-status in app-settings and triggers an event to update the subscribers
     * @param deviceStatus - the device-status response
     */
     deviceStatus(deviceStatus:DeviceStatusResponse) {
        this.appSettings.setDeviceStatus(deviceStatus.layoutMode);
        this.appSettings.setMenuCollapsed(["Small", "Mini"].indexOf(deviceStatus.layoutMode) !== -1);
        this.subManager.emitDeviceMode(deviceStatus.layoutMode);
    }

    badClient(badClientData:BadClientResponse) {
        const versionSubstring = badClientData.info.substring(badClientData.info.indexOf("[") + 1, badClientData.info.indexOf("]"));
        const versionSplit = versionSubstring.split("!");
        const clientVersion = versionSplit[0].trim();
        const serverVersion = versionSplit[1].trim();
        this.subManager.emitErrorBarProperties(false, false, true, 12, translation.get("Compatibility issue"), translation.get("The client and server version are incompatible.") + "\n Client: " + clientVersion + " <-> Server: " + serverVersion);
        this.subManager.emitErrorBarVisible(true);
    }
}<|MERGE_RESOLUTION|>--- conflicted
+++ resolved
@@ -279,10 +279,10 @@
                     this.subManager.emitLoginActive(true);
                 }
 
-<<<<<<< HEAD
                 if (!request.clientId && endpoint !== REQUEST_KEYWORDS.STARTUP) {
                     request.clientId = getClientId();
-=======
+                }
+                
                 // Update filter because with slow connection filter values were wrong
                 if (endpoint === REQUEST_KEYWORDS.SELECT_ROW && request.dataProvider) {
                     const dataBook = this.contentStore.getDataBook(this.getScreenName(request.dataProvider), request.dataProvider);
@@ -297,7 +297,6 @@
                             }
                         }
                     }
->>>>>>> 91c6dd5b
                 }
 
                 this.lastRequestTimeStamp = Date.now();
