/* Copyright 2022 SIB Visions GmbH
 *
 * Licensed under the Apache License, Version 2.0 (the "License"); you may not
 * use this file except in compliance with the License. You may obtain a copy of
 * the License at
 *
 * http://www.apache.org/licenses/LICENSE-2.0
 *
 * Unless required by applicable law or agreed to in writing, software
 * distributed under the License is distributed on an "AS IS" BASIS, WITHOUT
 * WARRANTIES OR CONDITIONS OF ANY KIND, either express or implied. See the
 * License for the specific language governing permissions and limitations under
 * the License.
 */

import { History } from "history";
import _ from "underscore";
import API from "../API";
import AppSettings from "../AppSettings";
import BaseContentStore, { IDataBook } from "../contentstore/BaseContentStore";
import ContentStore from "../contentstore/ContentStore";
import ContentStoreFull from "../contentstore/ContentStoreFull";
import { createAliveRequest, createFetchRequest, getClientId } from "../factories/RequestFactory";
import TreePath from "../model/TreePath";
import { SubscriptionManager } from "../SubscriptionManager";
import REQUEST_KEYWORDS from "../request/REQUEST_KEYWORDS";
import CloseScreenResponse from "../response/ui/CloseScreenResponse";
import BaseResponse from "../response/BaseResponse";
import RESPONSE_NAMES from "../response/RESPONSE_NAMES";
import ApplicationMetaDataResponse from "../response/app/ApplicationMetaDataResponse";
import FetchResponse from "../response/data/FetchResponse";
import DataProviderChangedResponse from "../response/data/DataProviderChangedResponse";
import { IPanel } from "../components/panels/panel/UIPanel";
import MetaDataResponse from "../response/data/MetaDataResponse";
import SessionExpiredResponse from "../response/error/SessionExpiredResponse";
import DeviceStatusResponse from "../response/event/DeviceStatusResponse";
import { translation } from "../util/other-util/Translation";
import { generateDisplayMapKey, getExtractedObject, ICellEditorLinked } from "../components/editors/linked/UIEditorLinked";
import BadClientResponse from "../response/error/BadClientResponse";
import { indexOfEnd } from "../util/string-util/IndexOfEnd";
import { setDateLocale } from "../util/other-util/GetDateLocale";
import BaseRequest from "../request/BaseRequest";
import DataProviderRequest from "../request/data/DataProviderRequest";
import { CellFormatting } from "../components/table/CellEditor";
import { getMetaData, getPrimaryKeys } from "../util/data-util/GetMetaData";
import GenericResponse from "../response/ui/GenericResponse";
import { TopBarContextType, showTopBar } from "../components/topbar/TopBar";
import IBaseComponent from "../util/types/IBaseComponent";
import { toPageKey } from "../components/tree/UITreeV2";

/** An enum to know which type of request queue is currently active for the request */
export enum RequestQueueMode {
    QUEUE = "queue",
    IMMEDIATE = "immediate"
}

/** Contains functions to handle responses and sendRequest which are used by both transfer modes */
export default abstract class BaseServer {
    /** Contentstore instance */
    contentStore: BaseContentStore|ContentStore|ContentStoreFull;

    /** SubscriptionManager instance */
    subManager:SubscriptionManager;
    
    /** AppSettings instance */
    appSettings:AppSettings;
    
    /** the react routers history object */
    history?:History<any>;
    
    /** a map of still open requests */
    openRequests: Map<any, Promise<any>>;

    /** API instance */
    api:API;

    /** Base url for requests */
    BASE_URL = "";

    /** Resource url for receiving images etc. */
    RESOURCE_URL = "";

    /** the request queue */
    requestQueue: { request:BaseRequest, endpoint: string, reqFunc: Function}[] = [];

    /** flag if a request is in progress */
    requestInProgress = false;

    /** An array of dataproviders on which dataproviders data is missing and needs to be fetched */
    missingDataFetches:string[] = [];

    /** How long before a timeout occurs */
    timeoutMs = 10000;

    /** True, if an error is currently displayed */
    errorIsDisplayed: boolean = false;

    /** True, if the translation has been fetched */
    translationFetched: boolean = false;

    /** True, if UIRefresh is currently in progress */
    uiRefreshInProgress: boolean = false;

    /** A login-error message or undefined if there is no error */
    loginError:string|undefined = undefined

    /** True, if preserve on reload is activated */
    preserveOnReload:boolean = false;

    /** The interval of sending alive-requests to the server in ms */
    aliveInterval:number = 30000;

    /** The interval of sending "ping" to the server via the websocket in ms */
    wsPingInterval:number = 10000;

    /** A Timestamp to know when the last request was sent (helper for alive interval) */
    lastRequestTimeStamp: number = Date.now();

    /** The navigation-name of a screen if the app was directly launched by a link */
    linkOpen = "";

    /** The URL where the CSS-Files, which are being created bei the CSS-designer, should be uploaded to */
    designerUrl = "";

    /** If true, automatically restart the application on session expired */
    autoRestartOnSessionExpired = false;

    /** True, if the application is currently exiting */
    isExiting = false;

    /** Instance of the topbar (progressbar) */
    topbar: TopBarContextType|undefined;

    /** Possibly open this screen, when another screen is closed or undefined if no screen should be opened. (Screenhistory closing screens -> open screen before) */
    maybeOpenScreen:{ className: string, componentId: string }|undefined = undefined;

    /** A list of screens which haven't yet been closed by the server but are closed client-side. A closeScreen request still needs to be sent to the server. */
    screensToClose:{windowId: string, windowName: string, closeDirectly: boolean|undefined}[] = [];

    /** True, if the home properties should be ignored in the screen generic response */
    ignoreHome = false;

    /** True, if the home button was recently pressed */
    homeButtonPressed = false;

    /** Databooks which need to be deleted because they're in a content which was closed */
    contentDataBooksToDelete: Map<string, string[]> = new Map<string, string[]>();

    // True if the screen has been opened by history close
    openedByClose = false;

    // True if the screen has been opened by history close
    openedByClose = false;

    /**
     * @constructor constructs server instance
     * @param store - contentstore instance
     * @param subManager - subscription-manager instance
     * @param history - the history
     */
     constructor(store: ContentStore|ContentStoreFull, subManager:SubscriptionManager, appSettings:AppSettings, history?: History<any>) {
        this.contentStore = store;
        this.subManager = subManager;
        this.appSettings = appSettings;
        this.history = history;
        this.openRequests = new Map<any, Promise<any>>();
        this.api = new API(this, store, appSettings, subManager, history);
    }

    /** Sets the api of the server instance */
    setAPI(api:API) {
        this.api = api;
    }

    /**
     * Returns true, if the component exists in the flat-content of the contentstore
     * @param name - the name of the component
     */
    abstract componentExists(name:string): boolean;

    /**
     * Builds a request to send to the server
     * @param request - the request to send
     * @returns - a request to send to the server
     */
     buildReqOpts(request:any):RequestInit {
        if (request && request.upload) {
            return {
                method: 'POST',
                body: request.formData,
                credentials:"include",
            };
        }
        else {
            return {
                method: 'POST',
                body: JSON.stringify(request),
                credentials:"include",
            };
        }
    }

    /** ----------SENDING-REQUESTS---------- */

    /** A Map which has a simplified the endpoints names as keys and the actual endpoint as value */
    abstract endpointMap:Map<string, string>;

    /**
     * Sends a request to the server and handles its response.
     * Handles requests in a queue system
     * @param request - the request to send
     * @param endpoint - the endpoint to send the request to
     * @param waitForOpenRequests - if true the request result waits until all currently open immediate requests are finished as well
     * @param queueMode - controls how the request is dispatched
     * @param handleResponse - true, if the response should be handled
     *  - RequestQueueMode.QUEUE: default, requests are sent one after another
     *  - RequestQueueMode.IMMEDIATE: request is sent immediately
     */
     sendRequest(
        request: any, 
        endpoint: string, 
        waitForOpenRequests?: boolean,
        queueMode: RequestQueueMode = RequestQueueMode.QUEUE,
        handleResponse: boolean = true
    ) {
        let promise = new Promise<any>((resolve, reject) => {
            // If the component/dataproviders don't exist or an error is displayed, don't send the request
            if (
                request.componentId 
                && endpoint !== REQUEST_KEYWORDS.OPEN_SCREEN 
                && endpoint !== REQUEST_KEYWORDS.CLOSE_FRAME 
                && endpoint !== REQUEST_KEYWORDS.CLOSE_SCREEN
                && endpoint !== REQUEST_KEYWORDS.CREATE_NEW_COMPONENT
                && !(endpoint !== REQUEST_KEYWORDS.SET_LAYOUT || request.componentId.startsWith("new_"))
                && !this.componentExists(request.componentId)
            ) {
                reject("Component doesn't exist: " + request.componentId);
                return;
            }

            if (request.dataProvider) {
                if (Array.isArray(request.dataProvider)) {
                    let exist = true;
                    request.dataProvider.forEach((dataProvider:string) => {
                        const screenName = this.getScreenName(dataProvider);
                        // If the dataprovider doesn't exist yet and it is not under the missingdatafetches array. It doesn't exist and the request is not to be sent
                        if (!this.contentStore.dataBooks.get(screenName)?.has(dataProvider) && !this.missingDataFetches.includes(dataProvider)) {
                            exist = false;
                        }
                    });

                    if (!exist) {
                        reject("Dataproviders don't exist: " + request.dataProvider);
                        return
                    }
                }
                else {
                    if (this.appSettings.transferType !== "full") {
                        const splitDataProvider = request.dataProvider.split("/");
                        if (splitDataProvider.length > 1) {
                            // Contents are saved under the "main" screen (dataProvider.split("/")[1]) but to check if a content is opened we have to get the name differently.
                            const dataProviderScreenName = this.getScreenName(request.dataProvider);
                            const activeScreenName = request.screenName ? request.screenName : splitDataProvider[splitDataProvider.length - 2];
                            // Check if the screen is open
                            const screenIsOpen = this.contentStore.activeScreens.some(as => {
                                const acitveScreenComponent = this.contentStore.getComponentById(as.id);
                                if (acitveScreenComponent) {
                                    if ((acitveScreenComponent as IPanel).content_modal_) {
                                        return as.name === activeScreenName;
                                    }
                                    else {
                                        return as.name === dataProviderScreenName;
                                    }
                                }
                            });
                            // Not sending dataprovider request if the screen isnt opened
                            if (!screenIsOpen && this.missingDataFetches.includes(request.dataProvider)) {
                                this.missingDataFetches.splice(this.missingDataFetches.indexOf(request.dataProvider), 1);
                                reject("Screen is not open: " + activeScreenName)
                                return
                            }
        
                            // If the dataprovider doesn't exist yet and it is not under the missingdatafetches array. It doesn't exist and the request is not to be sent
                            if (!this.contentStore.dataBooks.get(dataProviderScreenName)?.has(request.dataProvider) && !this.missingDataFetches.includes(request.dataProvider)) {
                                reject("Dataprovider doesn't exist: " + request.dataProvider);
                                return
                            }
                        }
                    }
                }
            }

            if (this.errorIsDisplayed && endpoint !== REQUEST_KEYWORDS.ALIVE) {
                reject("Not sending request while an error is active");
                return;
            }

            if (this.isExiting) {
                reject("Server is currently exiting old application");
                return
            }

            if (queueMode === RequestQueueMode.IMMEDIATE) {
                // There are possibly more than one endpoint because of the different transferTypes, so get the correct one from the endpointmap with the request keyword (endpoint parameter)
                let finalEndpoint = this.endpointMap.get(endpoint);

                if (endpoint === REQUEST_KEYWORDS.UI_REFRESH) {
                    this.uiRefreshInProgress = true;
                }
                else if (endpoint === REQUEST_KEYWORDS.LOGIN) {
                    this.subManager.emitLoginActive(true);
                }

                if (!request.clientId && endpoint !== REQUEST_KEYWORDS.STARTUP) {
                    request.clientId = getClientId();
                }
                
                // Update filter because with slow connection filter values were wrong
                if (endpoint === REQUEST_KEYWORDS.SELECT_ROW && request.dataProvider) {
                    const dataBook = this.contentStore.getDataBook(this.getScreenName(request.dataProvider), request.dataProvider);
                    if (dataBook) {
                        const data = dataBook.data?.get("current");
                        const metaData = dataBook.metaData;
                        if (data && metaData && request.rowNumber >= 0) {
                            const primaryKeys = getPrimaryKeys(metaData);
                            request.filter = {
                                columnNames: primaryKeys,
                                values: primaryKeys.map(pk => data[request.rowNumber][pk])
                            }
                        }
                    }
                }

                this.lastRequestTimeStamp = Date.now();
                this.timeoutRequest(
                    fetch(this.BASE_URL + finalEndpoint, this.buildReqOpts(request)), 
                    this.timeoutMs, 
                    () => this.sendRequest(request, endpoint, waitForOpenRequests, RequestQueueMode.IMMEDIATE, handleResponse), finalEndpoint
                )
                    .then((response: any) => response.headers.get("content-type") === "application/json" ? response.json() : Promise.reject("no valid json"))
                    .then(result => {
                        if (result.code) {
                            // If error reject
                            if (400 <= result.code && result.code <= 599) {
                                return Promise.reject(result.code + " " + result.reasonPhrase + ". " + result.description);
                            }
                        }
                        return result;
                    }, (err) => Promise.reject(err))
                    .then((results) => handleResponse ? this.responseHandler.bind(this)(results, request) : results, (err) => Promise.reject(err))
                    .then(results => {
                        if (endpoint === REQUEST_KEYWORDS.LOGIN) {
                            this.subManager.emitLoginActive(false);
                        }
                        return results;
                    })
                    .then(results => {
                        resolve(results)
                    }, (err) => Promise.reject(err))
                    .catch(error => {
                        // Display various possible errors
                        if (typeof error === "string") {
                            const splitErr = error.split(".");
                            const code = error.substring(0, 3);
                            if (code === "410") {
                                this.subManager.emitErrorBarProperties(false, true, false, 5, splitErr[0], splitErr[1]);
                            }
                            else if (error === "no valid json") {
                                if (endpoint === REQUEST_KEYWORDS.STARTUP) {
                                    this.subManager.emitErrorBarProperties(false, false, false, 7, translation.get("Startup failed!"), translation.get("Check if the server is available"), () => this.sendRequest(request, endpoint, waitForOpenRequests, RequestQueueMode.IMMEDIATE))
                                }
                                else {
                                    this.subManager.emitErrorBarProperties(false, false, false, 5, translation.get("Error occured!"), translation.get("Check the console for more info"), () => this.sendRequest(request, endpoint, waitForOpenRequests, RequestQueueMode.IMMEDIATE));
                                }
                            }
                            else {
                                this.subManager.emitErrorBarProperties(false, false, false, 5,  splitErr[0], splitErr[1], () => this.sendRequest(request, endpoint, waitForOpenRequests, RequestQueueMode.IMMEDIATE));
                            }
                        }
                        else {
                            if (endpoint === REQUEST_KEYWORDS.STARTUP) {
                                this.subManager.emitErrorBarProperties(false, false, false, 7, translation.get("Startup failed!"), translation.get("Check if the server is available"), () => this.sendRequest(request, endpoint, waitForOpenRequests, RequestQueueMode.IMMEDIATE))
                            }
                            else {
                                this.subManager.emitErrorBarProperties(false, false, false, 5, translation.get("Error occured!"), translation.get("Check the console for more info"), () => this.sendRequest(request, endpoint, waitForOpenRequests, RequestQueueMode.IMMEDIATE));
                            }
                        }
                        this.subManager.emitErrorBarVisible(true);
                        reject(error);
                        console.error(error);
                    }).finally(() => {
                        if (this.uiRefreshInProgress) {
                            this.uiRefreshInProgress = false;
                        }

                        // If there are designerCreatedComponents, the server will now know of them, so we can destroy them
                        if (endpoint === REQUEST_KEYWORDS.SET_LAYOUT) {
                            const componentsToDestroy:IBaseComponent[] = this.contentStore.designerCreatedComponents.map((compName: string) => { return { id: compName, "~destroy": true } as IBaseComponent });
                            this.contentStore.designerCreatedComponents = [];
                            this.contentStore.updateContent(componentsToDestroy, false);
                        }

                        this.openRequests.delete(request);
                    });
            } 
            else {
                // If the RequestMode is Queue, add the request to the queue and advance the queue
                this.requestQueue.push({
                    request: request,
                    endpoint: endpoint,
                    reqFunc: () => this.sendRequest(
                        request,
                        endpoint,
                        waitForOpenRequests,
                        RequestQueueMode.IMMEDIATE,
                        handleResponse
                    ).then(results => {
                        resolve(results)
                    }).catch(() => resolve(null))
                })
                this.advanceRequestQueue();
            }
        })

        if (queueMode === RequestQueueMode.IMMEDIATE) {
            if (waitForOpenRequests && this.openRequests.size) {
                const singlePromise = promise;
                promise = Promise.all(this.openRequests.values()).then(() => singlePromise);
                this.openRequests.set(request, promise);
            } else {
                this.openRequests.set(request, promise);
            }
        }

        return promise;
    }

    /** Advances the request queue if there is no request in progress */
    advanceRequestQueue() {
        if(!this.requestInProgress) {
            const request = this.requestQueue.shift()?.reqFunc;
            if (request) {
                this.requestInProgress = true;
                request().catch(() => {}).finally(() => {
                    this.requestInProgress = false;
                    this.advanceRequestQueue();
                });
            }
        }
    }

    /**
     * Returns a promise which times out and throws an error and displays dialog after given ms
     * @param promise - the promise
     * @param ms - the ms to wait before a timeout
     */
    timeoutRequest(promise: Promise<any>, ms: number, retry?:Function, endpoint?:string) {
        return new Promise((resolve, reject) => {
            let timeoutId= setTimeout(() => {
                this.subManager.emitErrorBarProperties(false, false, false, 6, translation.get("Server error!"), translation.get("Timeout! Couldn't connect to the server."), retry);
                this.subManager.emitErrorBarVisible(true);
                reject(new Error("timeOut"))
            }, ms);

            promise.then(res => {
                    clearTimeout(timeoutId);
                    resolve(res);
                },
                err => {
                    this.subManager.emitErrorBarProperties(false, false, false, 6, translation.get("Server error!"), translation.get("Timeout! Couldn't connect to the server."), retry);
                    this.subManager.emitErrorBarVisible(true);
                    clearTimeout(timeoutId);
                    reject(err);
            });
        });
    }

    /** ----------HANDLING-RESPONSES---------- */

    /** Handles a closeScreen response sent by the server */
    abstract closeScreen(closeScreenData: CloseScreenResponse, request?: any):void

    /** A Map which checks which function needs to be called when a data response is received (before regular response map) */
    abstract dataResponseMap: Map<string, Function>;

    /** A Map which checks which function needs to be called when a response is received */
    abstract responseMap: Map<string, Function>;

    /** Calls the correct function based on the responses */
    async responseHandler(responses: Array<BaseResponse>, request:any) {
        // If there is a DataProviderChanged response move it to the start of the responses array
        // to prevent flickering of components.
        if (Array.isArray(responses) && responses.length) {
            let contentId:string|undefined = undefined;
            responses.sort((a, b) => {
                if ((a.name === RESPONSE_NAMES.CONTENT || b.name === RESPONSE_NAMES.CONTENT) && !contentId) {
                    const castedResponse = a.name === RESPONSE_NAMES.CONTENT ? a as GenericResponse : b as GenericResponse;
                    if (castedResponse.changedComponents.length && (castedResponse.changedComponents[0] as IPanel).content_className_) {
                        contentId = (castedResponse.changedComponents[0] as IPanel).name;
                    }
                }

                if (a.name === RESPONSE_NAMES.CLOSE_SCREEN && b.name !== RESPONSE_NAMES.CLOSE_SCREEN) {
                    return -1;
                }
                else if (b.name === RESPONSE_NAMES.CLOSE_SCREEN && a.name !== RESPONSE_NAMES.CLOSE_SCREEN) {
                    return 1;
                }
                else if (a.name === RESPONSE_NAMES.DAL_META_DATA && (b.name !== RESPONSE_NAMES.DAL_META_DATA && b.name !== RESPONSE_NAMES.CLOSE_SCREEN)) {
                    return -1
                }
                else if (b.name === RESPONSE_NAMES.DAL_META_DATA && (a.name !== RESPONSE_NAMES.DAL_META_DATA && a.name !== RESPONSE_NAMES.CLOSE_SCREEN)) {
                    return 1
                }
                else {
                    return 0;
                }
            });

            for (const [, response] of responses.entries()) {
                // If there is a content add the databook to the array so it will be deleted later
                if (response.name === RESPONSE_NAMES.DAL_META_DATA && contentId) {
                    const castedResponse = response as MetaDataResponse;
                    if (!this.contentDataBooksToDelete.has(contentId)) {
                        this.contentDataBooksToDelete.set(contentId, [castedResponse.dataProvider])
                    }
                    else {
                        this.contentDataBooksToDelete.get(contentId)!.push(castedResponse.dataProvider);
                    }
                }
                const mapper = this.dataResponseMap.get(response.name);
                if (mapper) {
                    await mapper(response, request);
                }
            }

            for (const [, response] of responses.entries()) {
                const mapper = this.responseMap.get(response.name);
                if (mapper) {
                    await mapper(response, request);
                }
            }
        }
        return responses;
    }

    /**
     * Sets the clientId in the sessionStorage and sets application-settings
     * @param metaData - the applicationMetaDataResponse
     */
     applicationMetaData(metaData: ApplicationMetaDataResponse) {
        sessionStorage.setItem("clientId", metaData.clientId);
        this.RESOURCE_URL = this.BASE_URL + "/resource/" + metaData.applicationName;
        if (metaData.aliveInterval !== undefined) {
            this.aliveInterval = metaData.aliveInterval;
        }

        this.appSettings.setMenuOptions(undefined, undefined, undefined, undefined, metaData.userRestart);

        this.appSettings.setApplicationMetaData(metaData);

        if (metaData.langCode) {
            this.appSettings.locale = metaData.langCode;
            setDateLocale(metaData.langCode);
        }
    }

    /**
     * Returns the current screen-name
     * @param dataProvider - the dataprovider
     * @returns 
     */
    abstract getScreenName(dataProvider:string): string;

    /**
     * Sets the selectedRow, if selectedRowIndex === -1 clear selectedRow and trigger selectedRow update
     * @param selectedRowIndex - the index of the selectedRow
     * @param dataProvider - the dataprovider
     */
     processRowSelection(selectedRowIndex: number|undefined, dataProvider: string, treePath?:TreePath, selectedColumn?:string) {
        const screenName = this.getScreenName(dataProvider);
        // If there is a selectedRow index, set it
        if(selectedRowIndex !== -1 && selectedRowIndex !== -0x80000000 && selectedRowIndex !== undefined) {
            /** The data of the row */
            const selectedRow = this.contentStore.getDataRow(screenName, dataProvider, selectedRowIndex);
            if (!selectedRow) {
                // If there is no selectedRow in the databook, fetch it and set it
                const dataBook = this.contentStore.dataBooks.get(screenName)?.get(dataProvider);
                if (dataBook && dataBook.data && dataBook.data.get("current")) {
                    const length = dataBook.data.get("current").length;
                    const fetchReq = createFetchRequest();
                    fetchReq.fromRow = length;
                    fetchReq.rowCount = (selectedRowIndex - length) + 1;
                    fetchReq.dataProvider = dataProvider;
                    showTopBar(this.sendRequest(fetchReq, REQUEST_KEYWORDS.FETCH).then((res) => {
                        const newSelectedRow = this.contentStore.getDataRow(screenName, dataProvider, selectedRowIndex);
                        this.contentStore.setSelectedRow(screenName, dataProvider, newSelectedRow, selectedRowIndex, treePath, selectedColumn);
                    }), this.topbar as TopBarContextType); 
                }
            }
            else {
                this.contentStore.setSelectedRow(screenName, dataProvider, selectedRow, selectedRowIndex, treePath, selectedColumn);
            }
        }
        // If there is no selected row, check if there is a treepath and set the last index of it or deselect the current selected row
        else if(selectedRowIndex === -1) {
            if (treePath !== undefined && treePath.length() > 0) {
                const selectedRow = this.contentStore.getDataRow(screenName, dataProvider, treePath.getLast());
                this.contentStore.setSelectedRow(screenName, dataProvider, selectedRow, treePath.getLast(), treePath.getParentPath(), selectedColumn)
            }
            else {
                //this.contentStore.clearSelectedRow(screenName, dataProvider);
                this.contentStore.setSelectedRow(screenName, dataProvider, {}, -1, undefined, selectedColumn)
            }
        }
        // If there is no new selectedRowIndex but a column is selected, get the old selectedRowIndex and add the selectedColumn
        else if (selectedRowIndex === undefined && selectedColumn !== undefined) {
            if(this.contentStore.getDataBook(screenName, dataProvider)?.selectedRow) {
                const selectedRow = this.contentStore.getDataBook(screenName, dataProvider)!.selectedRow!.dataRow;
                const idx = this.contentStore.getDataBook(screenName, dataProvider)!.selectedRow!.index;
                this.contentStore.setSelectedRow(screenName, dataProvider, selectedRow, idx, treePath, selectedColumn);
            }
        }
    }

    /**
     * Returns the data as array with objects of the columnnames and data merged together
     * @param fetchData - the fetchResponse received
     * @returns the data as array with objects of the columnnames and data merged together
     */
     buildDatasets(fetchData: FetchResponse) {
        //if there are recordformats parse & transform them so that we can map them on a row basis
        const formattedRecords: Record<string, any>[] = [];
        if (fetchData.recordFormat) {
            for (const componentId in fetchData.recordFormat) {
                const entry = fetchData.recordFormat[componentId];
                const styleKeys = ['background', 'foreground', 'font', 'image'];
                const format = entry.format.map(f => f ? f.split(';', 4).reduce((agg, v, i) => v ? {...agg, [styleKeys[i]]: v} : agg, {}) : f);
                entry.records.forEach((r, index) => {
                    if (r.length === 1 && r[0] === -1) {
                        return;
                    }
                    formattedRecords[index] = formattedRecords[index] || {};
                    formattedRecords[index][componentId] = new Map<String, CellFormatting>();

                    for (let i = 0; i < r.length; i++) {
                        formattedRecords[index][componentId].set(fetchData.columnNames[i], format[Math.max(0, Math.min(r[i], format.length - 1))]);

                        if (i === r.length - 1 && fetchData.columnNames.length > r.length) {
                            for (let j = i; j < fetchData.columnNames.length; j++) {
                                formattedRecords[index][componentId].set(fetchData.columnNames[j], format[Math.max(0, Math.min(r[i], format.length - 1))]);
                            }
                        }
                    }
                });
            }
        }

        /** If some records (cells) are readonly parse the data */
        const readOnlyRecords: Record<string, any>[] = [];
        if (fetchData.recordReadOnly) {
            fetchData.recordReadOnly.records.forEach((readOnlyArray, index) => {
                readOnlyRecords[index + fetchData.from] = new Map<string, number>();
                for (let i = 0; i < readOnlyArray.length; i++) {
                    readOnlyRecords[index + fetchData.from].set(fetchData.columnNames[i], readOnlyArray[i]);

                    if (i === readOnlyArray.length - 1 && fetchData.columnNames.length > readOnlyArray.length) {
                        for (let j = i; j < fetchData.columnNames.length; j++) {
                            readOnlyRecords[index + fetchData.from].set(fetchData.columnNames[j], readOnlyArray[readOnlyArray.length - 1]);
                        }
                    }
                };
            })
        }
        
        return fetchData.records.map((record, index) => {
            const data : any = {
                __recordFormats: formattedRecords[index],
                __recordReadOnly: readOnlyRecords[index]
            }
            fetchData.columnNames.forEach((columnName, index) => {
                data[columnName] = record[index];
            });
            data.recordStatus = record[Object.keys(record).length-1]
            return data;
        });
    }

    /**
     * Builds a dataToDisplay Map for LinkedCellEditors, based on the LinkReference and the data
     * @param screenName - the screenName
     * @param column - the columnDefinition
     * @param dataArray - the data
     * @param dataBook - the databook
     * @param dataProvider - the dataprovider name
     */
    buildDataToDisplayMap(screenName:string, column: any, dataArray:any[], dataBook:IDataBook, dataProvider:string) {
        let dataToDisplayMap = new Map<string, string>();
        const cellEditor = column.cellEditor as ICellEditorLinked;
        // edit if available
        if (cellEditor.linkReference.dataToDisplayMap) {
            dataToDisplayMap = cellEditor.linkReference.dataToDisplayMap
        }
        let notifyDataMap = false;

        // If there are no columnNames set in the columnNames of linkReference, add the bound columnName
        if (!cellEditor.linkReference.columnNames.length) {
            cellEditor.linkReference.columnNames.push(column.columnName)
        }

        // Get the index for the correct column from the columnNames to find it in the referencedColumnNames
        const index = cellEditor.linkReference.columnNames.findIndex(colName => colName === column.columnName);
        if (dataArray.length && Object.keys(dataArray[0]).includes(cellEditor.linkReference.referencedColumnNames[index])) {
            dataArray.forEach((data) => {
                if (data) {
                    // Create the key for the displayMap based on the data of the datarow and the columns of the linkreference
                    const referencedData = getExtractedObject(data, [cellEditor.linkReference.referencedColumnNames[index]]);
                    const keyObj = generateDisplayMapKey(
                        data,
                        referencedData,
                        cellEditor.linkReference,
                        column.columnName,
                        cellEditor.displayConcatMask || cellEditor.displayReferencedColumnName,
                        cellEditor,
                        "build-map"
                    )
                    // Get the object of the columns which should be displayed from the datarow
                    const columnViewNames = cellEditor.columnView ? cellEditor.columnView.columnNames : dataBook.metaData!.columnView_table_;
                    const columnViewData = getExtractedObject(data, columnViewNames);
                    if (cellEditor.displayReferencedColumnName) {
                        // If there is a displayReferencedColumnName take the key obj as key and the value is the value of this column of the datarow
                        const extractDisplayRef = getExtractedObject(data, [...cellEditor.linkReference.referencedColumnNames, cellEditor.displayReferencedColumnName]);
                        dataToDisplayMap.set(JSON.stringify(keyObj), extractDisplayRef[cellEditor.displayReferencedColumnName as string]);
                        dataToDisplayMap.set(JSON.stringify(referencedData), extractDisplayRef[cellEditor.displayReferencedColumnName as string]);
                        if (!notifyDataMap) {
                            notifyDataMap = true;
                        }
                    }
                    else if (cellEditor.displayConcatMask) {
                        let displayString = "";
                        if (cellEditor.displayConcatMask.includes("*")) {
                            // Replacing "*" in case the actual value which needs to be displayed is "*"
                            displayString = cellEditor.displayConcatMask.replaceAll("*", "[asterisk_xyz]")
                            const count = (cellEditor.displayConcatMask.match(/\*/g) || []).length;
                            // For every "*" in the concatmask append a column from the data of the columnNames
                            for (let i = 0; i < count; i++) {
                                displayString = displayString.replace('[asterisk_xyz]', columnViewData[columnViewNames[i]] !== undefined ? columnViewData[columnViewNames[i]] : "");
                            }
                        }
                        else {
                            // If there are no "*" use every column of columnViewNames
                            columnViewNames.forEach((column, i) => {
                                displayString += columnViewData[column] + (i !== columnViewNames.length - 1 ? cellEditor.displayConcatMask : "");
                            });
                        }
                        // Set/Update the map and set the notify flag in case the subscribers should be notified
                        if (!dataToDisplayMap.has(JSON.stringify(keyObj)) || dataToDisplayMap.get(JSON.stringify(keyObj)) !== displayString) {
                            if (!notifyDataMap) {
                                notifyDataMap = true;
                            }
                            dataToDisplayMap.set(JSON.stringify(keyObj), displayString);
                        }
    
                        if (!dataToDisplayMap.has(JSON.stringify(referencedData)) || dataToDisplayMap.get(JSON.stringify(referencedData)) !== displayString) {
                            if (!notifyDataMap) {
                                notifyDataMap = true;
                            }
                            dataToDisplayMap.set(JSON.stringify(referencedData), displayString);
                        }
                    }
                }  
            });
        }
        
        cellEditor.linkReference.dataToDisplayMap = dataToDisplayMap;
        if (notifyDataMap) {
            this.subManager.notifyLinkedDisplayMapChanged(screenName, dataProvider);
        }
    }

    /**
     * Builds the data and then tells contentStore to update its dataProviderData
     * Also checks if all data of the dataprovider is fetched and sets contentStores dataProviderFetched
     * @param fetchData - the fetchResponse
     * @param request - the request which has been sent to receive this fetch response
     */
     processFetch(fetchData: FetchResponse, request: any) {
        const builtData = this.buildDatasets(fetchData);
        const screenName = this.getScreenName(fetchData.dataProvider);

        if (this.contentStore.getDataBook(screenName, fetchData.dataProvider)) {
            const dataBook = this.contentStore.getDataBook(screenName, fetchData.dataProvider) as IDataBook;
            //dataBook.isAllFetched = fetchData.isAllFetched;

            if (fetchData.clear) {
                dataBook.isAllFetched = undefined;
            }

            if (dataBook.isAllFetched === undefined || fetchData.isAllFetched) {
                dataBook.isAllFetched = fetchData.isAllFetched;
            }
           
            // If there are referencedCellEditors (LinkedCellEditors) build the datatodisplay map
            if (dataBook.metaData) {
                if (dataBook.referencedCellEditors?.length) {
                    dataBook.referencedCellEditors.forEach((column) => {
                        let castedColumn = (this.contentStore.getDataBook(screenName, column.dataBook) as IDataBook).metaData?.columns.find(col => col.name === column.columnName)?.cellEditor as ICellEditorLinked;
                        if (!castedColumn || !castedColumn.linkReference) {
                            castedColumn = column.cellEditor as ICellEditorLinked
                        }
                        this.buildDataToDisplayMap(screenName, column, builtData, dataBook, fetchData.dataProvider)
                    })
                }
            }
        }

        // If there is a detailMapKey, call updateDataProviderData with it
        this.contentStore.updateDataProviderData(
            screenName, 
            fetchData.dataProvider, 
            builtData, 
            fetchData.to, 
            fetchData.from,
            fetchData.isAllFetched,
            fetchData.masterRow,
            fetchData.clear,
            request
        );
        
        this.contentStore.setSortDefinition(screenName, fetchData.dataProvider, fetchData.sortDefinition ? fetchData.sortDefinition : []);

        const selectedColumn = this.contentStore.getDataBook(screenName, fetchData.dataProvider)?.selectedRow?.selectedColumn;
        this.processRowSelection(fetchData.selectedRow, fetchData.dataProvider, fetchData.treePath ? new TreePath(fetchData.treePath) : undefined, fetchData.selectedColumn ? fetchData.selectedColumn : selectedColumn);

        // If the dataprovider is in fetch-missing-data, remove it
        if (this.missingDataFetches.includes(fetchData.dataProvider)) {
            this.missingDataFetches.splice(this.missingDataFetches.indexOf(fetchData.dataProvider), 1);
        }
    }

    /**
     * Fetches new data from the server depending on reload property:
     * if reload is -1 clear the current data for this dataprovider from the contentstore and re-fetch it
     * if reload is a number fetch from the reload value one row
     * @param changedProvider - the dataProviderChangedResponse
     */
    processDataProviderChanged(changedProvider: DataProviderChangedResponse) {
        const screenName = this.getScreenName(changedProvider.dataProvider);
        const dataBook = this.contentStore.getDataBook(screenName, changedProvider.dataProvider);

        // If the crud operations changed, update the metadata
        if (changedProvider.insertEnabled !== undefined
            || changedProvider.updateEnabled !== undefined
            || changedProvider.deleteEnabled !== undefined
            || changedProvider.readOnly !== undefined
            || changedProvider.changedColumns !== undefined) {
            this.contentStore.updateMetaData(
                screenName,
                changedProvider.dataProvider,
                changedProvider.insertEnabled,
                changedProvider.updateEnabled,
                changedProvider.deleteEnabled,
                changedProvider.model_insertEnabled,
                changedProvider.model_updateEnabled,
                changedProvider.model_deleteEnabled,
                changedProvider.readOnly,
                changedProvider.changedColumns
            );
        }

<<<<<<< HEAD
            // If there are recordFormat changes parse them and set them
            // Go through the records columns and add the style if there is any
            if (changedProvider.recordFormat) {
                if (dataBook?.metaData) {
                    const columnNames = dataBook?.metaData.columns.map(col => col.name);
                    const formattedRecords: Record<string, any>[] = [];
                    for (const componentId in changedProvider.recordFormat) {
                        const entry = changedProvider.recordFormat[componentId];
                        const styleKeys = ['background', 'foreground', 'font', 'image'];
                        const format = entry.format.map(f => f ? f.split(';', 4).reduce((agg, v, i) => v ? { ...agg, [styleKeys[i]]: v } : agg, {}) : f);
                        entry.records.forEach((r, index) => {
                            if (r.length === 1 && r[0] === -1) {
                                return;
                            }
                            formattedRecords[index] = formattedRecords[index] || {};
                            formattedRecords[index][componentId] = new Map<String, CellFormatting>();
=======
        if (changedProvider.recordFormat) {
            if (dataBook?.metaData) {
                const columnNames = dataBook?.metaData.columns.map(col => col.name);
                const formattedRecords: Record<string, any>[] = [];
                for (const componentId in changedProvider.recordFormat) {
                    const entry = changedProvider.recordFormat[componentId];
                    const styleKeys = ['background', 'foreground', 'font', 'image'];
                    const format = entry.format.map(f => f ? f.split(';', 4).reduce((agg, v, i) => v ? { ...agg, [styleKeys[i]]: v } : agg, {}) : f);
                    entry.records.forEach((r, index) => {
                        if (r.length === 1 && r[0] === -1) {
                            return;
                        }
                        formattedRecords[index] = formattedRecords[index] || {};
                        formattedRecords[index][componentId] = new Map<String, CellFormatting>();
>>>>>>> 59cd15b7

                        for (let i = 0; i < r.length; i++) {
                            formattedRecords[index][componentId].set(columnNames[i], format[Math.max(0, Math.min(r[i], format.length - 1))]);

                            if (i === r.length - 1 && columnNames.length > r.length) {
                                for (let j = i; j < columnNames.length; j++) {
                                    formattedRecords[index][componentId].set(columnNames[j], format[Math.max(0, Math.min(r[i], format.length - 1))]);
                                }
                            }
                        }
                    });
                }
<<<<<<< HEAD
            }

            // If there are recordReadOnly changes, parse them and set them
            // Go through a records columns and set the 0 or 1 values if recordReadOnly is true or not
            if (changedProvider.recordReadOnly) {
                if (dataBook?.metaData) {
                    const columnNames = dataBook?.metaData.columns.map(col => col.name);
                    const readOnlyRecords: Record<string, any>[] = [];
                    changedProvider.recordReadOnly.records.forEach((readOnlyArray, index) => {
                        readOnlyRecords[index] = new Map<string, number>();
                        for (let i = 0; i < readOnlyArray.length; i++) {
                            readOnlyRecords[index].set(columnNames[i], readOnlyArray[i]);
=======

                if (dataBook.data?.get("current")) {
                    const dataArray: any[] = Array.from(dataBook.data.get("current"));
                    if (dataArray.length >= formattedRecords.length) {
                        formattedRecords.forEach((formattedRecord, i) => {
                            dataArray[i]["__recordFormat"] = formattedRecord;
                        });
                        dataBook.data.set("current", dataArray);
                    }
                }
            }

        }
>>>>>>> 59cd15b7

        if (changedProvider.recordReadOnly) {
            if (dataBook?.metaData) {
                const columnNames = dataBook?.metaData.columns.map(col => col.name);
                const readOnlyRecords: Record<string, any>[] = [];
                changedProvider.recordReadOnly.records.forEach((readOnlyArray, index) => {
                    readOnlyRecords[index] = new Map<string, number>();
                    for (let i = 0; i < readOnlyArray.length; i++) {
                        readOnlyRecords[index].set(columnNames[i], readOnlyArray[i]);

                        if (i === readOnlyArray.length - 1 && columnNames.length > readOnlyArray.length) {
                            for (let j = i; j < columnNames.length; j++) {
                                readOnlyRecords[index].set(columnNames[j], readOnlyArray[readOnlyArray.length - 1]);
                            }
                        }
                    };
                });

                if (dataBook.data?.get("current")) {
                    const dataArray: any[] = Array.from(dataBook.data.get("current"));
                    if (dataArray.length >= readOnlyRecords.length) {
                        readOnlyRecords.forEach((readOnlyRecord, i) => {
                            dataArray[i]["__recordReadOnly"] = readOnlyRecord;
                        });
                        dataBook.data.set("current", dataArray);
                    }
                }
            }
        }

        // If there is a deletedRow, delete it and notify the screens
        if (changedProvider.deletedRow !== undefined) {
            const compPanel = this.contentStore.getComponentByName(screenName) as IPanel;
            const rowToDelete = this.contentStore.getDataRow(screenName, changedProvider.dataProvider, changedProvider.deletedRow);
            this.contentStore.deleteDataProviderData(screenName, changedProvider.dataProvider, changedProvider.deletedRow);
            this.subManager.notifyDataChange(screenName, changedProvider.dataProvider);
            this.subManager.notifyScreenDataChange(screenName);
            if (dataBook?.metaData && dataBook.metaData.masterReference) {
                const pageKey = toPageKey({
                    columnNames: dataBook.metaData.masterReference.columnNames,
                    values: dataBook.metaData.masterReference.columnNames.map((colName) => rowToDelete[colName])
                });
                const data = dataBook.data?.get(pageKey);
                this.subManager.notifyTreeDataChanged(changedProvider.dataProvider, data, pageKey)
            }


            if (compPanel && this.contentStore.isPopup(compPanel) && this.contentStore.getScreenDataproviderMap(changedProvider.dataProvider.split('/')[1])) {
                this.subManager.notifyDataChange(changedProvider.dataProvider.split('/')[1], changedProvider.dataProvider);
                this.subManager.notifyScreenDataChange(changedProvider.dataProvider.split('/')[1]);
            }
        }

        // Combine changedColumnNames and changedValues and update the dataprovider-data
        if (changedProvider.changedColumnNames !== undefined && changedProvider.changedValues !== undefined && changedProvider.selectedRow !== undefined) {
            const dataRow = this.contentStore.getData(screenName, changedProvider.dataProvider)[changedProvider.selectedRow];
            let changedData: any = _.object(changedProvider.changedColumnNames, changedProvider.changedValues);
            if (dataRow) {
                changedData = { ...dataRow, ...changedData }
            }
            this.contentStore.updateDataProviderData(screenName, changedProvider.dataProvider, [changedData], changedProvider.selectedRow, changedProvider.selectedRow);
            const selectedColumn = this.contentStore.getDataBook(screenName, changedProvider.dataProvider)?.selectedRow?.selectedColumn
            this.processRowSelection(changedProvider.selectedRow, changedProvider.dataProvider, changedProvider.treePath ? new TreePath(changedProvider.treePath) : undefined, changedProvider.selectedColumn ? changedProvider.selectedColumn : selectedColumn);
        }
        
        // Reload -1 means refetching the databook
        if (changedProvider.reload === -1) {
            if (!this.contentStore.dataBooks.get(this.getScreenName(changedProvider.dataProvider))?.has(changedProvider.dataProvider) && !this.missingDataFetches.includes(changedProvider.dataProvider)) {
                this.missingDataFetches.push(changedProvider.dataProvider);
            }

            if (this.contentStore.getDataBook(screenName, changedProvider.dataProvider)) {
                dataBook!.isAllFetched = undefined;
            }

            this.contentStore.clearDataFromProvider(screenName, changedProvider.dataProvider);
            const fetchReq = createFetchRequest();
            fetchReq.dataProvider = changedProvider.dataProvider;
            fetchReq.fromRow = 0;
            fetchReq.rowCount = -1;
            if (!getMetaData(screenName, changedProvider.dataProvider, this.contentStore)) {
                fetchReq.includeMetaData = true;
            }
            showTopBar(this.sendRequest(fetchReq, REQUEST_KEYWORDS.FETCH)
                .then(() => {
                    this.requestQueue = this.requestQueue.filter(req => !((req.request as DataProviderRequest).dataProvider === changedProvider.dataProvider) || !(req.endpoint === REQUEST_KEYWORDS.SELECT_ROW));
                }), this.topbar as TopBarContextType);
        }
        else if (changedProvider.reload !== undefined) {
            // Reload at a specific number means reload this specific index of the table
            if (!this.contentStore.dataBooks.get(this.getScreenName(changedProvider.dataProvider))?.has(changedProvider.dataProvider) && !this.missingDataFetches.includes(changedProvider.dataProvider)) {
                this.missingDataFetches.push(changedProvider.dataProvider);
            }
            const fetchReq = createFetchRequest();
            fetchReq.rowCount = 1;
            fetchReq.fromRow = changedProvider.reload;
            fetchReq.dataProvider = changedProvider.dataProvider;
            if (!getMetaData(screenName, changedProvider.dataProvider, this.contentStore)) {
                fetchReq.includeMetaData = true;
            }
            showTopBar(this.sendRequest(fetchReq, REQUEST_KEYWORDS.FETCH), this.topbar as TopBarContextType);
        }
        else {
            const selectedColumn = this.contentStore.getDataBook(screenName, changedProvider.dataProvider)?.selectedRow?.selectedColumn;
            this.processRowSelection(changedProvider.selectedRow, changedProvider.dataProvider, changedProvider.treePath ? new TreePath(changedProvider.treePath) : undefined, changedProvider.selectedColumn ? changedProvider.selectedColumn : selectedColumn);
        }
    }

    /**
     * Checks if some metaData already exists for this screenName and either sets new/updated metaData in existing map or creates new map for metadata
     * @param metaData - the metaDataResponse
     */
     processMetaData(metaData: MetaDataResponse) {
        this.contentStore.setMetaData(this.getScreenName(metaData.dataProvider), metaData);
    }

    /**
     * When the session expires send a new startupRequest to the server like in app and reset the contentStore
     * @param expData - the sessionExpiredResponse
     */
     sessionExpired(expData: SessionExpiredResponse) {
        // If uirefresh or autorestart restart the app
        if (this.uiRefreshInProgress || this.autoRestartOnSessionExpired) {
            // if (this.appSettings.transferType !== "full") {
            //     this.history?.push("/login");
            // }
            if (this.autoRestartOnSessionExpired) {
                console.log("Session Expired! Restarting.")
            }
            this.appSettings.setAppReadyParamFalse();
            this.subManager.emitAppReady(false);
            this.subManager.emitRestart();
            this.isExiting = true;
            this.timeoutRequest(fetch(this.BASE_URL + this.endpointMap.get(REQUEST_KEYWORDS.EXIT), this.buildReqOpts(createAliveRequest())), this.timeoutMs);
            sessionStorage.clear();
        }
        else {
            // display error message
            this.subManager.emitErrorBarProperties(true, false, false, 11, translation.get("Session expired!"));
            this.subManager.emitErrorBarVisible(true);
            this.subManager.emitSessionExpiredChanged(true)
        }
        if (this.history?.location.pathname.includes("/screens/")) {
            localStorage.setItem("restartScreen", this.history.location.pathname.replaceAll("/", "").substring(indexOfEnd(this.history.location.pathname, "screens") - 1));
        }
        console.error(expData.title);
    }

    /**
     * Sets the device-status in app-settings and triggers an event to update the subscribers
     * @param deviceStatus - the device-status response
     */
     deviceStatus(deviceStatus:DeviceStatusResponse) {
        this.appSettings.setDeviceStatus(deviceStatus.layoutMode);
        this.appSettings.setMenuCollapsed(["Small", "Mini"].indexOf(deviceStatus.layoutMode) !== -1);
        this.subManager.emitDeviceMode(deviceStatus.layoutMode);
    }

    /**
     * Displays an error if there is a bad client response
     * @param badClientData - the bad client message
     */
    badClient(badClientData:BadClientResponse) {
        const versionSubstring = badClientData.info.substring(badClientData.info.indexOf("[") + 1, badClientData.info.indexOf("]"));
        const versionSplit = versionSubstring.split("!");
        const clientVersion = versionSplit[0].trim();
        const serverVersion = versionSplit[1].trim();
        this.subManager.emitErrorBarProperties(false, false, true, 12, translation.get("Compatibility issue"), translation.get("The client and server version are incompatible.") + "\n Client: " + clientVersion + " <-> Server: " + serverVersion);
        this.subManager.emitErrorBarVisible(true);
    }
}<|MERGE_RESOLUTION|>--- conflicted
+++ resolved
@@ -868,24 +868,6 @@
             );
         }
 
-<<<<<<< HEAD
-            // If there are recordFormat changes parse them and set them
-            // Go through the records columns and add the style if there is any
-            if (changedProvider.recordFormat) {
-                if (dataBook?.metaData) {
-                    const columnNames = dataBook?.metaData.columns.map(col => col.name);
-                    const formattedRecords: Record<string, any>[] = [];
-                    for (const componentId in changedProvider.recordFormat) {
-                        const entry = changedProvider.recordFormat[componentId];
-                        const styleKeys = ['background', 'foreground', 'font', 'image'];
-                        const format = entry.format.map(f => f ? f.split(';', 4).reduce((agg, v, i) => v ? { ...agg, [styleKeys[i]]: v } : agg, {}) : f);
-                        entry.records.forEach((r, index) => {
-                            if (r.length === 1 && r[0] === -1) {
-                                return;
-                            }
-                            formattedRecords[index] = formattedRecords[index] || {};
-                            formattedRecords[index][componentId] = new Map<String, CellFormatting>();
-=======
         if (changedProvider.recordFormat) {
             if (dataBook?.metaData) {
                 const columnNames = dataBook?.metaData.columns.map(col => col.name);
@@ -900,7 +882,6 @@
                         }
                         formattedRecords[index] = formattedRecords[index] || {};
                         formattedRecords[index][componentId] = new Map<String, CellFormatting>();
->>>>>>> 59cd15b7
 
                         for (let i = 0; i < r.length; i++) {
                             formattedRecords[index][componentId].set(columnNames[i], format[Math.max(0, Math.min(r[i], format.length - 1))]);
@@ -913,20 +894,6 @@
                         }
                     });
                 }
-<<<<<<< HEAD
-            }
-
-            // If there are recordReadOnly changes, parse them and set them
-            // Go through a records columns and set the 0 or 1 values if recordReadOnly is true or not
-            if (changedProvider.recordReadOnly) {
-                if (dataBook?.metaData) {
-                    const columnNames = dataBook?.metaData.columns.map(col => col.name);
-                    const readOnlyRecords: Record<string, any>[] = [];
-                    changedProvider.recordReadOnly.records.forEach((readOnlyArray, index) => {
-                        readOnlyRecords[index] = new Map<string, number>();
-                        for (let i = 0; i < readOnlyArray.length; i++) {
-                            readOnlyRecords[index].set(columnNames[i], readOnlyArray[i]);
-=======
 
                 if (dataBook.data?.get("current")) {
                     const dataArray: any[] = Array.from(dataBook.data.get("current"));
@@ -940,7 +907,6 @@
             }
 
         }
->>>>>>> 59cd15b7
 
         if (changedProvider.recordReadOnly) {
             if (dataBook?.metaData) {
